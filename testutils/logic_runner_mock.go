package testutils

/*
DO NOT EDIT!
This code was generated automatically using github.com/gojuno/minimock v1.9
The original interface "LogicRunner" can be found in github.com/insolar/insolar/insolar
*/
import (
	context "context"
	"sync/atomic"
	"time"

	"github.com/gojuno/minimock"
	insolar "github.com/insolar/insolar/insolar"

	testify_assert "github.com/stretchr/testify/assert"
)

//LogicRunnerMock implements github.com/insolar/insolar/insolar.LogicRunner
type LogicRunnerMock struct {
	t minimock.Tester

<<<<<<< HEAD
	HandleValidateCaseBindMessageFunc       func(p context.Context, p1 insolar.Parcel) (r insolar.Reply, r1 error)
	HandleValidateCaseBindMessageCounter    uint64
	HandleValidateCaseBindMessagePreCounter uint64
	HandleValidateCaseBindMessageMock       mLogicRunnerMockHandleValidateCaseBindMessage

	HandleValidationResultsMessageFunc       func(p context.Context, p1 insolar.Parcel) (r insolar.Reply, r1 error)
	HandleValidationResultsMessageCounter    uint64
	HandleValidationResultsMessagePreCounter uint64
	HandleValidationResultsMessageMock       mLogicRunnerMockHandleValidationResultsMessage
=======
	LRIFunc       func()
	LRICounter    uint64
	LRIPreCounter uint64
	LRIMock       mLogicRunnerMockLRI
>>>>>>> 8cc8b413

	OnPulseFunc       func(p context.Context, p1 insolar.Pulse) (r error)
	OnPulseCounter    uint64
	OnPulsePreCounter uint64
	OnPulseMock       mLogicRunnerMockOnPulse
}

//NewLogicRunnerMock returns a mock for github.com/insolar/insolar/insolar.LogicRunner
func NewLogicRunnerMock(t minimock.Tester) *LogicRunnerMock {
	m := &LogicRunnerMock{t: t}

	if controller, ok := t.(minimock.MockController); ok {
		controller.RegisterMocker(m)
	}

<<<<<<< HEAD
	m.HandleValidateCaseBindMessageMock = mLogicRunnerMockHandleValidateCaseBindMessage{mock: m}
	m.HandleValidationResultsMessageMock = mLogicRunnerMockHandleValidationResultsMessage{mock: m}
=======
	m.LRIMock = mLogicRunnerMockLRI{mock: m}
>>>>>>> 8cc8b413
	m.OnPulseMock = mLogicRunnerMockOnPulse{mock: m}

	return m
}

<<<<<<< HEAD
type mLogicRunnerMockHandleValidateCaseBindMessage struct {
	mock              *LogicRunnerMock
	mainExpectation   *LogicRunnerMockHandleValidateCaseBindMessageExpectation
	expectationSeries []*LogicRunnerMockHandleValidateCaseBindMessageExpectation
}

type LogicRunnerMockHandleValidateCaseBindMessageExpectation struct {
	input  *LogicRunnerMockHandleValidateCaseBindMessageInput
	result *LogicRunnerMockHandleValidateCaseBindMessageResult
}

type LogicRunnerMockHandleValidateCaseBindMessageInput struct {
	p  context.Context
	p1 insolar.Parcel
}

type LogicRunnerMockHandleValidateCaseBindMessageResult struct {
	r  insolar.Reply
	r1 error
}

//Expect specifies that invocation of LogicRunner.HandleValidateCaseBindMessage is expected from 1 to Infinity times
func (m *mLogicRunnerMockHandleValidateCaseBindMessage) Expect(p context.Context, p1 insolar.Parcel) *mLogicRunnerMockHandleValidateCaseBindMessage {
	m.mock.HandleValidateCaseBindMessageFunc = nil
	m.expectationSeries = nil

	if m.mainExpectation == nil {
		m.mainExpectation = &LogicRunnerMockHandleValidateCaseBindMessageExpectation{}
	}
	m.mainExpectation.input = &LogicRunnerMockHandleValidateCaseBindMessageInput{p, p1}
=======
type mLogicRunnerMockLRI struct {
	mock              *LogicRunnerMock
	mainExpectation   *LogicRunnerMockLRIExpectation
	expectationSeries []*LogicRunnerMockLRIExpectation
}

type LogicRunnerMockLRIExpectation struct {
}

//Expect specifies that invocation of LogicRunner.LRI is expected from 1 to Infinity times
func (m *mLogicRunnerMockLRI) Expect() *mLogicRunnerMockLRI {
	m.mock.LRIFunc = nil
	m.expectationSeries = nil

	if m.mainExpectation == nil {
		m.mainExpectation = &LogicRunnerMockLRIExpectation{}
	}

>>>>>>> 8cc8b413
	return m
}

//Return specifies results of invocation of LogicRunner.LRI
func (m *mLogicRunnerMockLRI) Return() *LogicRunnerMock {
	m.mock.LRIFunc = nil
	m.expectationSeries = nil

	if m.mainExpectation == nil {
		m.mainExpectation = &LogicRunnerMockLRIExpectation{}
	}

	return m.mock
}

//ExpectOnce specifies that invocation of LogicRunner.LRI is expected once
func (m *mLogicRunnerMockLRI) ExpectOnce() *LogicRunnerMockLRIExpectation {
	m.mock.LRIFunc = nil
	m.mainExpectation = nil

	expectation := &LogicRunnerMockLRIExpectation{}

	m.expectationSeries = append(m.expectationSeries, expectation)
	return expectation
}

//Set uses given function f as a mock of LogicRunner.LRI method
func (m *mLogicRunnerMockLRI) Set(f func()) *LogicRunnerMock {
	m.mainExpectation = nil
	m.expectationSeries = nil

	m.mock.LRIFunc = f
	return m.mock
}

//LRI implements github.com/insolar/insolar/insolar.LogicRunner interface
func (m *LogicRunnerMock) LRI() {
	counter := atomic.AddUint64(&m.LRIPreCounter, 1)
	defer atomic.AddUint64(&m.LRICounter, 1)

	if len(m.LRIMock.expectationSeries) > 0 {
		if counter > uint64(len(m.LRIMock.expectationSeries)) {
			m.t.Fatalf("Unexpected call to LogicRunnerMock.LRI.")
			return
		}

		return
	}

	if m.LRIMock.mainExpectation != nil {

		return
	}

	if m.LRIFunc == nil {
		m.t.Fatalf("Unexpected call to LogicRunnerMock.LRI.")
		return
	}

	m.LRIFunc()
}

//LRIMinimockCounter returns a count of LogicRunnerMock.LRIFunc invocations
func (m *LogicRunnerMock) LRIMinimockCounter() uint64 {
	return atomic.LoadUint64(&m.LRICounter)
}

//LRIMinimockPreCounter returns the value of LogicRunnerMock.LRI invocations
func (m *LogicRunnerMock) LRIMinimockPreCounter() uint64 {
	return atomic.LoadUint64(&m.LRIPreCounter)
}

//LRIFinished returns true if mock invocations count is ok
func (m *LogicRunnerMock) LRIFinished() bool {
	// if expectation series were set then invocations count should be equal to expectations count
	if len(m.LRIMock.expectationSeries) > 0 {
		return atomic.LoadUint64(&m.LRICounter) == uint64(len(m.LRIMock.expectationSeries))
	}

	// if main expectation was set then invocations count should be greater than zero
	if m.LRIMock.mainExpectation != nil {
		return atomic.LoadUint64(&m.LRICounter) > 0
	}

	// if func was set then invocations count should be greater than zero
	if m.LRIFunc != nil {
		return atomic.LoadUint64(&m.LRICounter) > 0
	}

	return true
}

type mLogicRunnerMockOnPulse struct {
	mock              *LogicRunnerMock
	mainExpectation   *LogicRunnerMockOnPulseExpectation
	expectationSeries []*LogicRunnerMockOnPulseExpectation
}

type LogicRunnerMockOnPulseExpectation struct {
	input  *LogicRunnerMockOnPulseInput
	result *LogicRunnerMockOnPulseResult
}

type LogicRunnerMockOnPulseInput struct {
	p  context.Context
	p1 insolar.Pulse
}

type LogicRunnerMockOnPulseResult struct {
	r error
}

//Expect specifies that invocation of LogicRunner.OnPulse is expected from 1 to Infinity times
func (m *mLogicRunnerMockOnPulse) Expect(p context.Context, p1 insolar.Pulse) *mLogicRunnerMockOnPulse {
	m.mock.OnPulseFunc = nil
	m.expectationSeries = nil

	if m.mainExpectation == nil {
		m.mainExpectation = &LogicRunnerMockOnPulseExpectation{}
	}
	m.mainExpectation.input = &LogicRunnerMockOnPulseInput{p, p1}
	return m
}

//Return specifies results of invocation of LogicRunner.OnPulse
func (m *mLogicRunnerMockOnPulse) Return(r error) *LogicRunnerMock {
	m.mock.OnPulseFunc = nil
	m.expectationSeries = nil

	if m.mainExpectation == nil {
		m.mainExpectation = &LogicRunnerMockOnPulseExpectation{}
	}
	m.mainExpectation.result = &LogicRunnerMockOnPulseResult{r}
	return m.mock
}

//ExpectOnce specifies that invocation of LogicRunner.OnPulse is expected once
func (m *mLogicRunnerMockOnPulse) ExpectOnce(p context.Context, p1 insolar.Pulse) *LogicRunnerMockOnPulseExpectation {
	m.mock.OnPulseFunc = nil
	m.mainExpectation = nil

	expectation := &LogicRunnerMockOnPulseExpectation{}
	expectation.input = &LogicRunnerMockOnPulseInput{p, p1}
	m.expectationSeries = append(m.expectationSeries, expectation)
	return expectation
}

func (e *LogicRunnerMockOnPulseExpectation) Return(r error) {
	e.result = &LogicRunnerMockOnPulseResult{r}
}

//Set uses given function f as a mock of LogicRunner.OnPulse method
func (m *mLogicRunnerMockOnPulse) Set(f func(p context.Context, p1 insolar.Pulse) (r error)) *LogicRunnerMock {
	m.mainExpectation = nil
	m.expectationSeries = nil

	m.mock.OnPulseFunc = f
	return m.mock
}

//OnPulse implements github.com/insolar/insolar/insolar.LogicRunner interface
func (m *LogicRunnerMock) OnPulse(p context.Context, p1 insolar.Pulse) (r error) {
	counter := atomic.AddUint64(&m.OnPulsePreCounter, 1)
	defer atomic.AddUint64(&m.OnPulseCounter, 1)

	if len(m.OnPulseMock.expectationSeries) > 0 {
		if counter > uint64(len(m.OnPulseMock.expectationSeries)) {
			m.t.Fatalf("Unexpected call to LogicRunnerMock.OnPulse. %v %v", p, p1)
			return
		}

		input := m.OnPulseMock.expectationSeries[counter-1].input
		testify_assert.Equal(m.t, *input, LogicRunnerMockOnPulseInput{p, p1}, "LogicRunner.OnPulse got unexpected parameters")

		result := m.OnPulseMock.expectationSeries[counter-1].result
		if result == nil {
			m.t.Fatal("No results are set for the LogicRunnerMock.OnPulse")
			return
		}

		r = result.r

		return
	}

	if m.OnPulseMock.mainExpectation != nil {

		input := m.OnPulseMock.mainExpectation.input
		if input != nil {
			testify_assert.Equal(m.t, *input, LogicRunnerMockOnPulseInput{p, p1}, "LogicRunner.OnPulse got unexpected parameters")
		}

		result := m.OnPulseMock.mainExpectation.result
		if result == nil {
			m.t.Fatal("No results are set for the LogicRunnerMock.OnPulse")
		}

		r = result.r

		return
	}

	if m.OnPulseFunc == nil {
		m.t.Fatalf("Unexpected call to LogicRunnerMock.OnPulse. %v %v", p, p1)
		return
	}

	return m.OnPulseFunc(p, p1)
}

//OnPulseMinimockCounter returns a count of LogicRunnerMock.OnPulseFunc invocations
func (m *LogicRunnerMock) OnPulseMinimockCounter() uint64 {
	return atomic.LoadUint64(&m.OnPulseCounter)
}

//OnPulseMinimockPreCounter returns the value of LogicRunnerMock.OnPulse invocations
func (m *LogicRunnerMock) OnPulseMinimockPreCounter() uint64 {
	return atomic.LoadUint64(&m.OnPulsePreCounter)
}

//OnPulseFinished returns true if mock invocations count is ok
func (m *LogicRunnerMock) OnPulseFinished() bool {
	// if expectation series were set then invocations count should be equal to expectations count
	if len(m.OnPulseMock.expectationSeries) > 0 {
		return atomic.LoadUint64(&m.OnPulseCounter) == uint64(len(m.OnPulseMock.expectationSeries))
	}

	// if main expectation was set then invocations count should be greater than zero
	if m.OnPulseMock.mainExpectation != nil {
		return atomic.LoadUint64(&m.OnPulseCounter) > 0
	}

	// if func was set then invocations count should be greater than zero
	if m.OnPulseFunc != nil {
		return atomic.LoadUint64(&m.OnPulseCounter) > 0
	}

	return true
}

//ValidateCallCounters checks that all mocked methods of the interface have been called at least once
//Deprecated: please use MinimockFinish method or use Finish method of minimock.Controller
func (m *LogicRunnerMock) ValidateCallCounters() {

<<<<<<< HEAD
	if !m.HandleValidateCaseBindMessageFinished() {
		m.t.Fatal("Expected call to LogicRunnerMock.HandleValidateCaseBindMessage")
	}

	if !m.HandleValidationResultsMessageFinished() {
		m.t.Fatal("Expected call to LogicRunnerMock.HandleValidationResultsMessage")
=======
	if !m.LRIFinished() {
		m.t.Fatal("Expected call to LogicRunnerMock.LRI")
>>>>>>> 8cc8b413
	}

	if !m.OnPulseFinished() {
		m.t.Fatal("Expected call to LogicRunnerMock.OnPulse")
	}

}

//CheckMocksCalled checks that all mocked methods of the interface have been called at least once
//Deprecated: please use MinimockFinish method or use Finish method of minimock.Controller
func (m *LogicRunnerMock) CheckMocksCalled() {
	m.Finish()
}

//Finish checks that all mocked methods of the interface have been called at least once
//Deprecated: please use MinimockFinish or use Finish method of minimock.Controller
func (m *LogicRunnerMock) Finish() {
	m.MinimockFinish()
}

//MinimockFinish checks that all mocked methods of the interface have been called at least once
func (m *LogicRunnerMock) MinimockFinish() {

<<<<<<< HEAD
	if !m.HandleValidateCaseBindMessageFinished() {
		m.t.Fatal("Expected call to LogicRunnerMock.HandleValidateCaseBindMessage")
	}

	if !m.HandleValidationResultsMessageFinished() {
		m.t.Fatal("Expected call to LogicRunnerMock.HandleValidationResultsMessage")
=======
	if !m.LRIFinished() {
		m.t.Fatal("Expected call to LogicRunnerMock.LRI")
>>>>>>> 8cc8b413
	}

	if !m.OnPulseFinished() {
		m.t.Fatal("Expected call to LogicRunnerMock.OnPulse")
	}

}

//Wait waits for all mocked methods to be called at least once
//Deprecated: please use MinimockWait or use Wait method of minimock.Controller
func (m *LogicRunnerMock) Wait(timeout time.Duration) {
	m.MinimockWait(timeout)
}

//MinimockWait waits for all mocked methods to be called at least once
//this method is called by minimock.Controller
func (m *LogicRunnerMock) MinimockWait(timeout time.Duration) {
	timeoutCh := time.After(timeout)
	for {
		ok := true
<<<<<<< HEAD
		ok = ok && m.HandleValidateCaseBindMessageFinished()
		ok = ok && m.HandleValidationResultsMessageFinished()
=======
		ok = ok && m.LRIFinished()
>>>>>>> 8cc8b413
		ok = ok && m.OnPulseFinished()

		if ok {
			return
		}

		select {
		case <-timeoutCh:

<<<<<<< HEAD
			if !m.HandleValidateCaseBindMessageFinished() {
				m.t.Error("Expected call to LogicRunnerMock.HandleValidateCaseBindMessage")
			}

			if !m.HandleValidationResultsMessageFinished() {
				m.t.Error("Expected call to LogicRunnerMock.HandleValidationResultsMessage")
=======
			if !m.LRIFinished() {
				m.t.Error("Expected call to LogicRunnerMock.LRI")
>>>>>>> 8cc8b413
			}

			if !m.OnPulseFinished() {
				m.t.Error("Expected call to LogicRunnerMock.OnPulse")
			}

			m.t.Fatalf("Some mocks were not called on time: %s", timeout)
			return
		default:
			time.Sleep(time.Millisecond)
		}
	}
}

//AllMocksCalled returns true if all mocked methods were called before the execution of AllMocksCalled,
//it can be used with assert/require, i.e. assert.True(mock.AllMocksCalled())
func (m *LogicRunnerMock) AllMocksCalled() bool {

<<<<<<< HEAD
	if !m.HandleValidateCaseBindMessageFinished() {
		return false
	}

	if !m.HandleValidationResultsMessageFinished() {
=======
	if !m.LRIFinished() {
>>>>>>> 8cc8b413
		return false
	}

	if !m.OnPulseFinished() {
		return false
	}

	return true
}<|MERGE_RESOLUTION|>--- conflicted
+++ resolved
@@ -20,22 +20,10 @@
 type LogicRunnerMock struct {
 	t minimock.Tester
 
-<<<<<<< HEAD
-	HandleValidateCaseBindMessageFunc       func(p context.Context, p1 insolar.Parcel) (r insolar.Reply, r1 error)
-	HandleValidateCaseBindMessageCounter    uint64
-	HandleValidateCaseBindMessagePreCounter uint64
-	HandleValidateCaseBindMessageMock       mLogicRunnerMockHandleValidateCaseBindMessage
-
-	HandleValidationResultsMessageFunc       func(p context.Context, p1 insolar.Parcel) (r insolar.Reply, r1 error)
-	HandleValidationResultsMessageCounter    uint64
-	HandleValidationResultsMessagePreCounter uint64
-	HandleValidationResultsMessageMock       mLogicRunnerMockHandleValidationResultsMessage
-=======
 	LRIFunc       func()
 	LRICounter    uint64
 	LRIPreCounter uint64
 	LRIMock       mLogicRunnerMockLRI
->>>>>>> 8cc8b413
 
 	OnPulseFunc       func(p context.Context, p1 insolar.Pulse) (r error)
 	OnPulseCounter    uint64
@@ -51,49 +39,12 @@
 		controller.RegisterMocker(m)
 	}
 
-<<<<<<< HEAD
-	m.HandleValidateCaseBindMessageMock = mLogicRunnerMockHandleValidateCaseBindMessage{mock: m}
-	m.HandleValidationResultsMessageMock = mLogicRunnerMockHandleValidationResultsMessage{mock: m}
-=======
 	m.LRIMock = mLogicRunnerMockLRI{mock: m}
->>>>>>> 8cc8b413
 	m.OnPulseMock = mLogicRunnerMockOnPulse{mock: m}
 
 	return m
 }
 
-<<<<<<< HEAD
-type mLogicRunnerMockHandleValidateCaseBindMessage struct {
-	mock              *LogicRunnerMock
-	mainExpectation   *LogicRunnerMockHandleValidateCaseBindMessageExpectation
-	expectationSeries []*LogicRunnerMockHandleValidateCaseBindMessageExpectation
-}
-
-type LogicRunnerMockHandleValidateCaseBindMessageExpectation struct {
-	input  *LogicRunnerMockHandleValidateCaseBindMessageInput
-	result *LogicRunnerMockHandleValidateCaseBindMessageResult
-}
-
-type LogicRunnerMockHandleValidateCaseBindMessageInput struct {
-	p  context.Context
-	p1 insolar.Parcel
-}
-
-type LogicRunnerMockHandleValidateCaseBindMessageResult struct {
-	r  insolar.Reply
-	r1 error
-}
-
-//Expect specifies that invocation of LogicRunner.HandleValidateCaseBindMessage is expected from 1 to Infinity times
-func (m *mLogicRunnerMockHandleValidateCaseBindMessage) Expect(p context.Context, p1 insolar.Parcel) *mLogicRunnerMockHandleValidateCaseBindMessage {
-	m.mock.HandleValidateCaseBindMessageFunc = nil
-	m.expectationSeries = nil
-
-	if m.mainExpectation == nil {
-		m.mainExpectation = &LogicRunnerMockHandleValidateCaseBindMessageExpectation{}
-	}
-	m.mainExpectation.input = &LogicRunnerMockHandleValidateCaseBindMessageInput{p, p1}
-=======
 type mLogicRunnerMockLRI struct {
 	mock              *LogicRunnerMock
 	mainExpectation   *LogicRunnerMockLRIExpectation
@@ -112,7 +63,6 @@
 		m.mainExpectation = &LogicRunnerMockLRIExpectation{}
 	}
 
->>>>>>> 8cc8b413
 	return m
 }
 
@@ -357,17 +307,8 @@
 //Deprecated: please use MinimockFinish method or use Finish method of minimock.Controller
 func (m *LogicRunnerMock) ValidateCallCounters() {
 
-<<<<<<< HEAD
-	if !m.HandleValidateCaseBindMessageFinished() {
-		m.t.Fatal("Expected call to LogicRunnerMock.HandleValidateCaseBindMessage")
-	}
-
-	if !m.HandleValidationResultsMessageFinished() {
-		m.t.Fatal("Expected call to LogicRunnerMock.HandleValidationResultsMessage")
-=======
 	if !m.LRIFinished() {
 		m.t.Fatal("Expected call to LogicRunnerMock.LRI")
->>>>>>> 8cc8b413
 	}
 
 	if !m.OnPulseFinished() {
@@ -391,17 +332,8 @@
 //MinimockFinish checks that all mocked methods of the interface have been called at least once
 func (m *LogicRunnerMock) MinimockFinish() {
 
-<<<<<<< HEAD
-	if !m.HandleValidateCaseBindMessageFinished() {
-		m.t.Fatal("Expected call to LogicRunnerMock.HandleValidateCaseBindMessage")
-	}
-
-	if !m.HandleValidationResultsMessageFinished() {
-		m.t.Fatal("Expected call to LogicRunnerMock.HandleValidationResultsMessage")
-=======
 	if !m.LRIFinished() {
 		m.t.Fatal("Expected call to LogicRunnerMock.LRI")
->>>>>>> 8cc8b413
 	}
 
 	if !m.OnPulseFinished() {
@@ -422,12 +354,7 @@
 	timeoutCh := time.After(timeout)
 	for {
 		ok := true
-<<<<<<< HEAD
-		ok = ok && m.HandleValidateCaseBindMessageFinished()
-		ok = ok && m.HandleValidationResultsMessageFinished()
-=======
 		ok = ok && m.LRIFinished()
->>>>>>> 8cc8b413
 		ok = ok && m.OnPulseFinished()
 
 		if ok {
@@ -437,17 +364,8 @@
 		select {
 		case <-timeoutCh:
 
-<<<<<<< HEAD
-			if !m.HandleValidateCaseBindMessageFinished() {
-				m.t.Error("Expected call to LogicRunnerMock.HandleValidateCaseBindMessage")
-			}
-
-			if !m.HandleValidationResultsMessageFinished() {
-				m.t.Error("Expected call to LogicRunnerMock.HandleValidationResultsMessage")
-=======
 			if !m.LRIFinished() {
 				m.t.Error("Expected call to LogicRunnerMock.LRI")
->>>>>>> 8cc8b413
 			}
 
 			if !m.OnPulseFinished() {
@@ -466,15 +384,7 @@
 //it can be used with assert/require, i.e. assert.True(mock.AllMocksCalled())
 func (m *LogicRunnerMock) AllMocksCalled() bool {
 
-<<<<<<< HEAD
-	if !m.HandleValidateCaseBindMessageFinished() {
-		return false
-	}
-
-	if !m.HandleValidationResultsMessageFinished() {
-=======
 	if !m.LRIFinished() {
->>>>>>> 8cc8b413
 		return false
 	}
 
