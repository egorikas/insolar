package network

/*
DO NOT EDIT!
This code was generated automatically using github.com/gojuno/minimock v1.9
The original interface "UnsyncList" can be found in github.com/insolar/insolar/network
*/
import (
	"sync/atomic"
	"time"

	"github.com/gojuno/minimock"
	packets "github.com/insolar/insolar/consensus/packets"
	insolar "github.com/insolar/insolar/insolar"

	testify_assert "github.com/stretchr/testify/assert"
)

//UnsyncListMock implements github.com/insolar/insolar/network.UnsyncList
type UnsyncListMock struct {
	t minimock.Tester

<<<<<<< HEAD
	AddNodeFunc       func(p core.NetworkNode, p1 uint16)
=======
	AddNodeFunc       func(p insolar.NetworkNode, p1 uint16)
>>>>>>> 2178e481
	AddNodeCounter    uint64
	AddNodePreCounter uint64
	AddNodeMock       mUnsyncListMockAddNode

	AddProofFunc       func(p insolar.Reference, p1 *packets.NodePulseProof)
	AddProofCounter    uint64
	AddProofPreCounter uint64
	AddProofMock       mUnsyncListMockAddProof

<<<<<<< HEAD
	GetActiveNodeFunc       func(p core.RecordRef) (r core.NetworkNode)
=======
	GetActiveNodeFunc       func(p insolar.Reference) (r insolar.NetworkNode)
>>>>>>> 2178e481
	GetActiveNodeCounter    uint64
	GetActiveNodePreCounter uint64
	GetActiveNodeMock       mUnsyncListMockGetActiveNode

<<<<<<< HEAD
	GetActiveNodesFunc       func() (r []core.NetworkNode)
=======
	GetActiveNodesFunc       func() (r []insolar.NetworkNode)
>>>>>>> 2178e481
	GetActiveNodesCounter    uint64
	GetActiveNodesPreCounter uint64
	GetActiveNodesMock       mUnsyncListMockGetActiveNodes

	GetGlobuleHashSignatureFunc       func(p insolar.Reference) (r packets.GlobuleHashSignature, r1 bool)
	GetGlobuleHashSignatureCounter    uint64
	GetGlobuleHashSignaturePreCounter uint64
	GetGlobuleHashSignatureMock       mUnsyncListMockGetGlobuleHashSignature

<<<<<<< HEAD
	GetOriginFunc       func() (r core.NetworkNode)
=======
	GetOriginFunc       func() (r insolar.NetworkNode)
>>>>>>> 2178e481
	GetOriginCounter    uint64
	GetOriginPreCounter uint64
	GetOriginMock       mUnsyncListMockGetOrigin

	GetProofFunc       func(p insolar.Reference) (r *packets.NodePulseProof)
	GetProofCounter    uint64
	GetProofPreCounter uint64
	GetProofMock       mUnsyncListMockGetProof

	IndexToRefFunc       func(p int) (r insolar.Reference, r1 error)
	IndexToRefCounter    uint64
	IndexToRefPreCounter uint64
	IndexToRefMock       mUnsyncListMockIndexToRef

	LengthFunc       func() (r int)
	LengthCounter    uint64
	LengthPreCounter uint64
	LengthMock       mUnsyncListMockLength

	RefToIndexFunc       func(p insolar.Reference) (r int, r1 error)
	RefToIndexCounter    uint64
	RefToIndexPreCounter uint64
	RefToIndexMock       mUnsyncListMockRefToIndex

	RemoveNodeFunc       func(p insolar.Reference)
	RemoveNodeCounter    uint64
	RemoveNodePreCounter uint64
	RemoveNodeMock       mUnsyncListMockRemoveNode

	SetGlobuleHashSignatureFunc       func(p insolar.Reference, p1 packets.GlobuleHashSignature)
	SetGlobuleHashSignatureCounter    uint64
	SetGlobuleHashSignaturePreCounter uint64
	SetGlobuleHashSignatureMock       mUnsyncListMockSetGlobuleHashSignature
}

//NewUnsyncListMock returns a mock for github.com/insolar/insolar/network.UnsyncList
func NewUnsyncListMock(t minimock.Tester) *UnsyncListMock {
	m := &UnsyncListMock{t: t}

	if controller, ok := t.(minimock.MockController); ok {
		controller.RegisterMocker(m)
	}

	m.AddNodeMock = mUnsyncListMockAddNode{mock: m}
	m.AddProofMock = mUnsyncListMockAddProof{mock: m}
	m.GetActiveNodeMock = mUnsyncListMockGetActiveNode{mock: m}
	m.GetActiveNodesMock = mUnsyncListMockGetActiveNodes{mock: m}
	m.GetGlobuleHashSignatureMock = mUnsyncListMockGetGlobuleHashSignature{mock: m}
	m.GetOriginMock = mUnsyncListMockGetOrigin{mock: m}
	m.GetProofMock = mUnsyncListMockGetProof{mock: m}
	m.IndexToRefMock = mUnsyncListMockIndexToRef{mock: m}
	m.LengthMock = mUnsyncListMockLength{mock: m}
	m.RefToIndexMock = mUnsyncListMockRefToIndex{mock: m}
	m.RemoveNodeMock = mUnsyncListMockRemoveNode{mock: m}
	m.SetGlobuleHashSignatureMock = mUnsyncListMockSetGlobuleHashSignature{mock: m}

	return m
}

type mUnsyncListMockAddNode struct {
	mock              *UnsyncListMock
	mainExpectation   *UnsyncListMockAddNodeExpectation
	expectationSeries []*UnsyncListMockAddNodeExpectation
}

type UnsyncListMockAddNodeExpectation struct {
	input *UnsyncListMockAddNodeInput
}

type UnsyncListMockAddNodeInput struct {
<<<<<<< HEAD
	p  core.NetworkNode
=======
	p  insolar.NetworkNode
>>>>>>> 2178e481
	p1 uint16
}

//Expect specifies that invocation of UnsyncList.AddNode is expected from 1 to Infinity times
<<<<<<< HEAD
func (m *mUnsyncListMockAddNode) Expect(p core.NetworkNode, p1 uint16) *mUnsyncListMockAddNode {
=======
func (m *mUnsyncListMockAddNode) Expect(p insolar.NetworkNode, p1 uint16) *mUnsyncListMockAddNode {
>>>>>>> 2178e481
	m.mock.AddNodeFunc = nil
	m.expectationSeries = nil

	if m.mainExpectation == nil {
		m.mainExpectation = &UnsyncListMockAddNodeExpectation{}
	}
	m.mainExpectation.input = &UnsyncListMockAddNodeInput{p, p1}
	return m
}

//Return specifies results of invocation of UnsyncList.AddNode
func (m *mUnsyncListMockAddNode) Return() *UnsyncListMock {
	m.mock.AddNodeFunc = nil
	m.expectationSeries = nil

	if m.mainExpectation == nil {
		m.mainExpectation = &UnsyncListMockAddNodeExpectation{}
	}

	return m.mock
}

//ExpectOnce specifies that invocation of UnsyncList.AddNode is expected once
<<<<<<< HEAD
func (m *mUnsyncListMockAddNode) ExpectOnce(p core.NetworkNode, p1 uint16) *UnsyncListMockAddNodeExpectation {
=======
func (m *mUnsyncListMockAddNode) ExpectOnce(p insolar.NetworkNode, p1 uint16) *UnsyncListMockAddNodeExpectation {
>>>>>>> 2178e481
	m.mock.AddNodeFunc = nil
	m.mainExpectation = nil

	expectation := &UnsyncListMockAddNodeExpectation{}
	expectation.input = &UnsyncListMockAddNodeInput{p, p1}
	m.expectationSeries = append(m.expectationSeries, expectation)
	return expectation
}

//Set uses given function f as a mock of UnsyncList.AddNode method
<<<<<<< HEAD
func (m *mUnsyncListMockAddNode) Set(f func(p core.NetworkNode, p1 uint16)) *UnsyncListMock {
=======
func (m *mUnsyncListMockAddNode) Set(f func(p insolar.NetworkNode, p1 uint16)) *UnsyncListMock {
>>>>>>> 2178e481
	m.mainExpectation = nil
	m.expectationSeries = nil

	m.mock.AddNodeFunc = f
	return m.mock
}

//AddNode implements github.com/insolar/insolar/network.UnsyncList interface
<<<<<<< HEAD
func (m *UnsyncListMock) AddNode(p core.NetworkNode, p1 uint16) {
=======
func (m *UnsyncListMock) AddNode(p insolar.NetworkNode, p1 uint16) {
>>>>>>> 2178e481
	counter := atomic.AddUint64(&m.AddNodePreCounter, 1)
	defer atomic.AddUint64(&m.AddNodeCounter, 1)

	if len(m.AddNodeMock.expectationSeries) > 0 {
		if counter > uint64(len(m.AddNodeMock.expectationSeries)) {
			m.t.Fatalf("Unexpected call to UnsyncListMock.AddNode. %v %v", p, p1)
			return
		}

		input := m.AddNodeMock.expectationSeries[counter-1].input
		testify_assert.Equal(m.t, *input, UnsyncListMockAddNodeInput{p, p1}, "UnsyncList.AddNode got unexpected parameters")

		return
	}

	if m.AddNodeMock.mainExpectation != nil {

		input := m.AddNodeMock.mainExpectation.input
		if input != nil {
			testify_assert.Equal(m.t, *input, UnsyncListMockAddNodeInput{p, p1}, "UnsyncList.AddNode got unexpected parameters")
		}

		return
	}

	if m.AddNodeFunc == nil {
		m.t.Fatalf("Unexpected call to UnsyncListMock.AddNode. %v %v", p, p1)
		return
	}

	m.AddNodeFunc(p, p1)
}

//AddNodeMinimockCounter returns a count of UnsyncListMock.AddNodeFunc invocations
func (m *UnsyncListMock) AddNodeMinimockCounter() uint64 {
	return atomic.LoadUint64(&m.AddNodeCounter)
}

//AddNodeMinimockPreCounter returns the value of UnsyncListMock.AddNode invocations
func (m *UnsyncListMock) AddNodeMinimockPreCounter() uint64 {
	return atomic.LoadUint64(&m.AddNodePreCounter)
}

//AddNodeFinished returns true if mock invocations count is ok
func (m *UnsyncListMock) AddNodeFinished() bool {
	// if expectation series were set then invocations count should be equal to expectations count
	if len(m.AddNodeMock.expectationSeries) > 0 {
		return atomic.LoadUint64(&m.AddNodeCounter) == uint64(len(m.AddNodeMock.expectationSeries))
	}

	// if main expectation was set then invocations count should be greater than zero
	if m.AddNodeMock.mainExpectation != nil {
		return atomic.LoadUint64(&m.AddNodeCounter) > 0
	}

	// if func was set then invocations count should be greater than zero
	if m.AddNodeFunc != nil {
		return atomic.LoadUint64(&m.AddNodeCounter) > 0
	}

	return true
}

type mUnsyncListMockAddProof struct {
	mock              *UnsyncListMock
	mainExpectation   *UnsyncListMockAddProofExpectation
	expectationSeries []*UnsyncListMockAddProofExpectation
}

type UnsyncListMockAddProofExpectation struct {
	input *UnsyncListMockAddProofInput
}

type UnsyncListMockAddProofInput struct {
	p  insolar.Reference
	p1 *packets.NodePulseProof
}

//Expect specifies that invocation of UnsyncList.AddProof is expected from 1 to Infinity times
func (m *mUnsyncListMockAddProof) Expect(p insolar.Reference, p1 *packets.NodePulseProof) *mUnsyncListMockAddProof {
	m.mock.AddProofFunc = nil
	m.expectationSeries = nil

	if m.mainExpectation == nil {
		m.mainExpectation = &UnsyncListMockAddProofExpectation{}
	}
	m.mainExpectation.input = &UnsyncListMockAddProofInput{p, p1}
	return m
}

//Return specifies results of invocation of UnsyncList.AddProof
func (m *mUnsyncListMockAddProof) Return() *UnsyncListMock {
	m.mock.AddProofFunc = nil
	m.expectationSeries = nil

	if m.mainExpectation == nil {
		m.mainExpectation = &UnsyncListMockAddProofExpectation{}
	}

	return m.mock
}

//ExpectOnce specifies that invocation of UnsyncList.AddProof is expected once
func (m *mUnsyncListMockAddProof) ExpectOnce(p insolar.Reference, p1 *packets.NodePulseProof) *UnsyncListMockAddProofExpectation {
	m.mock.AddProofFunc = nil
	m.mainExpectation = nil

	expectation := &UnsyncListMockAddProofExpectation{}
	expectation.input = &UnsyncListMockAddProofInput{p, p1}
	m.expectationSeries = append(m.expectationSeries, expectation)
	return expectation
}

//Set uses given function f as a mock of UnsyncList.AddProof method
func (m *mUnsyncListMockAddProof) Set(f func(p insolar.Reference, p1 *packets.NodePulseProof)) *UnsyncListMock {
	m.mainExpectation = nil
	m.expectationSeries = nil

	m.mock.AddProofFunc = f
	return m.mock
}

//AddProof implements github.com/insolar/insolar/network.UnsyncList interface
func (m *UnsyncListMock) AddProof(p insolar.Reference, p1 *packets.NodePulseProof) {
	counter := atomic.AddUint64(&m.AddProofPreCounter, 1)
	defer atomic.AddUint64(&m.AddProofCounter, 1)

	if len(m.AddProofMock.expectationSeries) > 0 {
		if counter > uint64(len(m.AddProofMock.expectationSeries)) {
			m.t.Fatalf("Unexpected call to UnsyncListMock.AddProof. %v %v", p, p1)
			return
		}

		input := m.AddProofMock.expectationSeries[counter-1].input
		testify_assert.Equal(m.t, *input, UnsyncListMockAddProofInput{p, p1}, "UnsyncList.AddProof got unexpected parameters")

		return
	}

	if m.AddProofMock.mainExpectation != nil {

		input := m.AddProofMock.mainExpectation.input
		if input != nil {
			testify_assert.Equal(m.t, *input, UnsyncListMockAddProofInput{p, p1}, "UnsyncList.AddProof got unexpected parameters")
		}

		return
	}

	if m.AddProofFunc == nil {
		m.t.Fatalf("Unexpected call to UnsyncListMock.AddProof. %v %v", p, p1)
		return
	}

	m.AddProofFunc(p, p1)
}

//AddProofMinimockCounter returns a count of UnsyncListMock.AddProofFunc invocations
func (m *UnsyncListMock) AddProofMinimockCounter() uint64 {
	return atomic.LoadUint64(&m.AddProofCounter)
}

//AddProofMinimockPreCounter returns the value of UnsyncListMock.AddProof invocations
func (m *UnsyncListMock) AddProofMinimockPreCounter() uint64 {
	return atomic.LoadUint64(&m.AddProofPreCounter)
}

//AddProofFinished returns true if mock invocations count is ok
func (m *UnsyncListMock) AddProofFinished() bool {
	// if expectation series were set then invocations count should be equal to expectations count
	if len(m.AddProofMock.expectationSeries) > 0 {
		return atomic.LoadUint64(&m.AddProofCounter) == uint64(len(m.AddProofMock.expectationSeries))
	}

	// if main expectation was set then invocations count should be greater than zero
	if m.AddProofMock.mainExpectation != nil {
		return atomic.LoadUint64(&m.AddProofCounter) > 0
	}

	// if func was set then invocations count should be greater than zero
	if m.AddProofFunc != nil {
		return atomic.LoadUint64(&m.AddProofCounter) > 0
	}

	return true
}

type mUnsyncListMockGetActiveNode struct {
	mock              *UnsyncListMock
	mainExpectation   *UnsyncListMockGetActiveNodeExpectation
	expectationSeries []*UnsyncListMockGetActiveNodeExpectation
}

type UnsyncListMockGetActiveNodeExpectation struct {
	input  *UnsyncListMockGetActiveNodeInput
	result *UnsyncListMockGetActiveNodeResult
}

type UnsyncListMockGetActiveNodeInput struct {
	p insolar.Reference
}

type UnsyncListMockGetActiveNodeResult struct {
<<<<<<< HEAD
	r core.NetworkNode
=======
	r insolar.NetworkNode
>>>>>>> 2178e481
}

//Expect specifies that invocation of UnsyncList.GetActiveNode is expected from 1 to Infinity times
func (m *mUnsyncListMockGetActiveNode) Expect(p insolar.Reference) *mUnsyncListMockGetActiveNode {
	m.mock.GetActiveNodeFunc = nil
	m.expectationSeries = nil

	if m.mainExpectation == nil {
		m.mainExpectation = &UnsyncListMockGetActiveNodeExpectation{}
	}
	m.mainExpectation.input = &UnsyncListMockGetActiveNodeInput{p}
	return m
}

//Return specifies results of invocation of UnsyncList.GetActiveNode
<<<<<<< HEAD
func (m *mUnsyncListMockGetActiveNode) Return(r core.NetworkNode) *UnsyncListMock {
=======
func (m *mUnsyncListMockGetActiveNode) Return(r insolar.NetworkNode) *UnsyncListMock {
>>>>>>> 2178e481
	m.mock.GetActiveNodeFunc = nil
	m.expectationSeries = nil

	if m.mainExpectation == nil {
		m.mainExpectation = &UnsyncListMockGetActiveNodeExpectation{}
	}
	m.mainExpectation.result = &UnsyncListMockGetActiveNodeResult{r}
	return m.mock
}

//ExpectOnce specifies that invocation of UnsyncList.GetActiveNode is expected once
func (m *mUnsyncListMockGetActiveNode) ExpectOnce(p insolar.Reference) *UnsyncListMockGetActiveNodeExpectation {
	m.mock.GetActiveNodeFunc = nil
	m.mainExpectation = nil

	expectation := &UnsyncListMockGetActiveNodeExpectation{}
	expectation.input = &UnsyncListMockGetActiveNodeInput{p}
	m.expectationSeries = append(m.expectationSeries, expectation)
	return expectation
}

<<<<<<< HEAD
func (e *UnsyncListMockGetActiveNodeExpectation) Return(r core.NetworkNode) {
=======
func (e *UnsyncListMockGetActiveNodeExpectation) Return(r insolar.NetworkNode) {
>>>>>>> 2178e481
	e.result = &UnsyncListMockGetActiveNodeResult{r}
}

//Set uses given function f as a mock of UnsyncList.GetActiveNode method
<<<<<<< HEAD
func (m *mUnsyncListMockGetActiveNode) Set(f func(p core.RecordRef) (r core.NetworkNode)) *UnsyncListMock {
=======
func (m *mUnsyncListMockGetActiveNode) Set(f func(p insolar.Reference) (r insolar.NetworkNode)) *UnsyncListMock {
>>>>>>> 2178e481
	m.mainExpectation = nil
	m.expectationSeries = nil

	m.mock.GetActiveNodeFunc = f
	return m.mock
}

//GetActiveNode implements github.com/insolar/insolar/network.UnsyncList interface
<<<<<<< HEAD
func (m *UnsyncListMock) GetActiveNode(p core.RecordRef) (r core.NetworkNode) {
=======
func (m *UnsyncListMock) GetActiveNode(p insolar.Reference) (r insolar.NetworkNode) {
>>>>>>> 2178e481
	counter := atomic.AddUint64(&m.GetActiveNodePreCounter, 1)
	defer atomic.AddUint64(&m.GetActiveNodeCounter, 1)

	if len(m.GetActiveNodeMock.expectationSeries) > 0 {
		if counter > uint64(len(m.GetActiveNodeMock.expectationSeries)) {
			m.t.Fatalf("Unexpected call to UnsyncListMock.GetActiveNode. %v", p)
			return
		}

		input := m.GetActiveNodeMock.expectationSeries[counter-1].input
		testify_assert.Equal(m.t, *input, UnsyncListMockGetActiveNodeInput{p}, "UnsyncList.GetActiveNode got unexpected parameters")

		result := m.GetActiveNodeMock.expectationSeries[counter-1].result
		if result == nil {
			m.t.Fatal("No results are set for the UnsyncListMock.GetActiveNode")
			return
		}

		r = result.r

		return
	}

	if m.GetActiveNodeMock.mainExpectation != nil {

		input := m.GetActiveNodeMock.mainExpectation.input
		if input != nil {
			testify_assert.Equal(m.t, *input, UnsyncListMockGetActiveNodeInput{p}, "UnsyncList.GetActiveNode got unexpected parameters")
		}

		result := m.GetActiveNodeMock.mainExpectation.result
		if result == nil {
			m.t.Fatal("No results are set for the UnsyncListMock.GetActiveNode")
		}

		r = result.r

		return
	}

	if m.GetActiveNodeFunc == nil {
		m.t.Fatalf("Unexpected call to UnsyncListMock.GetActiveNode. %v", p)
		return
	}

	return m.GetActiveNodeFunc(p)
}

//GetActiveNodeMinimockCounter returns a count of UnsyncListMock.GetActiveNodeFunc invocations
func (m *UnsyncListMock) GetActiveNodeMinimockCounter() uint64 {
	return atomic.LoadUint64(&m.GetActiveNodeCounter)
}

//GetActiveNodeMinimockPreCounter returns the value of UnsyncListMock.GetActiveNode invocations
func (m *UnsyncListMock) GetActiveNodeMinimockPreCounter() uint64 {
	return atomic.LoadUint64(&m.GetActiveNodePreCounter)
}

//GetActiveNodeFinished returns true if mock invocations count is ok
func (m *UnsyncListMock) GetActiveNodeFinished() bool {
	// if expectation series were set then invocations count should be equal to expectations count
	if len(m.GetActiveNodeMock.expectationSeries) > 0 {
		return atomic.LoadUint64(&m.GetActiveNodeCounter) == uint64(len(m.GetActiveNodeMock.expectationSeries))
	}

	// if main expectation was set then invocations count should be greater than zero
	if m.GetActiveNodeMock.mainExpectation != nil {
		return atomic.LoadUint64(&m.GetActiveNodeCounter) > 0
	}

	// if func was set then invocations count should be greater than zero
	if m.GetActiveNodeFunc != nil {
		return atomic.LoadUint64(&m.GetActiveNodeCounter) > 0
	}

	return true
}

type mUnsyncListMockGetActiveNodes struct {
	mock              *UnsyncListMock
	mainExpectation   *UnsyncListMockGetActiveNodesExpectation
	expectationSeries []*UnsyncListMockGetActiveNodesExpectation
}

type UnsyncListMockGetActiveNodesExpectation struct {
	result *UnsyncListMockGetActiveNodesResult
}

type UnsyncListMockGetActiveNodesResult struct {
<<<<<<< HEAD
	r []core.NetworkNode
=======
	r []insolar.NetworkNode
>>>>>>> 2178e481
}

//Expect specifies that invocation of UnsyncList.GetActiveNodes is expected from 1 to Infinity times
func (m *mUnsyncListMockGetActiveNodes) Expect() *mUnsyncListMockGetActiveNodes {
	m.mock.GetActiveNodesFunc = nil
	m.expectationSeries = nil

	if m.mainExpectation == nil {
		m.mainExpectation = &UnsyncListMockGetActiveNodesExpectation{}
	}

	return m
}

//Return specifies results of invocation of UnsyncList.GetActiveNodes
<<<<<<< HEAD
func (m *mUnsyncListMockGetActiveNodes) Return(r []core.NetworkNode) *UnsyncListMock {
=======
func (m *mUnsyncListMockGetActiveNodes) Return(r []insolar.NetworkNode) *UnsyncListMock {
>>>>>>> 2178e481
	m.mock.GetActiveNodesFunc = nil
	m.expectationSeries = nil

	if m.mainExpectation == nil {
		m.mainExpectation = &UnsyncListMockGetActiveNodesExpectation{}
	}
	m.mainExpectation.result = &UnsyncListMockGetActiveNodesResult{r}
	return m.mock
}

//ExpectOnce specifies that invocation of UnsyncList.GetActiveNodes is expected once
func (m *mUnsyncListMockGetActiveNodes) ExpectOnce() *UnsyncListMockGetActiveNodesExpectation {
	m.mock.GetActiveNodesFunc = nil
	m.mainExpectation = nil

	expectation := &UnsyncListMockGetActiveNodesExpectation{}

	m.expectationSeries = append(m.expectationSeries, expectation)
	return expectation
}

<<<<<<< HEAD
func (e *UnsyncListMockGetActiveNodesExpectation) Return(r []core.NetworkNode) {
=======
func (e *UnsyncListMockGetActiveNodesExpectation) Return(r []insolar.NetworkNode) {
>>>>>>> 2178e481
	e.result = &UnsyncListMockGetActiveNodesResult{r}
}

//Set uses given function f as a mock of UnsyncList.GetActiveNodes method
<<<<<<< HEAD
func (m *mUnsyncListMockGetActiveNodes) Set(f func() (r []core.NetworkNode)) *UnsyncListMock {
=======
func (m *mUnsyncListMockGetActiveNodes) Set(f func() (r []insolar.NetworkNode)) *UnsyncListMock {
>>>>>>> 2178e481
	m.mainExpectation = nil
	m.expectationSeries = nil

	m.mock.GetActiveNodesFunc = f
	return m.mock
}

//GetActiveNodes implements github.com/insolar/insolar/network.UnsyncList interface
<<<<<<< HEAD
func (m *UnsyncListMock) GetActiveNodes() (r []core.NetworkNode) {
=======
func (m *UnsyncListMock) GetActiveNodes() (r []insolar.NetworkNode) {
>>>>>>> 2178e481
	counter := atomic.AddUint64(&m.GetActiveNodesPreCounter, 1)
	defer atomic.AddUint64(&m.GetActiveNodesCounter, 1)

	if len(m.GetActiveNodesMock.expectationSeries) > 0 {
		if counter > uint64(len(m.GetActiveNodesMock.expectationSeries)) {
			m.t.Fatalf("Unexpected call to UnsyncListMock.GetActiveNodes.")
			return
		}

		result := m.GetActiveNodesMock.expectationSeries[counter-1].result
		if result == nil {
			m.t.Fatal("No results are set for the UnsyncListMock.GetActiveNodes")
			return
		}

		r = result.r

		return
	}

	if m.GetActiveNodesMock.mainExpectation != nil {

		result := m.GetActiveNodesMock.mainExpectation.result
		if result == nil {
			m.t.Fatal("No results are set for the UnsyncListMock.GetActiveNodes")
		}

		r = result.r

		return
	}

	if m.GetActiveNodesFunc == nil {
		m.t.Fatalf("Unexpected call to UnsyncListMock.GetActiveNodes.")
		return
	}

	return m.GetActiveNodesFunc()
}

//GetActiveNodesMinimockCounter returns a count of UnsyncListMock.GetActiveNodesFunc invocations
func (m *UnsyncListMock) GetActiveNodesMinimockCounter() uint64 {
	return atomic.LoadUint64(&m.GetActiveNodesCounter)
}

//GetActiveNodesMinimockPreCounter returns the value of UnsyncListMock.GetActiveNodes invocations
func (m *UnsyncListMock) GetActiveNodesMinimockPreCounter() uint64 {
	return atomic.LoadUint64(&m.GetActiveNodesPreCounter)
}

//GetActiveNodesFinished returns true if mock invocations count is ok
func (m *UnsyncListMock) GetActiveNodesFinished() bool {
	// if expectation series were set then invocations count should be equal to expectations count
	if len(m.GetActiveNodesMock.expectationSeries) > 0 {
		return atomic.LoadUint64(&m.GetActiveNodesCounter) == uint64(len(m.GetActiveNodesMock.expectationSeries))
	}

	// if main expectation was set then invocations count should be greater than zero
	if m.GetActiveNodesMock.mainExpectation != nil {
		return atomic.LoadUint64(&m.GetActiveNodesCounter) > 0
	}

	// if func was set then invocations count should be greater than zero
	if m.GetActiveNodesFunc != nil {
		return atomic.LoadUint64(&m.GetActiveNodesCounter) > 0
	}

	return true
}

type mUnsyncListMockGetGlobuleHashSignature struct {
	mock              *UnsyncListMock
	mainExpectation   *UnsyncListMockGetGlobuleHashSignatureExpectation
	expectationSeries []*UnsyncListMockGetGlobuleHashSignatureExpectation
}

type UnsyncListMockGetGlobuleHashSignatureExpectation struct {
	input  *UnsyncListMockGetGlobuleHashSignatureInput
	result *UnsyncListMockGetGlobuleHashSignatureResult
}

type UnsyncListMockGetGlobuleHashSignatureInput struct {
	p insolar.Reference
}

type UnsyncListMockGetGlobuleHashSignatureResult struct {
	r  packets.GlobuleHashSignature
	r1 bool
}

//Expect specifies that invocation of UnsyncList.GetGlobuleHashSignature is expected from 1 to Infinity times
func (m *mUnsyncListMockGetGlobuleHashSignature) Expect(p insolar.Reference) *mUnsyncListMockGetGlobuleHashSignature {
	m.mock.GetGlobuleHashSignatureFunc = nil
	m.expectationSeries = nil

	if m.mainExpectation == nil {
		m.mainExpectation = &UnsyncListMockGetGlobuleHashSignatureExpectation{}
	}
	m.mainExpectation.input = &UnsyncListMockGetGlobuleHashSignatureInput{p}
	return m
}

//Return specifies results of invocation of UnsyncList.GetGlobuleHashSignature
func (m *mUnsyncListMockGetGlobuleHashSignature) Return(r packets.GlobuleHashSignature, r1 bool) *UnsyncListMock {
	m.mock.GetGlobuleHashSignatureFunc = nil
	m.expectationSeries = nil

	if m.mainExpectation == nil {
		m.mainExpectation = &UnsyncListMockGetGlobuleHashSignatureExpectation{}
	}
	m.mainExpectation.result = &UnsyncListMockGetGlobuleHashSignatureResult{r, r1}
	return m.mock
}

//ExpectOnce specifies that invocation of UnsyncList.GetGlobuleHashSignature is expected once
func (m *mUnsyncListMockGetGlobuleHashSignature) ExpectOnce(p insolar.Reference) *UnsyncListMockGetGlobuleHashSignatureExpectation {
	m.mock.GetGlobuleHashSignatureFunc = nil
	m.mainExpectation = nil

	expectation := &UnsyncListMockGetGlobuleHashSignatureExpectation{}
	expectation.input = &UnsyncListMockGetGlobuleHashSignatureInput{p}
	m.expectationSeries = append(m.expectationSeries, expectation)
	return expectation
}

func (e *UnsyncListMockGetGlobuleHashSignatureExpectation) Return(r packets.GlobuleHashSignature, r1 bool) {
	e.result = &UnsyncListMockGetGlobuleHashSignatureResult{r, r1}
}

//Set uses given function f as a mock of UnsyncList.GetGlobuleHashSignature method
func (m *mUnsyncListMockGetGlobuleHashSignature) Set(f func(p insolar.Reference) (r packets.GlobuleHashSignature, r1 bool)) *UnsyncListMock {
	m.mainExpectation = nil
	m.expectationSeries = nil

	m.mock.GetGlobuleHashSignatureFunc = f
	return m.mock
}

//GetGlobuleHashSignature implements github.com/insolar/insolar/network.UnsyncList interface
func (m *UnsyncListMock) GetGlobuleHashSignature(p insolar.Reference) (r packets.GlobuleHashSignature, r1 bool) {
	counter := atomic.AddUint64(&m.GetGlobuleHashSignaturePreCounter, 1)
	defer atomic.AddUint64(&m.GetGlobuleHashSignatureCounter, 1)

	if len(m.GetGlobuleHashSignatureMock.expectationSeries) > 0 {
		if counter > uint64(len(m.GetGlobuleHashSignatureMock.expectationSeries)) {
			m.t.Fatalf("Unexpected call to UnsyncListMock.GetGlobuleHashSignature. %v", p)
			return
		}

		input := m.GetGlobuleHashSignatureMock.expectationSeries[counter-1].input
		testify_assert.Equal(m.t, *input, UnsyncListMockGetGlobuleHashSignatureInput{p}, "UnsyncList.GetGlobuleHashSignature got unexpected parameters")

		result := m.GetGlobuleHashSignatureMock.expectationSeries[counter-1].result
		if result == nil {
			m.t.Fatal("No results are set for the UnsyncListMock.GetGlobuleHashSignature")
			return
		}

		r = result.r
		r1 = result.r1

		return
	}

	if m.GetGlobuleHashSignatureMock.mainExpectation != nil {

		input := m.GetGlobuleHashSignatureMock.mainExpectation.input
		if input != nil {
			testify_assert.Equal(m.t, *input, UnsyncListMockGetGlobuleHashSignatureInput{p}, "UnsyncList.GetGlobuleHashSignature got unexpected parameters")
		}

		result := m.GetGlobuleHashSignatureMock.mainExpectation.result
		if result == nil {
			m.t.Fatal("No results are set for the UnsyncListMock.GetGlobuleHashSignature")
		}

		r = result.r
		r1 = result.r1

		return
	}

	if m.GetGlobuleHashSignatureFunc == nil {
		m.t.Fatalf("Unexpected call to UnsyncListMock.GetGlobuleHashSignature. %v", p)
		return
	}

	return m.GetGlobuleHashSignatureFunc(p)
}

//GetGlobuleHashSignatureMinimockCounter returns a count of UnsyncListMock.GetGlobuleHashSignatureFunc invocations
func (m *UnsyncListMock) GetGlobuleHashSignatureMinimockCounter() uint64 {
	return atomic.LoadUint64(&m.GetGlobuleHashSignatureCounter)
}

//GetGlobuleHashSignatureMinimockPreCounter returns the value of UnsyncListMock.GetGlobuleHashSignature invocations
func (m *UnsyncListMock) GetGlobuleHashSignatureMinimockPreCounter() uint64 {
	return atomic.LoadUint64(&m.GetGlobuleHashSignaturePreCounter)
}

//GetGlobuleHashSignatureFinished returns true if mock invocations count is ok
func (m *UnsyncListMock) GetGlobuleHashSignatureFinished() bool {
	// if expectation series were set then invocations count should be equal to expectations count
	if len(m.GetGlobuleHashSignatureMock.expectationSeries) > 0 {
		return atomic.LoadUint64(&m.GetGlobuleHashSignatureCounter) == uint64(len(m.GetGlobuleHashSignatureMock.expectationSeries))
	}

	// if main expectation was set then invocations count should be greater than zero
	if m.GetGlobuleHashSignatureMock.mainExpectation != nil {
		return atomic.LoadUint64(&m.GetGlobuleHashSignatureCounter) > 0
	}

	// if func was set then invocations count should be greater than zero
	if m.GetGlobuleHashSignatureFunc != nil {
		return atomic.LoadUint64(&m.GetGlobuleHashSignatureCounter) > 0
	}

	return true
}

type mUnsyncListMockGetOrigin struct {
	mock              *UnsyncListMock
	mainExpectation   *UnsyncListMockGetOriginExpectation
	expectationSeries []*UnsyncListMockGetOriginExpectation
}

type UnsyncListMockGetOriginExpectation struct {
	result *UnsyncListMockGetOriginResult
}

type UnsyncListMockGetOriginResult struct {
<<<<<<< HEAD
	r core.NetworkNode
=======
	r insolar.NetworkNode
>>>>>>> 2178e481
}

//Expect specifies that invocation of UnsyncList.GetOrigin is expected from 1 to Infinity times
func (m *mUnsyncListMockGetOrigin) Expect() *mUnsyncListMockGetOrigin {
	m.mock.GetOriginFunc = nil
	m.expectationSeries = nil

	if m.mainExpectation == nil {
		m.mainExpectation = &UnsyncListMockGetOriginExpectation{}
	}

	return m
}

//Return specifies results of invocation of UnsyncList.GetOrigin
<<<<<<< HEAD
func (m *mUnsyncListMockGetOrigin) Return(r core.NetworkNode) *UnsyncListMock {
=======
func (m *mUnsyncListMockGetOrigin) Return(r insolar.NetworkNode) *UnsyncListMock {
>>>>>>> 2178e481
	m.mock.GetOriginFunc = nil
	m.expectationSeries = nil

	if m.mainExpectation == nil {
		m.mainExpectation = &UnsyncListMockGetOriginExpectation{}
	}
	m.mainExpectation.result = &UnsyncListMockGetOriginResult{r}
	return m.mock
}

//ExpectOnce specifies that invocation of UnsyncList.GetOrigin is expected once
func (m *mUnsyncListMockGetOrigin) ExpectOnce() *UnsyncListMockGetOriginExpectation {
	m.mock.GetOriginFunc = nil
	m.mainExpectation = nil

	expectation := &UnsyncListMockGetOriginExpectation{}

	m.expectationSeries = append(m.expectationSeries, expectation)
	return expectation
}

<<<<<<< HEAD
func (e *UnsyncListMockGetOriginExpectation) Return(r core.NetworkNode) {
=======
func (e *UnsyncListMockGetOriginExpectation) Return(r insolar.NetworkNode) {
>>>>>>> 2178e481
	e.result = &UnsyncListMockGetOriginResult{r}
}

//Set uses given function f as a mock of UnsyncList.GetOrigin method
<<<<<<< HEAD
func (m *mUnsyncListMockGetOrigin) Set(f func() (r core.NetworkNode)) *UnsyncListMock {
=======
func (m *mUnsyncListMockGetOrigin) Set(f func() (r insolar.NetworkNode)) *UnsyncListMock {
>>>>>>> 2178e481
	m.mainExpectation = nil
	m.expectationSeries = nil

	m.mock.GetOriginFunc = f
	return m.mock
}

//GetOrigin implements github.com/insolar/insolar/network.UnsyncList interface
<<<<<<< HEAD
func (m *UnsyncListMock) GetOrigin() (r core.NetworkNode) {
=======
func (m *UnsyncListMock) GetOrigin() (r insolar.NetworkNode) {
>>>>>>> 2178e481
	counter := atomic.AddUint64(&m.GetOriginPreCounter, 1)
	defer atomic.AddUint64(&m.GetOriginCounter, 1)

	if len(m.GetOriginMock.expectationSeries) > 0 {
		if counter > uint64(len(m.GetOriginMock.expectationSeries)) {
			m.t.Fatalf("Unexpected call to UnsyncListMock.GetOrigin.")
			return
		}

		result := m.GetOriginMock.expectationSeries[counter-1].result
		if result == nil {
			m.t.Fatal("No results are set for the UnsyncListMock.GetOrigin")
			return
		}

		r = result.r

		return
	}

	if m.GetOriginMock.mainExpectation != nil {

		result := m.GetOriginMock.mainExpectation.result
		if result == nil {
			m.t.Fatal("No results are set for the UnsyncListMock.GetOrigin")
		}

		r = result.r

		return
	}

	if m.GetOriginFunc == nil {
		m.t.Fatalf("Unexpected call to UnsyncListMock.GetOrigin.")
		return
	}

	return m.GetOriginFunc()
}

//GetOriginMinimockCounter returns a count of UnsyncListMock.GetOriginFunc invocations
func (m *UnsyncListMock) GetOriginMinimockCounter() uint64 {
	return atomic.LoadUint64(&m.GetOriginCounter)
}

//GetOriginMinimockPreCounter returns the value of UnsyncListMock.GetOrigin invocations
func (m *UnsyncListMock) GetOriginMinimockPreCounter() uint64 {
	return atomic.LoadUint64(&m.GetOriginPreCounter)
}

//GetOriginFinished returns true if mock invocations count is ok
func (m *UnsyncListMock) GetOriginFinished() bool {
	// if expectation series were set then invocations count should be equal to expectations count
	if len(m.GetOriginMock.expectationSeries) > 0 {
		return atomic.LoadUint64(&m.GetOriginCounter) == uint64(len(m.GetOriginMock.expectationSeries))
	}

	// if main expectation was set then invocations count should be greater than zero
	if m.GetOriginMock.mainExpectation != nil {
		return atomic.LoadUint64(&m.GetOriginCounter) > 0
	}

	// if func was set then invocations count should be greater than zero
	if m.GetOriginFunc != nil {
		return atomic.LoadUint64(&m.GetOriginCounter) > 0
	}

	return true
}

type mUnsyncListMockGetProof struct {
	mock              *UnsyncListMock
	mainExpectation   *UnsyncListMockGetProofExpectation
	expectationSeries []*UnsyncListMockGetProofExpectation
}

type UnsyncListMockGetProofExpectation struct {
	input  *UnsyncListMockGetProofInput
	result *UnsyncListMockGetProofResult
}

type UnsyncListMockGetProofInput struct {
	p insolar.Reference
}

type UnsyncListMockGetProofResult struct {
	r *packets.NodePulseProof
}

//Expect specifies that invocation of UnsyncList.GetProof is expected from 1 to Infinity times
func (m *mUnsyncListMockGetProof) Expect(p insolar.Reference) *mUnsyncListMockGetProof {
	m.mock.GetProofFunc = nil
	m.expectationSeries = nil

	if m.mainExpectation == nil {
		m.mainExpectation = &UnsyncListMockGetProofExpectation{}
	}
	m.mainExpectation.input = &UnsyncListMockGetProofInput{p}
	return m
}

//Return specifies results of invocation of UnsyncList.GetProof
func (m *mUnsyncListMockGetProof) Return(r *packets.NodePulseProof) *UnsyncListMock {
	m.mock.GetProofFunc = nil
	m.expectationSeries = nil

	if m.mainExpectation == nil {
		m.mainExpectation = &UnsyncListMockGetProofExpectation{}
	}
	m.mainExpectation.result = &UnsyncListMockGetProofResult{r}
	return m.mock
}

//ExpectOnce specifies that invocation of UnsyncList.GetProof is expected once
func (m *mUnsyncListMockGetProof) ExpectOnce(p insolar.Reference) *UnsyncListMockGetProofExpectation {
	m.mock.GetProofFunc = nil
	m.mainExpectation = nil

	expectation := &UnsyncListMockGetProofExpectation{}
	expectation.input = &UnsyncListMockGetProofInput{p}
	m.expectationSeries = append(m.expectationSeries, expectation)
	return expectation
}

func (e *UnsyncListMockGetProofExpectation) Return(r *packets.NodePulseProof) {
	e.result = &UnsyncListMockGetProofResult{r}
}

//Set uses given function f as a mock of UnsyncList.GetProof method
func (m *mUnsyncListMockGetProof) Set(f func(p insolar.Reference) (r *packets.NodePulseProof)) *UnsyncListMock {
	m.mainExpectation = nil
	m.expectationSeries = nil

	m.mock.GetProofFunc = f
	return m.mock
}

//GetProof implements github.com/insolar/insolar/network.UnsyncList interface
func (m *UnsyncListMock) GetProof(p insolar.Reference) (r *packets.NodePulseProof) {
	counter := atomic.AddUint64(&m.GetProofPreCounter, 1)
	defer atomic.AddUint64(&m.GetProofCounter, 1)

	if len(m.GetProofMock.expectationSeries) > 0 {
		if counter > uint64(len(m.GetProofMock.expectationSeries)) {
			m.t.Fatalf("Unexpected call to UnsyncListMock.GetProof. %v", p)
			return
		}

		input := m.GetProofMock.expectationSeries[counter-1].input
		testify_assert.Equal(m.t, *input, UnsyncListMockGetProofInput{p}, "UnsyncList.GetProof got unexpected parameters")

		result := m.GetProofMock.expectationSeries[counter-1].result
		if result == nil {
			m.t.Fatal("No results are set for the UnsyncListMock.GetProof")
			return
		}

		r = result.r

		return
	}

	if m.GetProofMock.mainExpectation != nil {

		input := m.GetProofMock.mainExpectation.input
		if input != nil {
			testify_assert.Equal(m.t, *input, UnsyncListMockGetProofInput{p}, "UnsyncList.GetProof got unexpected parameters")
		}

		result := m.GetProofMock.mainExpectation.result
		if result == nil {
			m.t.Fatal("No results are set for the UnsyncListMock.GetProof")
		}

		r = result.r

		return
	}

	if m.GetProofFunc == nil {
		m.t.Fatalf("Unexpected call to UnsyncListMock.GetProof. %v", p)
		return
	}

	return m.GetProofFunc(p)
}

//GetProofMinimockCounter returns a count of UnsyncListMock.GetProofFunc invocations
func (m *UnsyncListMock) GetProofMinimockCounter() uint64 {
	return atomic.LoadUint64(&m.GetProofCounter)
}

//GetProofMinimockPreCounter returns the value of UnsyncListMock.GetProof invocations
func (m *UnsyncListMock) GetProofMinimockPreCounter() uint64 {
	return atomic.LoadUint64(&m.GetProofPreCounter)
}

//GetProofFinished returns true if mock invocations count is ok
func (m *UnsyncListMock) GetProofFinished() bool {
	// if expectation series were set then invocations count should be equal to expectations count
	if len(m.GetProofMock.expectationSeries) > 0 {
		return atomic.LoadUint64(&m.GetProofCounter) == uint64(len(m.GetProofMock.expectationSeries))
	}

	// if main expectation was set then invocations count should be greater than zero
	if m.GetProofMock.mainExpectation != nil {
		return atomic.LoadUint64(&m.GetProofCounter) > 0
	}

	// if func was set then invocations count should be greater than zero
	if m.GetProofFunc != nil {
		return atomic.LoadUint64(&m.GetProofCounter) > 0
	}

	return true
}

type mUnsyncListMockIndexToRef struct {
	mock              *UnsyncListMock
	mainExpectation   *UnsyncListMockIndexToRefExpectation
	expectationSeries []*UnsyncListMockIndexToRefExpectation
}

type UnsyncListMockIndexToRefExpectation struct {
	input  *UnsyncListMockIndexToRefInput
	result *UnsyncListMockIndexToRefResult
}

type UnsyncListMockIndexToRefInput struct {
	p int
}

type UnsyncListMockIndexToRefResult struct {
	r  insolar.Reference
	r1 error
}

//Expect specifies that invocation of UnsyncList.IndexToRef is expected from 1 to Infinity times
func (m *mUnsyncListMockIndexToRef) Expect(p int) *mUnsyncListMockIndexToRef {
	m.mock.IndexToRefFunc = nil
	m.expectationSeries = nil

	if m.mainExpectation == nil {
		m.mainExpectation = &UnsyncListMockIndexToRefExpectation{}
	}
	m.mainExpectation.input = &UnsyncListMockIndexToRefInput{p}
	return m
}

//Return specifies results of invocation of UnsyncList.IndexToRef
func (m *mUnsyncListMockIndexToRef) Return(r insolar.Reference, r1 error) *UnsyncListMock {
	m.mock.IndexToRefFunc = nil
	m.expectationSeries = nil

	if m.mainExpectation == nil {
		m.mainExpectation = &UnsyncListMockIndexToRefExpectation{}
	}
	m.mainExpectation.result = &UnsyncListMockIndexToRefResult{r, r1}
	return m.mock
}

//ExpectOnce specifies that invocation of UnsyncList.IndexToRef is expected once
func (m *mUnsyncListMockIndexToRef) ExpectOnce(p int) *UnsyncListMockIndexToRefExpectation {
	m.mock.IndexToRefFunc = nil
	m.mainExpectation = nil

	expectation := &UnsyncListMockIndexToRefExpectation{}
	expectation.input = &UnsyncListMockIndexToRefInput{p}
	m.expectationSeries = append(m.expectationSeries, expectation)
	return expectation
}

func (e *UnsyncListMockIndexToRefExpectation) Return(r insolar.Reference, r1 error) {
	e.result = &UnsyncListMockIndexToRefResult{r, r1}
}

//Set uses given function f as a mock of UnsyncList.IndexToRef method
func (m *mUnsyncListMockIndexToRef) Set(f func(p int) (r insolar.Reference, r1 error)) *UnsyncListMock {
	m.mainExpectation = nil
	m.expectationSeries = nil

	m.mock.IndexToRefFunc = f
	return m.mock
}

//IndexToRef implements github.com/insolar/insolar/network.UnsyncList interface
func (m *UnsyncListMock) IndexToRef(p int) (r insolar.Reference, r1 error) {
	counter := atomic.AddUint64(&m.IndexToRefPreCounter, 1)
	defer atomic.AddUint64(&m.IndexToRefCounter, 1)

	if len(m.IndexToRefMock.expectationSeries) > 0 {
		if counter > uint64(len(m.IndexToRefMock.expectationSeries)) {
			m.t.Fatalf("Unexpected call to UnsyncListMock.IndexToRef. %v", p)
			return
		}

		input := m.IndexToRefMock.expectationSeries[counter-1].input
		testify_assert.Equal(m.t, *input, UnsyncListMockIndexToRefInput{p}, "UnsyncList.IndexToRef got unexpected parameters")

		result := m.IndexToRefMock.expectationSeries[counter-1].result
		if result == nil {
			m.t.Fatal("No results are set for the UnsyncListMock.IndexToRef")
			return
		}

		r = result.r
		r1 = result.r1

		return
	}

	if m.IndexToRefMock.mainExpectation != nil {

		input := m.IndexToRefMock.mainExpectation.input
		if input != nil {
			testify_assert.Equal(m.t, *input, UnsyncListMockIndexToRefInput{p}, "UnsyncList.IndexToRef got unexpected parameters")
		}

		result := m.IndexToRefMock.mainExpectation.result
		if result == nil {
			m.t.Fatal("No results are set for the UnsyncListMock.IndexToRef")
		}

		r = result.r
		r1 = result.r1

		return
	}

	if m.IndexToRefFunc == nil {
		m.t.Fatalf("Unexpected call to UnsyncListMock.IndexToRef. %v", p)
		return
	}

	return m.IndexToRefFunc(p)
}

//IndexToRefMinimockCounter returns a count of UnsyncListMock.IndexToRefFunc invocations
func (m *UnsyncListMock) IndexToRefMinimockCounter() uint64 {
	return atomic.LoadUint64(&m.IndexToRefCounter)
}

//IndexToRefMinimockPreCounter returns the value of UnsyncListMock.IndexToRef invocations
func (m *UnsyncListMock) IndexToRefMinimockPreCounter() uint64 {
	return atomic.LoadUint64(&m.IndexToRefPreCounter)
}

//IndexToRefFinished returns true if mock invocations count is ok
func (m *UnsyncListMock) IndexToRefFinished() bool {
	// if expectation series were set then invocations count should be equal to expectations count
	if len(m.IndexToRefMock.expectationSeries) > 0 {
		return atomic.LoadUint64(&m.IndexToRefCounter) == uint64(len(m.IndexToRefMock.expectationSeries))
	}

	// if main expectation was set then invocations count should be greater than zero
	if m.IndexToRefMock.mainExpectation != nil {
		return atomic.LoadUint64(&m.IndexToRefCounter) > 0
	}

	// if func was set then invocations count should be greater than zero
	if m.IndexToRefFunc != nil {
		return atomic.LoadUint64(&m.IndexToRefCounter) > 0
	}

	return true
}

type mUnsyncListMockLength struct {
	mock              *UnsyncListMock
	mainExpectation   *UnsyncListMockLengthExpectation
	expectationSeries []*UnsyncListMockLengthExpectation
}

type UnsyncListMockLengthExpectation struct {
	result *UnsyncListMockLengthResult
}

type UnsyncListMockLengthResult struct {
	r int
}

//Expect specifies that invocation of UnsyncList.Length is expected from 1 to Infinity times
func (m *mUnsyncListMockLength) Expect() *mUnsyncListMockLength {
	m.mock.LengthFunc = nil
	m.expectationSeries = nil

	if m.mainExpectation == nil {
		m.mainExpectation = &UnsyncListMockLengthExpectation{}
	}

	return m
}

//Return specifies results of invocation of UnsyncList.Length
func (m *mUnsyncListMockLength) Return(r int) *UnsyncListMock {
	m.mock.LengthFunc = nil
	m.expectationSeries = nil

	if m.mainExpectation == nil {
		m.mainExpectation = &UnsyncListMockLengthExpectation{}
	}
	m.mainExpectation.result = &UnsyncListMockLengthResult{r}
	return m.mock
}

//ExpectOnce specifies that invocation of UnsyncList.Length is expected once
func (m *mUnsyncListMockLength) ExpectOnce() *UnsyncListMockLengthExpectation {
	m.mock.LengthFunc = nil
	m.mainExpectation = nil

	expectation := &UnsyncListMockLengthExpectation{}

	m.expectationSeries = append(m.expectationSeries, expectation)
	return expectation
}

func (e *UnsyncListMockLengthExpectation) Return(r int) {
	e.result = &UnsyncListMockLengthResult{r}
}

//Set uses given function f as a mock of UnsyncList.Length method
func (m *mUnsyncListMockLength) Set(f func() (r int)) *UnsyncListMock {
	m.mainExpectation = nil
	m.expectationSeries = nil

	m.mock.LengthFunc = f
	return m.mock
}

//Length implements github.com/insolar/insolar/network.UnsyncList interface
func (m *UnsyncListMock) Length() (r int) {
	counter := atomic.AddUint64(&m.LengthPreCounter, 1)
	defer atomic.AddUint64(&m.LengthCounter, 1)

	if len(m.LengthMock.expectationSeries) > 0 {
		if counter > uint64(len(m.LengthMock.expectationSeries)) {
			m.t.Fatalf("Unexpected call to UnsyncListMock.Length.")
			return
		}

		result := m.LengthMock.expectationSeries[counter-1].result
		if result == nil {
			m.t.Fatal("No results are set for the UnsyncListMock.Length")
			return
		}

		r = result.r

		return
	}

	if m.LengthMock.mainExpectation != nil {

		result := m.LengthMock.mainExpectation.result
		if result == nil {
			m.t.Fatal("No results are set for the UnsyncListMock.Length")
		}

		r = result.r

		return
	}

	if m.LengthFunc == nil {
		m.t.Fatalf("Unexpected call to UnsyncListMock.Length.")
		return
	}

	return m.LengthFunc()
}

//LengthMinimockCounter returns a count of UnsyncListMock.LengthFunc invocations
func (m *UnsyncListMock) LengthMinimockCounter() uint64 {
	return atomic.LoadUint64(&m.LengthCounter)
}

//LengthMinimockPreCounter returns the value of UnsyncListMock.Length invocations
func (m *UnsyncListMock) LengthMinimockPreCounter() uint64 {
	return atomic.LoadUint64(&m.LengthPreCounter)
}

//LengthFinished returns true if mock invocations count is ok
func (m *UnsyncListMock) LengthFinished() bool {
	// if expectation series were set then invocations count should be equal to expectations count
	if len(m.LengthMock.expectationSeries) > 0 {
		return atomic.LoadUint64(&m.LengthCounter) == uint64(len(m.LengthMock.expectationSeries))
	}

	// if main expectation was set then invocations count should be greater than zero
	if m.LengthMock.mainExpectation != nil {
		return atomic.LoadUint64(&m.LengthCounter) > 0
	}

	// if func was set then invocations count should be greater than zero
	if m.LengthFunc != nil {
		return atomic.LoadUint64(&m.LengthCounter) > 0
	}

	return true
}

type mUnsyncListMockRefToIndex struct {
	mock              *UnsyncListMock
	mainExpectation   *UnsyncListMockRefToIndexExpectation
	expectationSeries []*UnsyncListMockRefToIndexExpectation
}

type UnsyncListMockRefToIndexExpectation struct {
	input  *UnsyncListMockRefToIndexInput
	result *UnsyncListMockRefToIndexResult
}

type UnsyncListMockRefToIndexInput struct {
	p insolar.Reference
}

type UnsyncListMockRefToIndexResult struct {
	r  int
	r1 error
}

//Expect specifies that invocation of UnsyncList.RefToIndex is expected from 1 to Infinity times
func (m *mUnsyncListMockRefToIndex) Expect(p insolar.Reference) *mUnsyncListMockRefToIndex {
	m.mock.RefToIndexFunc = nil
	m.expectationSeries = nil

	if m.mainExpectation == nil {
		m.mainExpectation = &UnsyncListMockRefToIndexExpectation{}
	}
	m.mainExpectation.input = &UnsyncListMockRefToIndexInput{p}
	return m
}

//Return specifies results of invocation of UnsyncList.RefToIndex
func (m *mUnsyncListMockRefToIndex) Return(r int, r1 error) *UnsyncListMock {
	m.mock.RefToIndexFunc = nil
	m.expectationSeries = nil

	if m.mainExpectation == nil {
		m.mainExpectation = &UnsyncListMockRefToIndexExpectation{}
	}
	m.mainExpectation.result = &UnsyncListMockRefToIndexResult{r, r1}
	return m.mock
}

//ExpectOnce specifies that invocation of UnsyncList.RefToIndex is expected once
func (m *mUnsyncListMockRefToIndex) ExpectOnce(p insolar.Reference) *UnsyncListMockRefToIndexExpectation {
	m.mock.RefToIndexFunc = nil
	m.mainExpectation = nil

	expectation := &UnsyncListMockRefToIndexExpectation{}
	expectation.input = &UnsyncListMockRefToIndexInput{p}
	m.expectationSeries = append(m.expectationSeries, expectation)
	return expectation
}

func (e *UnsyncListMockRefToIndexExpectation) Return(r int, r1 error) {
	e.result = &UnsyncListMockRefToIndexResult{r, r1}
}

//Set uses given function f as a mock of UnsyncList.RefToIndex method
func (m *mUnsyncListMockRefToIndex) Set(f func(p insolar.Reference) (r int, r1 error)) *UnsyncListMock {
	m.mainExpectation = nil
	m.expectationSeries = nil

	m.mock.RefToIndexFunc = f
	return m.mock
}

//RefToIndex implements github.com/insolar/insolar/network.UnsyncList interface
func (m *UnsyncListMock) RefToIndex(p insolar.Reference) (r int, r1 error) {
	counter := atomic.AddUint64(&m.RefToIndexPreCounter, 1)
	defer atomic.AddUint64(&m.RefToIndexCounter, 1)

	if len(m.RefToIndexMock.expectationSeries) > 0 {
		if counter > uint64(len(m.RefToIndexMock.expectationSeries)) {
			m.t.Fatalf("Unexpected call to UnsyncListMock.RefToIndex. %v", p)
			return
		}

		input := m.RefToIndexMock.expectationSeries[counter-1].input
		testify_assert.Equal(m.t, *input, UnsyncListMockRefToIndexInput{p}, "UnsyncList.RefToIndex got unexpected parameters")

		result := m.RefToIndexMock.expectationSeries[counter-1].result
		if result == nil {
			m.t.Fatal("No results are set for the UnsyncListMock.RefToIndex")
			return
		}

		r = result.r
		r1 = result.r1

		return
	}

	if m.RefToIndexMock.mainExpectation != nil {

		input := m.RefToIndexMock.mainExpectation.input
		if input != nil {
			testify_assert.Equal(m.t, *input, UnsyncListMockRefToIndexInput{p}, "UnsyncList.RefToIndex got unexpected parameters")
		}

		result := m.RefToIndexMock.mainExpectation.result
		if result == nil {
			m.t.Fatal("No results are set for the UnsyncListMock.RefToIndex")
		}

		r = result.r
		r1 = result.r1

		return
	}

	if m.RefToIndexFunc == nil {
		m.t.Fatalf("Unexpected call to UnsyncListMock.RefToIndex. %v", p)
		return
	}

	return m.RefToIndexFunc(p)
}

//RefToIndexMinimockCounter returns a count of UnsyncListMock.RefToIndexFunc invocations
func (m *UnsyncListMock) RefToIndexMinimockCounter() uint64 {
	return atomic.LoadUint64(&m.RefToIndexCounter)
}

//RefToIndexMinimockPreCounter returns the value of UnsyncListMock.RefToIndex invocations
func (m *UnsyncListMock) RefToIndexMinimockPreCounter() uint64 {
	return atomic.LoadUint64(&m.RefToIndexPreCounter)
}

//RefToIndexFinished returns true if mock invocations count is ok
func (m *UnsyncListMock) RefToIndexFinished() bool {
	// if expectation series were set then invocations count should be equal to expectations count
	if len(m.RefToIndexMock.expectationSeries) > 0 {
		return atomic.LoadUint64(&m.RefToIndexCounter) == uint64(len(m.RefToIndexMock.expectationSeries))
	}

	// if main expectation was set then invocations count should be greater than zero
	if m.RefToIndexMock.mainExpectation != nil {
		return atomic.LoadUint64(&m.RefToIndexCounter) > 0
	}

	// if func was set then invocations count should be greater than zero
	if m.RefToIndexFunc != nil {
		return atomic.LoadUint64(&m.RefToIndexCounter) > 0
	}

	return true
}

type mUnsyncListMockRemoveNode struct {
	mock              *UnsyncListMock
	mainExpectation   *UnsyncListMockRemoveNodeExpectation
	expectationSeries []*UnsyncListMockRemoveNodeExpectation
}

type UnsyncListMockRemoveNodeExpectation struct {
	input *UnsyncListMockRemoveNodeInput
}

type UnsyncListMockRemoveNodeInput struct {
	p insolar.Reference
}

//Expect specifies that invocation of UnsyncList.RemoveNode is expected from 1 to Infinity times
func (m *mUnsyncListMockRemoveNode) Expect(p insolar.Reference) *mUnsyncListMockRemoveNode {
	m.mock.RemoveNodeFunc = nil
	m.expectationSeries = nil

	if m.mainExpectation == nil {
		m.mainExpectation = &UnsyncListMockRemoveNodeExpectation{}
	}
	m.mainExpectation.input = &UnsyncListMockRemoveNodeInput{p}
	return m
}

//Return specifies results of invocation of UnsyncList.RemoveNode
func (m *mUnsyncListMockRemoveNode) Return() *UnsyncListMock {
	m.mock.RemoveNodeFunc = nil
	m.expectationSeries = nil

	if m.mainExpectation == nil {
		m.mainExpectation = &UnsyncListMockRemoveNodeExpectation{}
	}

	return m.mock
}

//ExpectOnce specifies that invocation of UnsyncList.RemoveNode is expected once
func (m *mUnsyncListMockRemoveNode) ExpectOnce(p insolar.Reference) *UnsyncListMockRemoveNodeExpectation {
	m.mock.RemoveNodeFunc = nil
	m.mainExpectation = nil

	expectation := &UnsyncListMockRemoveNodeExpectation{}
	expectation.input = &UnsyncListMockRemoveNodeInput{p}
	m.expectationSeries = append(m.expectationSeries, expectation)
	return expectation
}

//Set uses given function f as a mock of UnsyncList.RemoveNode method
func (m *mUnsyncListMockRemoveNode) Set(f func(p insolar.Reference)) *UnsyncListMock {
	m.mainExpectation = nil
	m.expectationSeries = nil

	m.mock.RemoveNodeFunc = f
	return m.mock
}

//RemoveNode implements github.com/insolar/insolar/network.UnsyncList interface
func (m *UnsyncListMock) RemoveNode(p insolar.Reference) {
	counter := atomic.AddUint64(&m.RemoveNodePreCounter, 1)
	defer atomic.AddUint64(&m.RemoveNodeCounter, 1)

	if len(m.RemoveNodeMock.expectationSeries) > 0 {
		if counter > uint64(len(m.RemoveNodeMock.expectationSeries)) {
			m.t.Fatalf("Unexpected call to UnsyncListMock.RemoveNode. %v", p)
			return
		}

		input := m.RemoveNodeMock.expectationSeries[counter-1].input
		testify_assert.Equal(m.t, *input, UnsyncListMockRemoveNodeInput{p}, "UnsyncList.RemoveNode got unexpected parameters")

		return
	}

	if m.RemoveNodeMock.mainExpectation != nil {

		input := m.RemoveNodeMock.mainExpectation.input
		if input != nil {
			testify_assert.Equal(m.t, *input, UnsyncListMockRemoveNodeInput{p}, "UnsyncList.RemoveNode got unexpected parameters")
		}

		return
	}

	if m.RemoveNodeFunc == nil {
		m.t.Fatalf("Unexpected call to UnsyncListMock.RemoveNode. %v", p)
		return
	}

	m.RemoveNodeFunc(p)
}

//RemoveNodeMinimockCounter returns a count of UnsyncListMock.RemoveNodeFunc invocations
func (m *UnsyncListMock) RemoveNodeMinimockCounter() uint64 {
	return atomic.LoadUint64(&m.RemoveNodeCounter)
}

//RemoveNodeMinimockPreCounter returns the value of UnsyncListMock.RemoveNode invocations
func (m *UnsyncListMock) RemoveNodeMinimockPreCounter() uint64 {
	return atomic.LoadUint64(&m.RemoveNodePreCounter)
}

//RemoveNodeFinished returns true if mock invocations count is ok
func (m *UnsyncListMock) RemoveNodeFinished() bool {
	// if expectation series were set then invocations count should be equal to expectations count
	if len(m.RemoveNodeMock.expectationSeries) > 0 {
		return atomic.LoadUint64(&m.RemoveNodeCounter) == uint64(len(m.RemoveNodeMock.expectationSeries))
	}

	// if main expectation was set then invocations count should be greater than zero
	if m.RemoveNodeMock.mainExpectation != nil {
		return atomic.LoadUint64(&m.RemoveNodeCounter) > 0
	}

	// if func was set then invocations count should be greater than zero
	if m.RemoveNodeFunc != nil {
		return atomic.LoadUint64(&m.RemoveNodeCounter) > 0
	}

	return true
}

type mUnsyncListMockSetGlobuleHashSignature struct {
	mock              *UnsyncListMock
	mainExpectation   *UnsyncListMockSetGlobuleHashSignatureExpectation
	expectationSeries []*UnsyncListMockSetGlobuleHashSignatureExpectation
}

type UnsyncListMockSetGlobuleHashSignatureExpectation struct {
	input *UnsyncListMockSetGlobuleHashSignatureInput
}

type UnsyncListMockSetGlobuleHashSignatureInput struct {
	p  insolar.Reference
	p1 packets.GlobuleHashSignature
}

//Expect specifies that invocation of UnsyncList.SetGlobuleHashSignature is expected from 1 to Infinity times
func (m *mUnsyncListMockSetGlobuleHashSignature) Expect(p insolar.Reference, p1 packets.GlobuleHashSignature) *mUnsyncListMockSetGlobuleHashSignature {
	m.mock.SetGlobuleHashSignatureFunc = nil
	m.expectationSeries = nil

	if m.mainExpectation == nil {
		m.mainExpectation = &UnsyncListMockSetGlobuleHashSignatureExpectation{}
	}
	m.mainExpectation.input = &UnsyncListMockSetGlobuleHashSignatureInput{p, p1}
	return m
}

//Return specifies results of invocation of UnsyncList.SetGlobuleHashSignature
func (m *mUnsyncListMockSetGlobuleHashSignature) Return() *UnsyncListMock {
	m.mock.SetGlobuleHashSignatureFunc = nil
	m.expectationSeries = nil

	if m.mainExpectation == nil {
		m.mainExpectation = &UnsyncListMockSetGlobuleHashSignatureExpectation{}
	}

	return m.mock
}

//ExpectOnce specifies that invocation of UnsyncList.SetGlobuleHashSignature is expected once
func (m *mUnsyncListMockSetGlobuleHashSignature) ExpectOnce(p insolar.Reference, p1 packets.GlobuleHashSignature) *UnsyncListMockSetGlobuleHashSignatureExpectation {
	m.mock.SetGlobuleHashSignatureFunc = nil
	m.mainExpectation = nil

	expectation := &UnsyncListMockSetGlobuleHashSignatureExpectation{}
	expectation.input = &UnsyncListMockSetGlobuleHashSignatureInput{p, p1}
	m.expectationSeries = append(m.expectationSeries, expectation)
	return expectation
}

//Set uses given function f as a mock of UnsyncList.SetGlobuleHashSignature method
func (m *mUnsyncListMockSetGlobuleHashSignature) Set(f func(p insolar.Reference, p1 packets.GlobuleHashSignature)) *UnsyncListMock {
	m.mainExpectation = nil
	m.expectationSeries = nil

	m.mock.SetGlobuleHashSignatureFunc = f
	return m.mock
}

//SetGlobuleHashSignature implements github.com/insolar/insolar/network.UnsyncList interface
func (m *UnsyncListMock) SetGlobuleHashSignature(p insolar.Reference, p1 packets.GlobuleHashSignature) {
	counter := atomic.AddUint64(&m.SetGlobuleHashSignaturePreCounter, 1)
	defer atomic.AddUint64(&m.SetGlobuleHashSignatureCounter, 1)

	if len(m.SetGlobuleHashSignatureMock.expectationSeries) > 0 {
		if counter > uint64(len(m.SetGlobuleHashSignatureMock.expectationSeries)) {
			m.t.Fatalf("Unexpected call to UnsyncListMock.SetGlobuleHashSignature. %v %v", p, p1)
			return
		}

		input := m.SetGlobuleHashSignatureMock.expectationSeries[counter-1].input
		testify_assert.Equal(m.t, *input, UnsyncListMockSetGlobuleHashSignatureInput{p, p1}, "UnsyncList.SetGlobuleHashSignature got unexpected parameters")

		return
	}

	if m.SetGlobuleHashSignatureMock.mainExpectation != nil {

		input := m.SetGlobuleHashSignatureMock.mainExpectation.input
		if input != nil {
			testify_assert.Equal(m.t, *input, UnsyncListMockSetGlobuleHashSignatureInput{p, p1}, "UnsyncList.SetGlobuleHashSignature got unexpected parameters")
		}

		return
	}

	if m.SetGlobuleHashSignatureFunc == nil {
		m.t.Fatalf("Unexpected call to UnsyncListMock.SetGlobuleHashSignature. %v %v", p, p1)
		return
	}

	m.SetGlobuleHashSignatureFunc(p, p1)
}

//SetGlobuleHashSignatureMinimockCounter returns a count of UnsyncListMock.SetGlobuleHashSignatureFunc invocations
func (m *UnsyncListMock) SetGlobuleHashSignatureMinimockCounter() uint64 {
	return atomic.LoadUint64(&m.SetGlobuleHashSignatureCounter)
}

//SetGlobuleHashSignatureMinimockPreCounter returns the value of UnsyncListMock.SetGlobuleHashSignature invocations
func (m *UnsyncListMock) SetGlobuleHashSignatureMinimockPreCounter() uint64 {
	return atomic.LoadUint64(&m.SetGlobuleHashSignaturePreCounter)
}

//SetGlobuleHashSignatureFinished returns true if mock invocations count is ok
func (m *UnsyncListMock) SetGlobuleHashSignatureFinished() bool {
	// if expectation series were set then invocations count should be equal to expectations count
	if len(m.SetGlobuleHashSignatureMock.expectationSeries) > 0 {
		return atomic.LoadUint64(&m.SetGlobuleHashSignatureCounter) == uint64(len(m.SetGlobuleHashSignatureMock.expectationSeries))
	}

	// if main expectation was set then invocations count should be greater than zero
	if m.SetGlobuleHashSignatureMock.mainExpectation != nil {
		return atomic.LoadUint64(&m.SetGlobuleHashSignatureCounter) > 0
	}

	// if func was set then invocations count should be greater than zero
	if m.SetGlobuleHashSignatureFunc != nil {
		return atomic.LoadUint64(&m.SetGlobuleHashSignatureCounter) > 0
	}

	return true
}

//ValidateCallCounters checks that all mocked methods of the interface have been called at least once
//Deprecated: please use MinimockFinish method or use Finish method of minimock.Controller
func (m *UnsyncListMock) ValidateCallCounters() {

	if !m.AddNodeFinished() {
		m.t.Fatal("Expected call to UnsyncListMock.AddNode")
	}

	if !m.AddProofFinished() {
		m.t.Fatal("Expected call to UnsyncListMock.AddProof")
	}

	if !m.GetActiveNodeFinished() {
		m.t.Fatal("Expected call to UnsyncListMock.GetActiveNode")
	}

	if !m.GetActiveNodesFinished() {
		m.t.Fatal("Expected call to UnsyncListMock.GetActiveNodes")
	}

	if !m.GetGlobuleHashSignatureFinished() {
		m.t.Fatal("Expected call to UnsyncListMock.GetGlobuleHashSignature")
	}

	if !m.GetOriginFinished() {
		m.t.Fatal("Expected call to UnsyncListMock.GetOrigin")
	}

	if !m.GetProofFinished() {
		m.t.Fatal("Expected call to UnsyncListMock.GetProof")
	}

	if !m.IndexToRefFinished() {
		m.t.Fatal("Expected call to UnsyncListMock.IndexToRef")
	}

	if !m.LengthFinished() {
		m.t.Fatal("Expected call to UnsyncListMock.Length")
	}

	if !m.RefToIndexFinished() {
		m.t.Fatal("Expected call to UnsyncListMock.RefToIndex")
	}

	if !m.RemoveNodeFinished() {
		m.t.Fatal("Expected call to UnsyncListMock.RemoveNode")
	}

	if !m.SetGlobuleHashSignatureFinished() {
		m.t.Fatal("Expected call to UnsyncListMock.SetGlobuleHashSignature")
	}

}

//CheckMocksCalled checks that all mocked methods of the interface have been called at least once
//Deprecated: please use MinimockFinish method or use Finish method of minimock.Controller
func (m *UnsyncListMock) CheckMocksCalled() {
	m.Finish()
}

//Finish checks that all mocked methods of the interface have been called at least once
//Deprecated: please use MinimockFinish or use Finish method of minimock.Controller
func (m *UnsyncListMock) Finish() {
	m.MinimockFinish()
}

//MinimockFinish checks that all mocked methods of the interface have been called at least once
func (m *UnsyncListMock) MinimockFinish() {

	if !m.AddNodeFinished() {
		m.t.Fatal("Expected call to UnsyncListMock.AddNode")
	}

	if !m.AddProofFinished() {
		m.t.Fatal("Expected call to UnsyncListMock.AddProof")
	}

	if !m.GetActiveNodeFinished() {
		m.t.Fatal("Expected call to UnsyncListMock.GetActiveNode")
	}

	if !m.GetActiveNodesFinished() {
		m.t.Fatal("Expected call to UnsyncListMock.GetActiveNodes")
	}

	if !m.GetGlobuleHashSignatureFinished() {
		m.t.Fatal("Expected call to UnsyncListMock.GetGlobuleHashSignature")
	}

	if !m.GetOriginFinished() {
		m.t.Fatal("Expected call to UnsyncListMock.GetOrigin")
	}

	if !m.GetProofFinished() {
		m.t.Fatal("Expected call to UnsyncListMock.GetProof")
	}

	if !m.IndexToRefFinished() {
		m.t.Fatal("Expected call to UnsyncListMock.IndexToRef")
	}

	if !m.LengthFinished() {
		m.t.Fatal("Expected call to UnsyncListMock.Length")
	}

	if !m.RefToIndexFinished() {
		m.t.Fatal("Expected call to UnsyncListMock.RefToIndex")
	}

	if !m.RemoveNodeFinished() {
		m.t.Fatal("Expected call to UnsyncListMock.RemoveNode")
	}

	if !m.SetGlobuleHashSignatureFinished() {
		m.t.Fatal("Expected call to UnsyncListMock.SetGlobuleHashSignature")
	}

}

//Wait waits for all mocked methods to be called at least once
//Deprecated: please use MinimockWait or use Wait method of minimock.Controller
func (m *UnsyncListMock) Wait(timeout time.Duration) {
	m.MinimockWait(timeout)
}

//MinimockWait waits for all mocked methods to be called at least once
//this method is called by minimock.Controller
func (m *UnsyncListMock) MinimockWait(timeout time.Duration) {
	timeoutCh := time.After(timeout)
	for {
		ok := true
		ok = ok && m.AddNodeFinished()
		ok = ok && m.AddProofFinished()
		ok = ok && m.GetActiveNodeFinished()
		ok = ok && m.GetActiveNodesFinished()
		ok = ok && m.GetGlobuleHashSignatureFinished()
		ok = ok && m.GetOriginFinished()
		ok = ok && m.GetProofFinished()
		ok = ok && m.IndexToRefFinished()
		ok = ok && m.LengthFinished()
		ok = ok && m.RefToIndexFinished()
		ok = ok && m.RemoveNodeFinished()
		ok = ok && m.SetGlobuleHashSignatureFinished()

		if ok {
			return
		}

		select {
		case <-timeoutCh:

			if !m.AddNodeFinished() {
				m.t.Error("Expected call to UnsyncListMock.AddNode")
			}

			if !m.AddProofFinished() {
				m.t.Error("Expected call to UnsyncListMock.AddProof")
			}

			if !m.GetActiveNodeFinished() {
				m.t.Error("Expected call to UnsyncListMock.GetActiveNode")
			}

			if !m.GetActiveNodesFinished() {
				m.t.Error("Expected call to UnsyncListMock.GetActiveNodes")
			}

			if !m.GetGlobuleHashSignatureFinished() {
				m.t.Error("Expected call to UnsyncListMock.GetGlobuleHashSignature")
			}

			if !m.GetOriginFinished() {
				m.t.Error("Expected call to UnsyncListMock.GetOrigin")
			}

			if !m.GetProofFinished() {
				m.t.Error("Expected call to UnsyncListMock.GetProof")
			}

			if !m.IndexToRefFinished() {
				m.t.Error("Expected call to UnsyncListMock.IndexToRef")
			}

			if !m.LengthFinished() {
				m.t.Error("Expected call to UnsyncListMock.Length")
			}

			if !m.RefToIndexFinished() {
				m.t.Error("Expected call to UnsyncListMock.RefToIndex")
			}

			if !m.RemoveNodeFinished() {
				m.t.Error("Expected call to UnsyncListMock.RemoveNode")
			}

			if !m.SetGlobuleHashSignatureFinished() {
				m.t.Error("Expected call to UnsyncListMock.SetGlobuleHashSignature")
			}

			m.t.Fatalf("Some mocks were not called on time: %s", timeout)
			return
		default:
			time.Sleep(time.Millisecond)
		}
	}
}

//AllMocksCalled returns true if all mocked methods were called before the execution of AllMocksCalled,
//it can be used with assert/require, i.e. assert.True(mock.AllMocksCalled())
func (m *UnsyncListMock) AllMocksCalled() bool {

	if !m.AddNodeFinished() {
		return false
	}

	if !m.AddProofFinished() {
		return false
	}

	if !m.GetActiveNodeFinished() {
		return false
	}

	if !m.GetActiveNodesFinished() {
		return false
	}

	if !m.GetGlobuleHashSignatureFinished() {
		return false
	}

	if !m.GetOriginFinished() {
		return false
	}

	if !m.GetProofFinished() {
		return false
	}

	if !m.IndexToRefFinished() {
		return false
	}

	if !m.LengthFinished() {
		return false
	}

	if !m.RefToIndexFinished() {
		return false
	}

	if !m.RemoveNodeFinished() {
		return false
	}

	if !m.SetGlobuleHashSignatureFinished() {
		return false
	}

	return true
}<|MERGE_RESOLUTION|>--- conflicted
+++ resolved
@@ -20,11 +20,7 @@
 type UnsyncListMock struct {
 	t minimock.Tester
 
-<<<<<<< HEAD
-	AddNodeFunc       func(p core.NetworkNode, p1 uint16)
-=======
 	AddNodeFunc       func(p insolar.NetworkNode, p1 uint16)
->>>>>>> 2178e481
 	AddNodeCounter    uint64
 	AddNodePreCounter uint64
 	AddNodeMock       mUnsyncListMockAddNode
@@ -34,20 +30,12 @@
 	AddProofPreCounter uint64
 	AddProofMock       mUnsyncListMockAddProof
 
-<<<<<<< HEAD
-	GetActiveNodeFunc       func(p core.RecordRef) (r core.NetworkNode)
-=======
 	GetActiveNodeFunc       func(p insolar.Reference) (r insolar.NetworkNode)
->>>>>>> 2178e481
 	GetActiveNodeCounter    uint64
 	GetActiveNodePreCounter uint64
 	GetActiveNodeMock       mUnsyncListMockGetActiveNode
 
-<<<<<<< HEAD
-	GetActiveNodesFunc       func() (r []core.NetworkNode)
-=======
 	GetActiveNodesFunc       func() (r []insolar.NetworkNode)
->>>>>>> 2178e481
 	GetActiveNodesCounter    uint64
 	GetActiveNodesPreCounter uint64
 	GetActiveNodesMock       mUnsyncListMockGetActiveNodes
@@ -57,11 +45,7 @@
 	GetGlobuleHashSignaturePreCounter uint64
 	GetGlobuleHashSignatureMock       mUnsyncListMockGetGlobuleHashSignature
 
-<<<<<<< HEAD
-	GetOriginFunc       func() (r core.NetworkNode)
-=======
 	GetOriginFunc       func() (r insolar.NetworkNode)
->>>>>>> 2178e481
 	GetOriginCounter    uint64
 	GetOriginPreCounter uint64
 	GetOriginMock       mUnsyncListMockGetOrigin
@@ -132,20 +116,12 @@
 }
 
 type UnsyncListMockAddNodeInput struct {
-<<<<<<< HEAD
-	p  core.NetworkNode
-=======
 	p  insolar.NetworkNode
->>>>>>> 2178e481
 	p1 uint16
 }
 
 //Expect specifies that invocation of UnsyncList.AddNode is expected from 1 to Infinity times
-<<<<<<< HEAD
-func (m *mUnsyncListMockAddNode) Expect(p core.NetworkNode, p1 uint16) *mUnsyncListMockAddNode {
-=======
 func (m *mUnsyncListMockAddNode) Expect(p insolar.NetworkNode, p1 uint16) *mUnsyncListMockAddNode {
->>>>>>> 2178e481
 	m.mock.AddNodeFunc = nil
 	m.expectationSeries = nil
 
@@ -169,11 +145,7 @@
 }
 
 //ExpectOnce specifies that invocation of UnsyncList.AddNode is expected once
-<<<<<<< HEAD
-func (m *mUnsyncListMockAddNode) ExpectOnce(p core.NetworkNode, p1 uint16) *UnsyncListMockAddNodeExpectation {
-=======
 func (m *mUnsyncListMockAddNode) ExpectOnce(p insolar.NetworkNode, p1 uint16) *UnsyncListMockAddNodeExpectation {
->>>>>>> 2178e481
 	m.mock.AddNodeFunc = nil
 	m.mainExpectation = nil
 
@@ -184,11 +156,7 @@
 }
 
 //Set uses given function f as a mock of UnsyncList.AddNode method
-<<<<<<< HEAD
-func (m *mUnsyncListMockAddNode) Set(f func(p core.NetworkNode, p1 uint16)) *UnsyncListMock {
-=======
 func (m *mUnsyncListMockAddNode) Set(f func(p insolar.NetworkNode, p1 uint16)) *UnsyncListMock {
->>>>>>> 2178e481
 	m.mainExpectation = nil
 	m.expectationSeries = nil
 
@@ -197,11 +165,7 @@
 }
 
 //AddNode implements github.com/insolar/insolar/network.UnsyncList interface
-<<<<<<< HEAD
-func (m *UnsyncListMock) AddNode(p core.NetworkNode, p1 uint16) {
-=======
 func (m *UnsyncListMock) AddNode(p insolar.NetworkNode, p1 uint16) {
->>>>>>> 2178e481
 	counter := atomic.AddUint64(&m.AddNodePreCounter, 1)
 	defer atomic.AddUint64(&m.AddNodeCounter, 1)
 
@@ -405,11 +369,7 @@
 }
 
 type UnsyncListMockGetActiveNodeResult struct {
-<<<<<<< HEAD
-	r core.NetworkNode
-=======
 	r insolar.NetworkNode
->>>>>>> 2178e481
 }
 
 //Expect specifies that invocation of UnsyncList.GetActiveNode is expected from 1 to Infinity times
@@ -425,11 +385,7 @@
 }
 
 //Return specifies results of invocation of UnsyncList.GetActiveNode
-<<<<<<< HEAD
-func (m *mUnsyncListMockGetActiveNode) Return(r core.NetworkNode) *UnsyncListMock {
-=======
 func (m *mUnsyncListMockGetActiveNode) Return(r insolar.NetworkNode) *UnsyncListMock {
->>>>>>> 2178e481
 	m.mock.GetActiveNodeFunc = nil
 	m.expectationSeries = nil
 
@@ -451,20 +407,12 @@
 	return expectation
 }
 
-<<<<<<< HEAD
-func (e *UnsyncListMockGetActiveNodeExpectation) Return(r core.NetworkNode) {
-=======
 func (e *UnsyncListMockGetActiveNodeExpectation) Return(r insolar.NetworkNode) {
->>>>>>> 2178e481
 	e.result = &UnsyncListMockGetActiveNodeResult{r}
 }
 
 //Set uses given function f as a mock of UnsyncList.GetActiveNode method
-<<<<<<< HEAD
-func (m *mUnsyncListMockGetActiveNode) Set(f func(p core.RecordRef) (r core.NetworkNode)) *UnsyncListMock {
-=======
 func (m *mUnsyncListMockGetActiveNode) Set(f func(p insolar.Reference) (r insolar.NetworkNode)) *UnsyncListMock {
->>>>>>> 2178e481
 	m.mainExpectation = nil
 	m.expectationSeries = nil
 
@@ -473,11 +421,7 @@
 }
 
 //GetActiveNode implements github.com/insolar/insolar/network.UnsyncList interface
-<<<<<<< HEAD
-func (m *UnsyncListMock) GetActiveNode(p core.RecordRef) (r core.NetworkNode) {
-=======
 func (m *UnsyncListMock) GetActiveNode(p insolar.Reference) (r insolar.NetworkNode) {
->>>>>>> 2178e481
 	counter := atomic.AddUint64(&m.GetActiveNodePreCounter, 1)
 	defer atomic.AddUint64(&m.GetActiveNodeCounter, 1)
 
@@ -567,11 +511,7 @@
 }
 
 type UnsyncListMockGetActiveNodesResult struct {
-<<<<<<< HEAD
-	r []core.NetworkNode
-=======
 	r []insolar.NetworkNode
->>>>>>> 2178e481
 }
 
 //Expect specifies that invocation of UnsyncList.GetActiveNodes is expected from 1 to Infinity times
@@ -587,11 +527,7 @@
 }
 
 //Return specifies results of invocation of UnsyncList.GetActiveNodes
-<<<<<<< HEAD
-func (m *mUnsyncListMockGetActiveNodes) Return(r []core.NetworkNode) *UnsyncListMock {
-=======
 func (m *mUnsyncListMockGetActiveNodes) Return(r []insolar.NetworkNode) *UnsyncListMock {
->>>>>>> 2178e481
 	m.mock.GetActiveNodesFunc = nil
 	m.expectationSeries = nil
 
@@ -613,20 +549,12 @@
 	return expectation
 }
 
-<<<<<<< HEAD
-func (e *UnsyncListMockGetActiveNodesExpectation) Return(r []core.NetworkNode) {
-=======
 func (e *UnsyncListMockGetActiveNodesExpectation) Return(r []insolar.NetworkNode) {
->>>>>>> 2178e481
 	e.result = &UnsyncListMockGetActiveNodesResult{r}
 }
 
 //Set uses given function f as a mock of UnsyncList.GetActiveNodes method
-<<<<<<< HEAD
-func (m *mUnsyncListMockGetActiveNodes) Set(f func() (r []core.NetworkNode)) *UnsyncListMock {
-=======
 func (m *mUnsyncListMockGetActiveNodes) Set(f func() (r []insolar.NetworkNode)) *UnsyncListMock {
->>>>>>> 2178e481
 	m.mainExpectation = nil
 	m.expectationSeries = nil
 
@@ -635,11 +563,7 @@
 }
 
 //GetActiveNodes implements github.com/insolar/insolar/network.UnsyncList interface
-<<<<<<< HEAD
-func (m *UnsyncListMock) GetActiveNodes() (r []core.NetworkNode) {
-=======
 func (m *UnsyncListMock) GetActiveNodes() (r []insolar.NetworkNode) {
->>>>>>> 2178e481
 	counter := atomic.AddUint64(&m.GetActiveNodesPreCounter, 1)
 	defer atomic.AddUint64(&m.GetActiveNodesCounter, 1)
 
@@ -871,11 +795,7 @@
 }
 
 type UnsyncListMockGetOriginResult struct {
-<<<<<<< HEAD
-	r core.NetworkNode
-=======
 	r insolar.NetworkNode
->>>>>>> 2178e481
 }
 
 //Expect specifies that invocation of UnsyncList.GetOrigin is expected from 1 to Infinity times
@@ -891,11 +811,7 @@
 }
 
 //Return specifies results of invocation of UnsyncList.GetOrigin
-<<<<<<< HEAD
-func (m *mUnsyncListMockGetOrigin) Return(r core.NetworkNode) *UnsyncListMock {
-=======
 func (m *mUnsyncListMockGetOrigin) Return(r insolar.NetworkNode) *UnsyncListMock {
->>>>>>> 2178e481
 	m.mock.GetOriginFunc = nil
 	m.expectationSeries = nil
 
@@ -917,20 +833,12 @@
 	return expectation
 }
 
-<<<<<<< HEAD
-func (e *UnsyncListMockGetOriginExpectation) Return(r core.NetworkNode) {
-=======
 func (e *UnsyncListMockGetOriginExpectation) Return(r insolar.NetworkNode) {
->>>>>>> 2178e481
 	e.result = &UnsyncListMockGetOriginResult{r}
 }
 
 //Set uses given function f as a mock of UnsyncList.GetOrigin method
-<<<<<<< HEAD
-func (m *mUnsyncListMockGetOrigin) Set(f func() (r core.NetworkNode)) *UnsyncListMock {
-=======
 func (m *mUnsyncListMockGetOrigin) Set(f func() (r insolar.NetworkNode)) *UnsyncListMock {
->>>>>>> 2178e481
 	m.mainExpectation = nil
 	m.expectationSeries = nil
 
@@ -939,11 +847,7 @@
 }
 
 //GetOrigin implements github.com/insolar/insolar/network.UnsyncList interface
-<<<<<<< HEAD
-func (m *UnsyncListMock) GetOrigin() (r core.NetworkNode) {
-=======
 func (m *UnsyncListMock) GetOrigin() (r insolar.NetworkNode) {
->>>>>>> 2178e481
 	counter := atomic.AddUint64(&m.GetOriginPreCounter, 1)
 	defer atomic.AddUint64(&m.GetOriginCounter, 1)
 
