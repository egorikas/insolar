package network

/*
DO NOT EDIT!
This code was generated automatically using github.com/gojuno/minimock v1.9
The original interface "UnsyncList" can be found in github.com/insolar/insolar/network
*/
import (
	"sync/atomic"
	"time"

	"github.com/gojuno/minimock"
	packets "github.com/insolar/insolar/consensus/packets"
	core "github.com/insolar/insolar/core"

	testify_assert "github.com/stretchr/testify/assert"
)

//UnsyncListMock implements github.com/insolar/insolar/network.UnsyncList
type UnsyncListMock struct {
	t minimock.Tester

<<<<<<< HEAD
	AddClaimsFunc       func(p map[core.RecordRef][]packets.ReferendumClaim)
=======
	AddClaimsFunc       func(p map[core.RecordRef][]packets.ReferendumClaim) (r error)
>>>>>>> b481206f
	AddClaimsCounter    uint64
	AddClaimsPreCounter uint64
	AddClaimsMock       mUnsyncListMockAddClaims

	AddNodeFunc       func(p core.Node, p1 uint16)
	AddNodeCounter    uint64
	AddNodePreCounter uint64
	AddNodeMock       mUnsyncListMockAddNode

	AddProofFunc       func(p core.RecordRef, p1 *packets.NodePulseProof)
	AddProofCounter    uint64
	AddProofPreCounter uint64
	AddProofMock       mUnsyncListMockAddProof

	ApproveSyncFunc       func(p []core.RecordRef)
	ApproveSyncCounter    uint64
	ApproveSyncPreCounter uint64
	ApproveSyncMock       mUnsyncListMockApproveSync

	CalculateHashFunc       func(p core.PlatformCryptographyScheme) (r []byte, r1 error)
	CalculateHashCounter    uint64
	CalculateHashPreCounter uint64
	CalculateHashMock       mUnsyncListMockCalculateHash

	GetActiveNodeFunc       func(p core.RecordRef) (r core.Node)
	GetActiveNodeCounter    uint64
	GetActiveNodePreCounter uint64
	GetActiveNodeMock       mUnsyncListMockGetActiveNode

	GetActiveNodesFunc       func() (r []core.Node)
	GetActiveNodesCounter    uint64
	GetActiveNodesPreCounter uint64
	GetActiveNodesMock       mUnsyncListMockGetActiveNodes

	GetClaimsFunc       func(p core.RecordRef) (r []packets.ReferendumClaim)
	GetClaimsCounter    uint64
	GetClaimsPreCounter uint64
	GetClaimsMock       mUnsyncListMockGetClaims

<<<<<<< HEAD
=======
	GetGlobuleHashSignatureFunc       func(p core.RecordRef) (r packets.GlobuleHashSignature, r1 bool)
	GetGlobuleHashSignatureCounter    uint64
	GetGlobuleHashSignaturePreCounter uint64
	GetGlobuleHashSignatureMock       mUnsyncListMockGetGlobuleHashSignature

>>>>>>> b481206f
	GetProofFunc       func(p core.RecordRef) (r *packets.NodePulseProof)
	GetProofCounter    uint64
	GetProofPreCounter uint64
	GetProofMock       mUnsyncListMockGetProof

<<<<<<< HEAD
	GlobuleHashSignaturesFunc       func() (r map[core.RecordRef]packets.GlobuleHashSignature)
	GlobuleHashSignaturesCounter    uint64
	GlobuleHashSignaturesPreCounter uint64
	GlobuleHashSignaturesMock       mUnsyncListMockGlobuleHashSignatures

=======
>>>>>>> b481206f
	IndexToRefFunc       func(p int) (r core.RecordRef, r1 error)
	IndexToRefCounter    uint64
	IndexToRefPreCounter uint64
	IndexToRefMock       mUnsyncListMockIndexToRef

	LengthFunc       func() (r int)
	LengthCounter    uint64
	LengthPreCounter uint64
	LengthMock       mUnsyncListMockLength

	RefToIndexFunc       func(p core.RecordRef) (r int, r1 error)
	RefToIndexCounter    uint64
	RefToIndexPreCounter uint64
	RefToIndexMock       mUnsyncListMockRefToIndex
<<<<<<< HEAD
=======

	SetGlobuleHashSignatureFunc       func(p core.RecordRef, p1 packets.GlobuleHashSignature)
	SetGlobuleHashSignatureCounter    uint64
	SetGlobuleHashSignaturePreCounter uint64
	SetGlobuleHashSignatureMock       mUnsyncListMockSetGlobuleHashSignature
>>>>>>> b481206f
}

//NewUnsyncListMock returns a mock for github.com/insolar/insolar/network.UnsyncList
func NewUnsyncListMock(t minimock.Tester) *UnsyncListMock {
	m := &UnsyncListMock{t: t}

	if controller, ok := t.(minimock.MockController); ok {
		controller.RegisterMocker(m)
	}

	m.AddClaimsMock = mUnsyncListMockAddClaims{mock: m}
	m.AddNodeMock = mUnsyncListMockAddNode{mock: m}
	m.AddProofMock = mUnsyncListMockAddProof{mock: m}
	m.ApproveSyncMock = mUnsyncListMockApproveSync{mock: m}
	m.CalculateHashMock = mUnsyncListMockCalculateHash{mock: m}
	m.GetActiveNodeMock = mUnsyncListMockGetActiveNode{mock: m}
	m.GetActiveNodesMock = mUnsyncListMockGetActiveNodes{mock: m}
	m.GetClaimsMock = mUnsyncListMockGetClaims{mock: m}
<<<<<<< HEAD
	m.GetProofMock = mUnsyncListMockGetProof{mock: m}
	m.GlobuleHashSignaturesMock = mUnsyncListMockGlobuleHashSignatures{mock: m}
	m.IndexToRefMock = mUnsyncListMockIndexToRef{mock: m}
	m.LengthMock = mUnsyncListMockLength{mock: m}
	m.RefToIndexMock = mUnsyncListMockRefToIndex{mock: m}
=======
	m.GetGlobuleHashSignatureMock = mUnsyncListMockGetGlobuleHashSignature{mock: m}
	m.GetProofMock = mUnsyncListMockGetProof{mock: m}
	m.IndexToRefMock = mUnsyncListMockIndexToRef{mock: m}
	m.LengthMock = mUnsyncListMockLength{mock: m}
	m.RefToIndexMock = mUnsyncListMockRefToIndex{mock: m}
	m.SetGlobuleHashSignatureMock = mUnsyncListMockSetGlobuleHashSignature{mock: m}
>>>>>>> b481206f

	return m
}

type mUnsyncListMockAddClaims struct {
	mock              *UnsyncListMock
	mainExpectation   *UnsyncListMockAddClaimsExpectation
	expectationSeries []*UnsyncListMockAddClaimsExpectation
}

type UnsyncListMockAddClaimsExpectation struct {
	input  *UnsyncListMockAddClaimsInput
	result *UnsyncListMockAddClaimsResult
}

type UnsyncListMockAddClaimsInput struct {
	p map[core.RecordRef][]packets.ReferendumClaim
<<<<<<< HEAD
=======
}

type UnsyncListMockAddClaimsResult struct {
	r error
>>>>>>> b481206f
}

//Expect specifies that invocation of UnsyncList.AddClaims is expected from 1 to Infinity times
func (m *mUnsyncListMockAddClaims) Expect(p map[core.RecordRef][]packets.ReferendumClaim) *mUnsyncListMockAddClaims {
	m.mock.AddClaimsFunc = nil
	m.expectationSeries = nil

	if m.mainExpectation == nil {
		m.mainExpectation = &UnsyncListMockAddClaimsExpectation{}
	}
	m.mainExpectation.input = &UnsyncListMockAddClaimsInput{p}
	return m
}

//Return specifies results of invocation of UnsyncList.AddClaims
func (m *mUnsyncListMockAddClaims) Return(r error) *UnsyncListMock {
	m.mock.AddClaimsFunc = nil
	m.expectationSeries = nil

	if m.mainExpectation == nil {
		m.mainExpectation = &UnsyncListMockAddClaimsExpectation{}
	}
	m.mainExpectation.result = &UnsyncListMockAddClaimsResult{r}
	return m.mock
}

//ExpectOnce specifies that invocation of UnsyncList.AddClaims is expected once
func (m *mUnsyncListMockAddClaims) ExpectOnce(p map[core.RecordRef][]packets.ReferendumClaim) *UnsyncListMockAddClaimsExpectation {
	m.mock.AddClaimsFunc = nil
	m.mainExpectation = nil

	expectation := &UnsyncListMockAddClaimsExpectation{}
	expectation.input = &UnsyncListMockAddClaimsInput{p}
	m.expectationSeries = append(m.expectationSeries, expectation)
	return expectation
}

func (e *UnsyncListMockAddClaimsExpectation) Return(r error) {
	e.result = &UnsyncListMockAddClaimsResult{r}
}

//Set uses given function f as a mock of UnsyncList.AddClaims method
<<<<<<< HEAD
func (m *mUnsyncListMockAddClaims) Set(f func(p map[core.RecordRef][]packets.ReferendumClaim)) *UnsyncListMock {
=======
func (m *mUnsyncListMockAddClaims) Set(f func(p map[core.RecordRef][]packets.ReferendumClaim) (r error)) *UnsyncListMock {
>>>>>>> b481206f
	m.mainExpectation = nil
	m.expectationSeries = nil

	m.mock.AddClaimsFunc = f
	return m.mock
}

//AddClaims implements github.com/insolar/insolar/network.UnsyncList interface
<<<<<<< HEAD
func (m *UnsyncListMock) AddClaims(p map[core.RecordRef][]packets.ReferendumClaim) {
=======
func (m *UnsyncListMock) AddClaims(p map[core.RecordRef][]packets.ReferendumClaim) (r error) {
>>>>>>> b481206f
	counter := atomic.AddUint64(&m.AddClaimsPreCounter, 1)
	defer atomic.AddUint64(&m.AddClaimsCounter, 1)

	if len(m.AddClaimsMock.expectationSeries) > 0 {
		if counter > uint64(len(m.AddClaimsMock.expectationSeries)) {
			m.t.Fatalf("Unexpected call to UnsyncListMock.AddClaims. %v", p)
			return
		}

		input := m.AddClaimsMock.expectationSeries[counter-1].input
		testify_assert.Equal(m.t, *input, UnsyncListMockAddClaimsInput{p}, "UnsyncList.AddClaims got unexpected parameters")
<<<<<<< HEAD
=======

		result := m.AddClaimsMock.expectationSeries[counter-1].result
		if result == nil {
			m.t.Fatal("No results are set for the UnsyncListMock.AddClaims")
			return
		}

		r = result.r
>>>>>>> b481206f

		return
	}

	if m.AddClaimsMock.mainExpectation != nil {

		input := m.AddClaimsMock.mainExpectation.input
		if input != nil {
			testify_assert.Equal(m.t, *input, UnsyncListMockAddClaimsInput{p}, "UnsyncList.AddClaims got unexpected parameters")
<<<<<<< HEAD
=======
		}

		result := m.AddClaimsMock.mainExpectation.result
		if result == nil {
			m.t.Fatal("No results are set for the UnsyncListMock.AddClaims")
>>>>>>> b481206f
		}

		r = result.r

		return
	}

	if m.AddClaimsFunc == nil {
		m.t.Fatalf("Unexpected call to UnsyncListMock.AddClaims. %v", p)
		return
	}

<<<<<<< HEAD
	m.AddClaimsFunc(p)
=======
	return m.AddClaimsFunc(p)
>>>>>>> b481206f
}

//AddClaimsMinimockCounter returns a count of UnsyncListMock.AddClaimsFunc invocations
func (m *UnsyncListMock) AddClaimsMinimockCounter() uint64 {
	return atomic.LoadUint64(&m.AddClaimsCounter)
}

//AddClaimsMinimockPreCounter returns the value of UnsyncListMock.AddClaims invocations
func (m *UnsyncListMock) AddClaimsMinimockPreCounter() uint64 {
	return atomic.LoadUint64(&m.AddClaimsPreCounter)
}

//AddClaimsFinished returns true if mock invocations count is ok
func (m *UnsyncListMock) AddClaimsFinished() bool {
	// if expectation series were set then invocations count should be equal to expectations count
	if len(m.AddClaimsMock.expectationSeries) > 0 {
		return atomic.LoadUint64(&m.AddClaimsCounter) == uint64(len(m.AddClaimsMock.expectationSeries))
	}

	// if main expectation was set then invocations count should be greater than zero
	if m.AddClaimsMock.mainExpectation != nil {
		return atomic.LoadUint64(&m.AddClaimsCounter) > 0
	}

	// if func was set then invocations count should be greater than zero
	if m.AddClaimsFunc != nil {
		return atomic.LoadUint64(&m.AddClaimsCounter) > 0
	}

	return true
}

type mUnsyncListMockAddNode struct {
	mock              *UnsyncListMock
	mainExpectation   *UnsyncListMockAddNodeExpectation
	expectationSeries []*UnsyncListMockAddNodeExpectation
}

type UnsyncListMockAddNodeExpectation struct {
	input *UnsyncListMockAddNodeInput
}

type UnsyncListMockAddNodeInput struct {
	p  core.Node
	p1 uint16
}

//Expect specifies that invocation of UnsyncList.AddNode is expected from 1 to Infinity times
func (m *mUnsyncListMockAddNode) Expect(p core.Node, p1 uint16) *mUnsyncListMockAddNode {
	m.mock.AddNodeFunc = nil
	m.expectationSeries = nil

	if m.mainExpectation == nil {
		m.mainExpectation = &UnsyncListMockAddNodeExpectation{}
	}
	m.mainExpectation.input = &UnsyncListMockAddNodeInput{p, p1}
	return m
}

//Return specifies results of invocation of UnsyncList.AddNode
func (m *mUnsyncListMockAddNode) Return() *UnsyncListMock {
	m.mock.AddNodeFunc = nil
	m.expectationSeries = nil

	if m.mainExpectation == nil {
		m.mainExpectation = &UnsyncListMockAddNodeExpectation{}
	}

	return m.mock
}

//ExpectOnce specifies that invocation of UnsyncList.AddNode is expected once
func (m *mUnsyncListMockAddNode) ExpectOnce(p core.Node, p1 uint16) *UnsyncListMockAddNodeExpectation {
	m.mock.AddNodeFunc = nil
	m.mainExpectation = nil

	expectation := &UnsyncListMockAddNodeExpectation{}
	expectation.input = &UnsyncListMockAddNodeInput{p, p1}
	m.expectationSeries = append(m.expectationSeries, expectation)
	return expectation
}

//Set uses given function f as a mock of UnsyncList.AddNode method
func (m *mUnsyncListMockAddNode) Set(f func(p core.Node, p1 uint16)) *UnsyncListMock {
	m.mainExpectation = nil
	m.expectationSeries = nil

	m.mock.AddNodeFunc = f
	return m.mock
}

//AddNode implements github.com/insolar/insolar/network.UnsyncList interface
func (m *UnsyncListMock) AddNode(p core.Node, p1 uint16) {
	counter := atomic.AddUint64(&m.AddNodePreCounter, 1)
	defer atomic.AddUint64(&m.AddNodeCounter, 1)

	if len(m.AddNodeMock.expectationSeries) > 0 {
		if counter > uint64(len(m.AddNodeMock.expectationSeries)) {
			m.t.Fatalf("Unexpected call to UnsyncListMock.AddNode. %v %v", p, p1)
			return
		}

		input := m.AddNodeMock.expectationSeries[counter-1].input
		testify_assert.Equal(m.t, *input, UnsyncListMockAddNodeInput{p, p1}, "UnsyncList.AddNode got unexpected parameters")

		return
	}

	if m.AddNodeMock.mainExpectation != nil {

		input := m.AddNodeMock.mainExpectation.input
		if input != nil {
			testify_assert.Equal(m.t, *input, UnsyncListMockAddNodeInput{p, p1}, "UnsyncList.AddNode got unexpected parameters")
		}

		return
	}

	if m.AddNodeFunc == nil {
		m.t.Fatalf("Unexpected call to UnsyncListMock.AddNode. %v %v", p, p1)
		return
	}

	m.AddNodeFunc(p, p1)
}

//AddNodeMinimockCounter returns a count of UnsyncListMock.AddNodeFunc invocations
func (m *UnsyncListMock) AddNodeMinimockCounter() uint64 {
	return atomic.LoadUint64(&m.AddNodeCounter)
}

//AddNodeMinimockPreCounter returns the value of UnsyncListMock.AddNode invocations
func (m *UnsyncListMock) AddNodeMinimockPreCounter() uint64 {
	return atomic.LoadUint64(&m.AddNodePreCounter)
}

//AddNodeFinished returns true if mock invocations count is ok
func (m *UnsyncListMock) AddNodeFinished() bool {
	// if expectation series were set then invocations count should be equal to expectations count
	if len(m.AddNodeMock.expectationSeries) > 0 {
		return atomic.LoadUint64(&m.AddNodeCounter) == uint64(len(m.AddNodeMock.expectationSeries))
	}

	// if main expectation was set then invocations count should be greater than zero
	if m.AddNodeMock.mainExpectation != nil {
		return atomic.LoadUint64(&m.AddNodeCounter) > 0
	}

	// if func was set then invocations count should be greater than zero
	if m.AddNodeFunc != nil {
		return atomic.LoadUint64(&m.AddNodeCounter) > 0
	}

	return true
}

type mUnsyncListMockAddProof struct {
	mock              *UnsyncListMock
	mainExpectation   *UnsyncListMockAddProofExpectation
	expectationSeries []*UnsyncListMockAddProofExpectation
}

type UnsyncListMockAddProofExpectation struct {
	input *UnsyncListMockAddProofInput
}

type UnsyncListMockAddProofInput struct {
	p  core.RecordRef
	p1 *packets.NodePulseProof
}

//Expect specifies that invocation of UnsyncList.AddProof is expected from 1 to Infinity times
func (m *mUnsyncListMockAddProof) Expect(p core.RecordRef, p1 *packets.NodePulseProof) *mUnsyncListMockAddProof {
	m.mock.AddProofFunc = nil
	m.expectationSeries = nil

	if m.mainExpectation == nil {
		m.mainExpectation = &UnsyncListMockAddProofExpectation{}
	}
	m.mainExpectation.input = &UnsyncListMockAddProofInput{p, p1}
	return m
}

//Return specifies results of invocation of UnsyncList.AddProof
func (m *mUnsyncListMockAddProof) Return() *UnsyncListMock {
	m.mock.AddProofFunc = nil
	m.expectationSeries = nil

	if m.mainExpectation == nil {
		m.mainExpectation = &UnsyncListMockAddProofExpectation{}
	}

	return m.mock
}

//ExpectOnce specifies that invocation of UnsyncList.AddProof is expected once
func (m *mUnsyncListMockAddProof) ExpectOnce(p core.RecordRef, p1 *packets.NodePulseProof) *UnsyncListMockAddProofExpectation {
	m.mock.AddProofFunc = nil
	m.mainExpectation = nil

	expectation := &UnsyncListMockAddProofExpectation{}
	expectation.input = &UnsyncListMockAddProofInput{p, p1}
	m.expectationSeries = append(m.expectationSeries, expectation)
	return expectation
}

//Set uses given function f as a mock of UnsyncList.AddProof method
func (m *mUnsyncListMockAddProof) Set(f func(p core.RecordRef, p1 *packets.NodePulseProof)) *UnsyncListMock {
	m.mainExpectation = nil
	m.expectationSeries = nil

	m.mock.AddProofFunc = f
	return m.mock
}

//AddProof implements github.com/insolar/insolar/network.UnsyncList interface
func (m *UnsyncListMock) AddProof(p core.RecordRef, p1 *packets.NodePulseProof) {
	counter := atomic.AddUint64(&m.AddProofPreCounter, 1)
	defer atomic.AddUint64(&m.AddProofCounter, 1)

	if len(m.AddProofMock.expectationSeries) > 0 {
		if counter > uint64(len(m.AddProofMock.expectationSeries)) {
			m.t.Fatalf("Unexpected call to UnsyncListMock.AddProof. %v %v", p, p1)
			return
		}

		input := m.AddProofMock.expectationSeries[counter-1].input
		testify_assert.Equal(m.t, *input, UnsyncListMockAddProofInput{p, p1}, "UnsyncList.AddProof got unexpected parameters")

		return
	}

	if m.AddProofMock.mainExpectation != nil {

		input := m.AddProofMock.mainExpectation.input
		if input != nil {
			testify_assert.Equal(m.t, *input, UnsyncListMockAddProofInput{p, p1}, "UnsyncList.AddProof got unexpected parameters")
		}

		return
	}

	if m.AddProofFunc == nil {
		m.t.Fatalf("Unexpected call to UnsyncListMock.AddProof. %v %v", p, p1)
		return
	}

	m.AddProofFunc(p, p1)
}

//AddProofMinimockCounter returns a count of UnsyncListMock.AddProofFunc invocations
func (m *UnsyncListMock) AddProofMinimockCounter() uint64 {
	return atomic.LoadUint64(&m.AddProofCounter)
}

//AddProofMinimockPreCounter returns the value of UnsyncListMock.AddProof invocations
func (m *UnsyncListMock) AddProofMinimockPreCounter() uint64 {
	return atomic.LoadUint64(&m.AddProofPreCounter)
}

//AddProofFinished returns true if mock invocations count is ok
func (m *UnsyncListMock) AddProofFinished() bool {
	// if expectation series were set then invocations count should be equal to expectations count
	if len(m.AddProofMock.expectationSeries) > 0 {
		return atomic.LoadUint64(&m.AddProofCounter) == uint64(len(m.AddProofMock.expectationSeries))
	}

	// if main expectation was set then invocations count should be greater than zero
	if m.AddProofMock.mainExpectation != nil {
		return atomic.LoadUint64(&m.AddProofCounter) > 0
	}

	// if func was set then invocations count should be greater than zero
	if m.AddProofFunc != nil {
		return atomic.LoadUint64(&m.AddProofCounter) > 0
	}

	return true
}

type mUnsyncListMockApproveSync struct {
	mock              *UnsyncListMock
	mainExpectation   *UnsyncListMockApproveSyncExpectation
	expectationSeries []*UnsyncListMockApproveSyncExpectation
}

type UnsyncListMockApproveSyncExpectation struct {
	input *UnsyncListMockApproveSyncInput
}

type UnsyncListMockApproveSyncInput struct {
	p []core.RecordRef
}

//Expect specifies that invocation of UnsyncList.ApproveSync is expected from 1 to Infinity times
func (m *mUnsyncListMockApproveSync) Expect(p []core.RecordRef) *mUnsyncListMockApproveSync {
	m.mock.ApproveSyncFunc = nil
	m.expectationSeries = nil

	if m.mainExpectation == nil {
		m.mainExpectation = &UnsyncListMockApproveSyncExpectation{}
	}
	m.mainExpectation.input = &UnsyncListMockApproveSyncInput{p}
	return m
}

//Return specifies results of invocation of UnsyncList.ApproveSync
func (m *mUnsyncListMockApproveSync) Return() *UnsyncListMock {
	m.mock.ApproveSyncFunc = nil
	m.expectationSeries = nil

	if m.mainExpectation == nil {
		m.mainExpectation = &UnsyncListMockApproveSyncExpectation{}
	}

	return m.mock
}

//ExpectOnce specifies that invocation of UnsyncList.ApproveSync is expected once
func (m *mUnsyncListMockApproveSync) ExpectOnce(p []core.RecordRef) *UnsyncListMockApproveSyncExpectation {
	m.mock.ApproveSyncFunc = nil
	m.mainExpectation = nil

	expectation := &UnsyncListMockApproveSyncExpectation{}
	expectation.input = &UnsyncListMockApproveSyncInput{p}
	m.expectationSeries = append(m.expectationSeries, expectation)
	return expectation
}

//Set uses given function f as a mock of UnsyncList.ApproveSync method
func (m *mUnsyncListMockApproveSync) Set(f func(p []core.RecordRef)) *UnsyncListMock {
	m.mainExpectation = nil
	m.expectationSeries = nil

	m.mock.ApproveSyncFunc = f
	return m.mock
}

//ApproveSync implements github.com/insolar/insolar/network.UnsyncList interface
func (m *UnsyncListMock) ApproveSync(p []core.RecordRef) {
	counter := atomic.AddUint64(&m.ApproveSyncPreCounter, 1)
	defer atomic.AddUint64(&m.ApproveSyncCounter, 1)

	if len(m.ApproveSyncMock.expectationSeries) > 0 {
		if counter > uint64(len(m.ApproveSyncMock.expectationSeries)) {
			m.t.Fatalf("Unexpected call to UnsyncListMock.ApproveSync. %v", p)
			return
		}

		input := m.ApproveSyncMock.expectationSeries[counter-1].input
		testify_assert.Equal(m.t, *input, UnsyncListMockApproveSyncInput{p}, "UnsyncList.ApproveSync got unexpected parameters")

		return
	}

	if m.ApproveSyncMock.mainExpectation != nil {

		input := m.ApproveSyncMock.mainExpectation.input
		if input != nil {
			testify_assert.Equal(m.t, *input, UnsyncListMockApproveSyncInput{p}, "UnsyncList.ApproveSync got unexpected parameters")
		}

		return
	}

	if m.ApproveSyncFunc == nil {
		m.t.Fatalf("Unexpected call to UnsyncListMock.ApproveSync. %v", p)
		return
	}

	m.ApproveSyncFunc(p)
}

//ApproveSyncMinimockCounter returns a count of UnsyncListMock.ApproveSyncFunc invocations
func (m *UnsyncListMock) ApproveSyncMinimockCounter() uint64 {
	return atomic.LoadUint64(&m.ApproveSyncCounter)
}

//ApproveSyncMinimockPreCounter returns the value of UnsyncListMock.ApproveSync invocations
func (m *UnsyncListMock) ApproveSyncMinimockPreCounter() uint64 {
	return atomic.LoadUint64(&m.ApproveSyncPreCounter)
}

//ApproveSyncFinished returns true if mock invocations count is ok
func (m *UnsyncListMock) ApproveSyncFinished() bool {
	// if expectation series were set then invocations count should be equal to expectations count
	if len(m.ApproveSyncMock.expectationSeries) > 0 {
		return atomic.LoadUint64(&m.ApproveSyncCounter) == uint64(len(m.ApproveSyncMock.expectationSeries))
	}

	// if main expectation was set then invocations count should be greater than zero
	if m.ApproveSyncMock.mainExpectation != nil {
		return atomic.LoadUint64(&m.ApproveSyncCounter) > 0
	}

	// if func was set then invocations count should be greater than zero
	if m.ApproveSyncFunc != nil {
		return atomic.LoadUint64(&m.ApproveSyncCounter) > 0
	}

	return true
}

type mUnsyncListMockCalculateHash struct {
	mock              *UnsyncListMock
	mainExpectation   *UnsyncListMockCalculateHashExpectation
	expectationSeries []*UnsyncListMockCalculateHashExpectation
}

type UnsyncListMockCalculateHashExpectation struct {
	input  *UnsyncListMockCalculateHashInput
	result *UnsyncListMockCalculateHashResult
}

type UnsyncListMockCalculateHashInput struct {
	p core.PlatformCryptographyScheme
}

type UnsyncListMockCalculateHashResult struct {
	r  []byte
	r1 error
}

//Expect specifies that invocation of UnsyncList.CalculateHash is expected from 1 to Infinity times
func (m *mUnsyncListMockCalculateHash) Expect(p core.PlatformCryptographyScheme) *mUnsyncListMockCalculateHash {
	m.mock.CalculateHashFunc = nil
	m.expectationSeries = nil

	if m.mainExpectation == nil {
		m.mainExpectation = &UnsyncListMockCalculateHashExpectation{}
	}
	m.mainExpectation.input = &UnsyncListMockCalculateHashInput{p}
	return m
}

//Return specifies results of invocation of UnsyncList.CalculateHash
func (m *mUnsyncListMockCalculateHash) Return(r []byte, r1 error) *UnsyncListMock {
	m.mock.CalculateHashFunc = nil
	m.expectationSeries = nil

	if m.mainExpectation == nil {
		m.mainExpectation = &UnsyncListMockCalculateHashExpectation{}
	}
	m.mainExpectation.result = &UnsyncListMockCalculateHashResult{r, r1}
	return m.mock
}

//ExpectOnce specifies that invocation of UnsyncList.CalculateHash is expected once
func (m *mUnsyncListMockCalculateHash) ExpectOnce(p core.PlatformCryptographyScheme) *UnsyncListMockCalculateHashExpectation {
	m.mock.CalculateHashFunc = nil
	m.mainExpectation = nil

	expectation := &UnsyncListMockCalculateHashExpectation{}
	expectation.input = &UnsyncListMockCalculateHashInput{p}
	m.expectationSeries = append(m.expectationSeries, expectation)
	return expectation
}

func (e *UnsyncListMockCalculateHashExpectation) Return(r []byte, r1 error) {
	e.result = &UnsyncListMockCalculateHashResult{r, r1}
}

//Set uses given function f as a mock of UnsyncList.CalculateHash method
func (m *mUnsyncListMockCalculateHash) Set(f func(p core.PlatformCryptographyScheme) (r []byte, r1 error)) *UnsyncListMock {
	m.mainExpectation = nil
	m.expectationSeries = nil

	m.mock.CalculateHashFunc = f
	return m.mock
}

//CalculateHash implements github.com/insolar/insolar/network.UnsyncList interface
func (m *UnsyncListMock) CalculateHash(p core.PlatformCryptographyScheme) (r []byte, r1 error) {
	counter := atomic.AddUint64(&m.CalculateHashPreCounter, 1)
	defer atomic.AddUint64(&m.CalculateHashCounter, 1)

	if len(m.CalculateHashMock.expectationSeries) > 0 {
		if counter > uint64(len(m.CalculateHashMock.expectationSeries)) {
			m.t.Fatalf("Unexpected call to UnsyncListMock.CalculateHash. %v", p)
			return
		}

		input := m.CalculateHashMock.expectationSeries[counter-1].input
		testify_assert.Equal(m.t, *input, UnsyncListMockCalculateHashInput{p}, "UnsyncList.CalculateHash got unexpected parameters")

		result := m.CalculateHashMock.expectationSeries[counter-1].result
		if result == nil {
			m.t.Fatal("No results are set for the UnsyncListMock.CalculateHash")
			return
		}

		r = result.r
		r1 = result.r1

		return
	}

	if m.CalculateHashMock.mainExpectation != nil {

		input := m.CalculateHashMock.mainExpectation.input
		if input != nil {
			testify_assert.Equal(m.t, *input, UnsyncListMockCalculateHashInput{p}, "UnsyncList.CalculateHash got unexpected parameters")
		}

		result := m.CalculateHashMock.mainExpectation.result
		if result == nil {
			m.t.Fatal("No results are set for the UnsyncListMock.CalculateHash")
		}

		r = result.r
		r1 = result.r1

		return
	}

	if m.CalculateHashFunc == nil {
		m.t.Fatalf("Unexpected call to UnsyncListMock.CalculateHash. %v", p)
		return
	}

	return m.CalculateHashFunc(p)
}

//CalculateHashMinimockCounter returns a count of UnsyncListMock.CalculateHashFunc invocations
func (m *UnsyncListMock) CalculateHashMinimockCounter() uint64 {
	return atomic.LoadUint64(&m.CalculateHashCounter)
}

//CalculateHashMinimockPreCounter returns the value of UnsyncListMock.CalculateHash invocations
func (m *UnsyncListMock) CalculateHashMinimockPreCounter() uint64 {
	return atomic.LoadUint64(&m.CalculateHashPreCounter)
}

//CalculateHashFinished returns true if mock invocations count is ok
func (m *UnsyncListMock) CalculateHashFinished() bool {
	// if expectation series were set then invocations count should be equal to expectations count
	if len(m.CalculateHashMock.expectationSeries) > 0 {
		return atomic.LoadUint64(&m.CalculateHashCounter) == uint64(len(m.CalculateHashMock.expectationSeries))
	}

	// if main expectation was set then invocations count should be greater than zero
	if m.CalculateHashMock.mainExpectation != nil {
		return atomic.LoadUint64(&m.CalculateHashCounter) > 0
	}

	// if func was set then invocations count should be greater than zero
	if m.CalculateHashFunc != nil {
		return atomic.LoadUint64(&m.CalculateHashCounter) > 0
	}

	return true
}

type mUnsyncListMockGetActiveNode struct {
	mock              *UnsyncListMock
	mainExpectation   *UnsyncListMockGetActiveNodeExpectation
	expectationSeries []*UnsyncListMockGetActiveNodeExpectation
}

type UnsyncListMockGetActiveNodeExpectation struct {
	input  *UnsyncListMockGetActiveNodeInput
	result *UnsyncListMockGetActiveNodeResult
}

type UnsyncListMockGetActiveNodeInput struct {
	p core.RecordRef
}

type UnsyncListMockGetActiveNodeResult struct {
	r core.Node
}

//Expect specifies that invocation of UnsyncList.GetActiveNode is expected from 1 to Infinity times
func (m *mUnsyncListMockGetActiveNode) Expect(p core.RecordRef) *mUnsyncListMockGetActiveNode {
	m.mock.GetActiveNodeFunc = nil
	m.expectationSeries = nil

	if m.mainExpectation == nil {
		m.mainExpectation = &UnsyncListMockGetActiveNodeExpectation{}
	}
	m.mainExpectation.input = &UnsyncListMockGetActiveNodeInput{p}
	return m
}

//Return specifies results of invocation of UnsyncList.GetActiveNode
func (m *mUnsyncListMockGetActiveNode) Return(r core.Node) *UnsyncListMock {
	m.mock.GetActiveNodeFunc = nil
	m.expectationSeries = nil

	if m.mainExpectation == nil {
		m.mainExpectation = &UnsyncListMockGetActiveNodeExpectation{}
	}
	m.mainExpectation.result = &UnsyncListMockGetActiveNodeResult{r}
	return m.mock
}

//ExpectOnce specifies that invocation of UnsyncList.GetActiveNode is expected once
func (m *mUnsyncListMockGetActiveNode) ExpectOnce(p core.RecordRef) *UnsyncListMockGetActiveNodeExpectation {
	m.mock.GetActiveNodeFunc = nil
	m.mainExpectation = nil

	expectation := &UnsyncListMockGetActiveNodeExpectation{}
	expectation.input = &UnsyncListMockGetActiveNodeInput{p}
	m.expectationSeries = append(m.expectationSeries, expectation)
	return expectation
}

func (e *UnsyncListMockGetActiveNodeExpectation) Return(r core.Node) {
	e.result = &UnsyncListMockGetActiveNodeResult{r}
}

//Set uses given function f as a mock of UnsyncList.GetActiveNode method
func (m *mUnsyncListMockGetActiveNode) Set(f func(p core.RecordRef) (r core.Node)) *UnsyncListMock {
	m.mainExpectation = nil
	m.expectationSeries = nil

	m.mock.GetActiveNodeFunc = f
	return m.mock
}

//GetActiveNode implements github.com/insolar/insolar/network.UnsyncList interface
func (m *UnsyncListMock) GetActiveNode(p core.RecordRef) (r core.Node) {
	counter := atomic.AddUint64(&m.GetActiveNodePreCounter, 1)
	defer atomic.AddUint64(&m.GetActiveNodeCounter, 1)

	if len(m.GetActiveNodeMock.expectationSeries) > 0 {
		if counter > uint64(len(m.GetActiveNodeMock.expectationSeries)) {
			m.t.Fatalf("Unexpected call to UnsyncListMock.GetActiveNode. %v", p)
			return
		}

		input := m.GetActiveNodeMock.expectationSeries[counter-1].input
		testify_assert.Equal(m.t, *input, UnsyncListMockGetActiveNodeInput{p}, "UnsyncList.GetActiveNode got unexpected parameters")

		result := m.GetActiveNodeMock.expectationSeries[counter-1].result
		if result == nil {
			m.t.Fatal("No results are set for the UnsyncListMock.GetActiveNode")
			return
		}

		r = result.r

		return
	}

	if m.GetActiveNodeMock.mainExpectation != nil {

		input := m.GetActiveNodeMock.mainExpectation.input
		if input != nil {
			testify_assert.Equal(m.t, *input, UnsyncListMockGetActiveNodeInput{p}, "UnsyncList.GetActiveNode got unexpected parameters")
		}

		result := m.GetActiveNodeMock.mainExpectation.result
		if result == nil {
			m.t.Fatal("No results are set for the UnsyncListMock.GetActiveNode")
		}

		r = result.r

		return
	}

	if m.GetActiveNodeFunc == nil {
		m.t.Fatalf("Unexpected call to UnsyncListMock.GetActiveNode. %v", p)
		return
	}

	return m.GetActiveNodeFunc(p)
}

//GetActiveNodeMinimockCounter returns a count of UnsyncListMock.GetActiveNodeFunc invocations
func (m *UnsyncListMock) GetActiveNodeMinimockCounter() uint64 {
	return atomic.LoadUint64(&m.GetActiveNodeCounter)
}

//GetActiveNodeMinimockPreCounter returns the value of UnsyncListMock.GetActiveNode invocations
func (m *UnsyncListMock) GetActiveNodeMinimockPreCounter() uint64 {
	return atomic.LoadUint64(&m.GetActiveNodePreCounter)
}

//GetActiveNodeFinished returns true if mock invocations count is ok
func (m *UnsyncListMock) GetActiveNodeFinished() bool {
	// if expectation series were set then invocations count should be equal to expectations count
	if len(m.GetActiveNodeMock.expectationSeries) > 0 {
		return atomic.LoadUint64(&m.GetActiveNodeCounter) == uint64(len(m.GetActiveNodeMock.expectationSeries))
	}

	// if main expectation was set then invocations count should be greater than zero
	if m.GetActiveNodeMock.mainExpectation != nil {
		return atomic.LoadUint64(&m.GetActiveNodeCounter) > 0
	}

	// if func was set then invocations count should be greater than zero
	if m.GetActiveNodeFunc != nil {
		return atomic.LoadUint64(&m.GetActiveNodeCounter) > 0
	}

	return true
}

type mUnsyncListMockGetActiveNodes struct {
	mock              *UnsyncListMock
	mainExpectation   *UnsyncListMockGetActiveNodesExpectation
	expectationSeries []*UnsyncListMockGetActiveNodesExpectation
}

type UnsyncListMockGetActiveNodesExpectation struct {
	result *UnsyncListMockGetActiveNodesResult
}

type UnsyncListMockGetActiveNodesResult struct {
	r []core.Node
}

//Expect specifies that invocation of UnsyncList.GetActiveNodes is expected from 1 to Infinity times
func (m *mUnsyncListMockGetActiveNodes) Expect() *mUnsyncListMockGetActiveNodes {
	m.mock.GetActiveNodesFunc = nil
	m.expectationSeries = nil

	if m.mainExpectation == nil {
		m.mainExpectation = &UnsyncListMockGetActiveNodesExpectation{}
	}

	return m
}

//Return specifies results of invocation of UnsyncList.GetActiveNodes
func (m *mUnsyncListMockGetActiveNodes) Return(r []core.Node) *UnsyncListMock {
	m.mock.GetActiveNodesFunc = nil
	m.expectationSeries = nil

	if m.mainExpectation == nil {
		m.mainExpectation = &UnsyncListMockGetActiveNodesExpectation{}
	}
	m.mainExpectation.result = &UnsyncListMockGetActiveNodesResult{r}
	return m.mock
}

//ExpectOnce specifies that invocation of UnsyncList.GetActiveNodes is expected once
func (m *mUnsyncListMockGetActiveNodes) ExpectOnce() *UnsyncListMockGetActiveNodesExpectation {
	m.mock.GetActiveNodesFunc = nil
	m.mainExpectation = nil

	expectation := &UnsyncListMockGetActiveNodesExpectation{}

	m.expectationSeries = append(m.expectationSeries, expectation)
	return expectation
}

func (e *UnsyncListMockGetActiveNodesExpectation) Return(r []core.Node) {
	e.result = &UnsyncListMockGetActiveNodesResult{r}
}

//Set uses given function f as a mock of UnsyncList.GetActiveNodes method
func (m *mUnsyncListMockGetActiveNodes) Set(f func() (r []core.Node)) *UnsyncListMock {
	m.mainExpectation = nil
	m.expectationSeries = nil

	m.mock.GetActiveNodesFunc = f
	return m.mock
}

//GetActiveNodes implements github.com/insolar/insolar/network.UnsyncList interface
func (m *UnsyncListMock) GetActiveNodes() (r []core.Node) {
	counter := atomic.AddUint64(&m.GetActiveNodesPreCounter, 1)
	defer atomic.AddUint64(&m.GetActiveNodesCounter, 1)

	if len(m.GetActiveNodesMock.expectationSeries) > 0 {
		if counter > uint64(len(m.GetActiveNodesMock.expectationSeries)) {
			m.t.Fatalf("Unexpected call to UnsyncListMock.GetActiveNodes.")
			return
		}

		result := m.GetActiveNodesMock.expectationSeries[counter-1].result
		if result == nil {
			m.t.Fatal("No results are set for the UnsyncListMock.GetActiveNodes")
			return
		}

		r = result.r

		return
	}

	if m.GetActiveNodesMock.mainExpectation != nil {

		result := m.GetActiveNodesMock.mainExpectation.result
		if result == nil {
			m.t.Fatal("No results are set for the UnsyncListMock.GetActiveNodes")
		}

		r = result.r

		return
	}

	if m.GetActiveNodesFunc == nil {
		m.t.Fatalf("Unexpected call to UnsyncListMock.GetActiveNodes.")
		return
	}

	return m.GetActiveNodesFunc()
}

//GetActiveNodesMinimockCounter returns a count of UnsyncListMock.GetActiveNodesFunc invocations
func (m *UnsyncListMock) GetActiveNodesMinimockCounter() uint64 {
	return atomic.LoadUint64(&m.GetActiveNodesCounter)
}

//GetActiveNodesMinimockPreCounter returns the value of UnsyncListMock.GetActiveNodes invocations
func (m *UnsyncListMock) GetActiveNodesMinimockPreCounter() uint64 {
	return atomic.LoadUint64(&m.GetActiveNodesPreCounter)
}

//GetActiveNodesFinished returns true if mock invocations count is ok
func (m *UnsyncListMock) GetActiveNodesFinished() bool {
	// if expectation series were set then invocations count should be equal to expectations count
	if len(m.GetActiveNodesMock.expectationSeries) > 0 {
		return atomic.LoadUint64(&m.GetActiveNodesCounter) == uint64(len(m.GetActiveNodesMock.expectationSeries))
	}

	// if main expectation was set then invocations count should be greater than zero
	if m.GetActiveNodesMock.mainExpectation != nil {
		return atomic.LoadUint64(&m.GetActiveNodesCounter) > 0
	}

	// if func was set then invocations count should be greater than zero
	if m.GetActiveNodesFunc != nil {
		return atomic.LoadUint64(&m.GetActiveNodesCounter) > 0
	}

	return true
}

<<<<<<< HEAD
type mUnsyncListMockAddNode struct {
	mock              *UnsyncListMock
	mainExpectation   *UnsyncListMockAddNodeExpectation
	expectationSeries []*UnsyncListMockAddNodeExpectation
}

type UnsyncListMockAddNodeExpectation struct {
	input *UnsyncListMockAddNodeInput
}

type UnsyncListMockAddNodeInput struct {
	p  core.Node
	p1 uint16
}

//Expect specifies that invocation of UnsyncList.AddNode is expected from 1 to Infinity times
func (m *mUnsyncListMockAddNode) Expect(p core.Node, p1 uint16) *mUnsyncListMockAddNode {
	m.mock.AddNodeFunc = nil
	m.expectationSeries = nil

	if m.mainExpectation == nil {
		m.mainExpectation = &UnsyncListMockAddNodeExpectation{}
	}
	m.mainExpectation.input = &UnsyncListMockAddNodeInput{p, p1}
	return m
}

//Return specifies results of invocation of UnsyncList.AddNode
func (m *mUnsyncListMockAddNode) Return() *UnsyncListMock {
	m.mock.AddNodeFunc = nil
	m.expectationSeries = nil

	if m.mainExpectation == nil {
		m.mainExpectation = &UnsyncListMockAddNodeExpectation{}
	}

	return m.mock
}

//ExpectOnce specifies that invocation of UnsyncList.AddNode is expected once
func (m *mUnsyncListMockAddNode) ExpectOnce(p core.Node, p1 uint16) *UnsyncListMockAddNodeExpectation {
	m.mock.AddNodeFunc = nil
	m.mainExpectation = nil

	expectation := &UnsyncListMockAddNodeExpectation{}
	expectation.input = &UnsyncListMockAddNodeInput{p, p1}
	m.expectationSeries = append(m.expectationSeries, expectation)
	return expectation
}

//Set uses given function f as a mock of UnsyncList.AddNode method
func (m *mUnsyncListMockAddNode) Set(f func(p core.Node, p1 uint16)) *UnsyncListMock {
	m.mainExpectation = nil
	m.expectationSeries = nil

	m.mock.AddNodeFunc = f
	return m.mock
}

//AddNode implements github.com/insolar/insolar/network.UnsyncList interface
func (m *UnsyncListMock) AddNode(p core.Node, p1 uint16) {
	counter := atomic.AddUint64(&m.AddNodePreCounter, 1)
	defer atomic.AddUint64(&m.AddNodeCounter, 1)

	if len(m.AddNodeMock.expectationSeries) > 0 {
		if counter > uint64(len(m.AddNodeMock.expectationSeries)) {
			m.t.Fatalf("Unexpected call to UnsyncListMock.AddNode. %v %v", p, p1)
			return
		}

		input := m.AddNodeMock.expectationSeries[counter-1].input
		testify_assert.Equal(m.t, *input, UnsyncListMockAddNodeInput{p, p1}, "UnsyncList.AddNode got unexpected parameters")

		return
	}

	if m.AddNodeMock.mainExpectation != nil {

		input := m.AddNodeMock.mainExpectation.input
		if input != nil {
			testify_assert.Equal(m.t, *input, UnsyncListMockAddNodeInput{p, p1}, "UnsyncList.AddNode got unexpected parameters")
		}

		return
	}

	if m.AddNodeFunc == nil {
		m.t.Fatalf("Unexpected call to UnsyncListMock.AddNode. %v %v", p, p1)
		return
	}

	m.AddNodeFunc(p, p1)
}

//AddNodeMinimockCounter returns a count of UnsyncListMock.AddNodeFunc invocations
func (m *UnsyncListMock) AddNodeMinimockCounter() uint64 {
	return atomic.LoadUint64(&m.AddNodeCounter)
}

//AddNodeMinimockPreCounter returns the value of UnsyncListMock.AddNode invocations
func (m *UnsyncListMock) AddNodeMinimockPreCounter() uint64 {
	return atomic.LoadUint64(&m.AddNodePreCounter)
}

//AddNodeFinished returns true if mock invocations count is ok
func (m *UnsyncListMock) AddNodeFinished() bool {
	// if expectation series were set then invocations count should be equal to expectations count
	if len(m.AddNodeMock.expectationSeries) > 0 {
		return atomic.LoadUint64(&m.AddNodeCounter) == uint64(len(m.AddNodeMock.expectationSeries))
	}

	// if main expectation was set then invocations count should be greater than zero
	if m.AddNodeMock.mainExpectation != nil {
		return atomic.LoadUint64(&m.AddNodeCounter) > 0
	}

	// if func was set then invocations count should be greater than zero
	if m.AddNodeFunc != nil {
		return atomic.LoadUint64(&m.AddNodeCounter) > 0
	}

	return true
}

type mUnsyncListMockAddProof struct {
	mock              *UnsyncListMock
	mainExpectation   *UnsyncListMockAddProofExpectation
	expectationSeries []*UnsyncListMockAddProofExpectation
}

type UnsyncListMockAddProofExpectation struct {
	input *UnsyncListMockAddProofInput
}

type UnsyncListMockAddProofInput struct {
	p  core.RecordRef
	p1 *packets.NodePulseProof
}

//Expect specifies that invocation of UnsyncList.AddProof is expected from 1 to Infinity times
func (m *mUnsyncListMockAddProof) Expect(p core.RecordRef, p1 *packets.NodePulseProof) *mUnsyncListMockAddProof {
	m.mock.AddProofFunc = nil
	m.expectationSeries = nil

	if m.mainExpectation == nil {
		m.mainExpectation = &UnsyncListMockAddProofExpectation{}
	}
	m.mainExpectation.input = &UnsyncListMockAddProofInput{p, p1}
	return m
}

//Return specifies results of invocation of UnsyncList.AddProof
func (m *mUnsyncListMockAddProof) Return() *UnsyncListMock {
	m.mock.AddProofFunc = nil
	m.expectationSeries = nil

	if m.mainExpectation == nil {
		m.mainExpectation = &UnsyncListMockAddProofExpectation{}
	}

	return m.mock
}

//ExpectOnce specifies that invocation of UnsyncList.AddProof is expected once
func (m *mUnsyncListMockAddProof) ExpectOnce(p core.RecordRef, p1 *packets.NodePulseProof) *UnsyncListMockAddProofExpectation {
	m.mock.AddProofFunc = nil
	m.mainExpectation = nil

	expectation := &UnsyncListMockAddProofExpectation{}
	expectation.input = &UnsyncListMockAddProofInput{p, p1}
	m.expectationSeries = append(m.expectationSeries, expectation)
	return expectation
}

//Set uses given function f as a mock of UnsyncList.AddProof method
func (m *mUnsyncListMockAddProof) Set(f func(p core.RecordRef, p1 *packets.NodePulseProof)) *UnsyncListMock {
	m.mainExpectation = nil
	m.expectationSeries = nil

	m.mock.AddProofFunc = f
	return m.mock
}

//AddProof implements github.com/insolar/insolar/network.UnsyncList interface
func (m *UnsyncListMock) AddProof(p core.RecordRef, p1 *packets.NodePulseProof) {
	counter := atomic.AddUint64(&m.AddProofPreCounter, 1)
	defer atomic.AddUint64(&m.AddProofCounter, 1)

	if len(m.AddProofMock.expectationSeries) > 0 {
		if counter > uint64(len(m.AddProofMock.expectationSeries)) {
			m.t.Fatalf("Unexpected call to UnsyncListMock.AddProof. %v %v", p, p1)
			return
		}

		input := m.AddProofMock.expectationSeries[counter-1].input
		testify_assert.Equal(m.t, *input, UnsyncListMockAddProofInput{p, p1}, "UnsyncList.AddProof got unexpected parameters")

		return
	}

	if m.AddProofMock.mainExpectation != nil {

		input := m.AddProofMock.mainExpectation.input
		if input != nil {
			testify_assert.Equal(m.t, *input, UnsyncListMockAddProofInput{p, p1}, "UnsyncList.AddProof got unexpected parameters")
		}

		return
	}

	if m.AddProofFunc == nil {
		m.t.Fatalf("Unexpected call to UnsyncListMock.AddProof. %v %v", p, p1)
		return
	}

	m.AddProofFunc(p, p1)
}

//AddProofMinimockCounter returns a count of UnsyncListMock.AddProofFunc invocations
func (m *UnsyncListMock) AddProofMinimockCounter() uint64 {
	return atomic.LoadUint64(&m.AddProofCounter)
}

//AddProofMinimockPreCounter returns the value of UnsyncListMock.AddProof invocations
func (m *UnsyncListMock) AddProofMinimockPreCounter() uint64 {
	return atomic.LoadUint64(&m.AddProofPreCounter)
}

//AddProofFinished returns true if mock invocations count is ok
func (m *UnsyncListMock) AddProofFinished() bool {
	// if expectation series were set then invocations count should be equal to expectations count
	if len(m.AddProofMock.expectationSeries) > 0 {
		return atomic.LoadUint64(&m.AddProofCounter) == uint64(len(m.AddProofMock.expectationSeries))
	}

	// if main expectation was set then invocations count should be greater than zero
	if m.AddProofMock.mainExpectation != nil {
		return atomic.LoadUint64(&m.AddProofCounter) > 0
	}

	// if func was set then invocations count should be greater than zero
	if m.AddProofFunc != nil {
		return atomic.LoadUint64(&m.AddProofCounter) > 0
	}

	return true
}

type mUnsyncListMockApproveSync struct {
	mock              *UnsyncListMock
	mainExpectation   *UnsyncListMockApproveSyncExpectation
	expectationSeries []*UnsyncListMockApproveSyncExpectation
}

type UnsyncListMockApproveSyncExpectation struct {
	input *UnsyncListMockApproveSyncInput
}

type UnsyncListMockApproveSyncInput struct {
	p []core.RecordRef
}

//Expect specifies that invocation of UnsyncList.ApproveSync is expected from 1 to Infinity times
func (m *mUnsyncListMockApproveSync) Expect(p []core.RecordRef) *mUnsyncListMockApproveSync {
	m.mock.ApproveSyncFunc = nil
	m.expectationSeries = nil

	if m.mainExpectation == nil {
		m.mainExpectation = &UnsyncListMockApproveSyncExpectation{}
	}
	m.mainExpectation.input = &UnsyncListMockApproveSyncInput{p}
	return m
}

//Return specifies results of invocation of UnsyncList.ApproveSync
func (m *mUnsyncListMockApproveSync) Return() *UnsyncListMock {
	m.mock.ApproveSyncFunc = nil
	m.expectationSeries = nil

	if m.mainExpectation == nil {
		m.mainExpectation = &UnsyncListMockApproveSyncExpectation{}
	}

	return m.mock
}

//ExpectOnce specifies that invocation of UnsyncList.ApproveSync is expected once
func (m *mUnsyncListMockApproveSync) ExpectOnce(p []core.RecordRef) *UnsyncListMockApproveSyncExpectation {
	m.mock.ApproveSyncFunc = nil
	m.mainExpectation = nil

	expectation := &UnsyncListMockApproveSyncExpectation{}
	expectation.input = &UnsyncListMockApproveSyncInput{p}
	m.expectationSeries = append(m.expectationSeries, expectation)
	return expectation
}

//Set uses given function f as a mock of UnsyncList.ApproveSync method
func (m *mUnsyncListMockApproveSync) Set(f func(p []core.RecordRef)) *UnsyncListMock {
	m.mainExpectation = nil
	m.expectationSeries = nil

	m.mock.ApproveSyncFunc = f
	return m.mock
}

//ApproveSync implements github.com/insolar/insolar/network.UnsyncList interface
func (m *UnsyncListMock) ApproveSync(p []core.RecordRef) {
	counter := atomic.AddUint64(&m.ApproveSyncPreCounter, 1)
	defer atomic.AddUint64(&m.ApproveSyncCounter, 1)

	if len(m.ApproveSyncMock.expectationSeries) > 0 {
		if counter > uint64(len(m.ApproveSyncMock.expectationSeries)) {
			m.t.Fatalf("Unexpected call to UnsyncListMock.ApproveSync. %v", p)
			return
		}

		input := m.ApproveSyncMock.expectationSeries[counter-1].input
		testify_assert.Equal(m.t, *input, UnsyncListMockApproveSyncInput{p}, "UnsyncList.ApproveSync got unexpected parameters")

		return
	}

	if m.ApproveSyncMock.mainExpectation != nil {

		input := m.ApproveSyncMock.mainExpectation.input
		if input != nil {
			testify_assert.Equal(m.t, *input, UnsyncListMockApproveSyncInput{p}, "UnsyncList.ApproveSync got unexpected parameters")
		}

		return
	}

	if m.ApproveSyncFunc == nil {
		m.t.Fatalf("Unexpected call to UnsyncListMock.ApproveSync. %v", p)
		return
	}

	m.ApproveSyncFunc(p)
}

//ApproveSyncMinimockCounter returns a count of UnsyncListMock.ApproveSyncFunc invocations
func (m *UnsyncListMock) ApproveSyncMinimockCounter() uint64 {
	return atomic.LoadUint64(&m.ApproveSyncCounter)
}

//ApproveSyncMinimockPreCounter returns the value of UnsyncListMock.ApproveSync invocations
func (m *UnsyncListMock) ApproveSyncMinimockPreCounter() uint64 {
	return atomic.LoadUint64(&m.ApproveSyncPreCounter)
}

//ApproveSyncFinished returns true if mock invocations count is ok
func (m *UnsyncListMock) ApproveSyncFinished() bool {
	// if expectation series were set then invocations count should be equal to expectations count
	if len(m.ApproveSyncMock.expectationSeries) > 0 {
		return atomic.LoadUint64(&m.ApproveSyncCounter) == uint64(len(m.ApproveSyncMock.expectationSeries))
	}

	// if main expectation was set then invocations count should be greater than zero
	if m.ApproveSyncMock.mainExpectation != nil {
		return atomic.LoadUint64(&m.ApproveSyncCounter) > 0
	}

	// if func was set then invocations count should be greater than zero
	if m.ApproveSyncFunc != nil {
		return atomic.LoadUint64(&m.ApproveSyncCounter) > 0
	}

	return true
}

type mUnsyncListMockCalculateHash struct {
=======
type mUnsyncListMockGetClaims struct {
>>>>>>> b481206f
	mock              *UnsyncListMock
	mainExpectation   *UnsyncListMockGetClaimsExpectation
	expectationSeries []*UnsyncListMockGetClaimsExpectation
}

<<<<<<< HEAD
type UnsyncListMockCalculateHashExpectation struct {
	input  *UnsyncListMockCalculateHashInput
	result *UnsyncListMockCalculateHashResult
}

type UnsyncListMockCalculateHashInput struct {
	p core.PlatformCryptographyScheme
}

type UnsyncListMockCalculateHashResult struct {
	r  []byte
	r1 error
}

//Expect specifies that invocation of UnsyncList.CalculateHash is expected from 1 to Infinity times
func (m *mUnsyncListMockCalculateHash) Expect(p core.PlatformCryptographyScheme) *mUnsyncListMockCalculateHash {
	m.mock.CalculateHashFunc = nil
=======
type UnsyncListMockGetClaimsExpectation struct {
	input  *UnsyncListMockGetClaimsInput
	result *UnsyncListMockGetClaimsResult
}

type UnsyncListMockGetClaimsInput struct {
	p core.RecordRef
}

type UnsyncListMockGetClaimsResult struct {
	r []packets.ReferendumClaim
}

//Expect specifies that invocation of UnsyncList.GetClaims is expected from 1 to Infinity times
func (m *mUnsyncListMockGetClaims) Expect(p core.RecordRef) *mUnsyncListMockGetClaims {
	m.mock.GetClaimsFunc = nil
>>>>>>> b481206f
	m.expectationSeries = nil

	if m.mainExpectation == nil {
		m.mainExpectation = &UnsyncListMockGetClaimsExpectation{}
	}
<<<<<<< HEAD
	m.mainExpectation.input = &UnsyncListMockCalculateHashInput{p}
=======
	m.mainExpectation.input = &UnsyncListMockGetClaimsInput{p}
>>>>>>> b481206f
	return m
}

//Return specifies results of invocation of UnsyncList.GetClaims
func (m *mUnsyncListMockGetClaims) Return(r []packets.ReferendumClaim) *UnsyncListMock {
	m.mock.GetClaimsFunc = nil
	m.expectationSeries = nil

	if m.mainExpectation == nil {
		m.mainExpectation = &UnsyncListMockGetClaimsExpectation{}
	}
	m.mainExpectation.result = &UnsyncListMockGetClaimsResult{r}
	return m.mock
}

<<<<<<< HEAD
//ExpectOnce specifies that invocation of UnsyncList.CalculateHash is expected once
func (m *mUnsyncListMockCalculateHash) ExpectOnce(p core.PlatformCryptographyScheme) *UnsyncListMockCalculateHashExpectation {
	m.mock.CalculateHashFunc = nil
	m.mainExpectation = nil

	expectation := &UnsyncListMockCalculateHashExpectation{}
	expectation.input = &UnsyncListMockCalculateHashInput{p}
=======
//ExpectOnce specifies that invocation of UnsyncList.GetClaims is expected once
func (m *mUnsyncListMockGetClaims) ExpectOnce(p core.RecordRef) *UnsyncListMockGetClaimsExpectation {
	m.mock.GetClaimsFunc = nil
	m.mainExpectation = nil

	expectation := &UnsyncListMockGetClaimsExpectation{}
	expectation.input = &UnsyncListMockGetClaimsInput{p}
>>>>>>> b481206f
	m.expectationSeries = append(m.expectationSeries, expectation)
	return expectation
}

func (e *UnsyncListMockGetClaimsExpectation) Return(r []packets.ReferendumClaim) {
	e.result = &UnsyncListMockGetClaimsResult{r}
}

<<<<<<< HEAD
//Set uses given function f as a mock of UnsyncList.CalculateHash method
func (m *mUnsyncListMockCalculateHash) Set(f func(p core.PlatformCryptographyScheme) (r []byte, r1 error)) *UnsyncListMock {
=======
//Set uses given function f as a mock of UnsyncList.GetClaims method
func (m *mUnsyncListMockGetClaims) Set(f func(p core.RecordRef) (r []packets.ReferendumClaim)) *UnsyncListMock {
>>>>>>> b481206f
	m.mainExpectation = nil
	m.expectationSeries = nil

	m.mock.GetClaimsFunc = f
	return m.mock
}

<<<<<<< HEAD
//CalculateHash implements github.com/insolar/insolar/network.UnsyncList interface
func (m *UnsyncListMock) CalculateHash(p core.PlatformCryptographyScheme) (r []byte, r1 error) {
	counter := atomic.AddUint64(&m.CalculateHashPreCounter, 1)
	defer atomic.AddUint64(&m.CalculateHashCounter, 1)

	if len(m.CalculateHashMock.expectationSeries) > 0 {
		if counter > uint64(len(m.CalculateHashMock.expectationSeries)) {
			m.t.Fatalf("Unexpected call to UnsyncListMock.CalculateHash. %v", p)
			return
		}

		input := m.CalculateHashMock.expectationSeries[counter-1].input
		testify_assert.Equal(m.t, *input, UnsyncListMockCalculateHashInput{p}, "UnsyncList.CalculateHash got unexpected parameters")

		result := m.CalculateHashMock.expectationSeries[counter-1].result
=======
//GetClaims implements github.com/insolar/insolar/network.UnsyncList interface
func (m *UnsyncListMock) GetClaims(p core.RecordRef) (r []packets.ReferendumClaim) {
	counter := atomic.AddUint64(&m.GetClaimsPreCounter, 1)
	defer atomic.AddUint64(&m.GetClaimsCounter, 1)

	if len(m.GetClaimsMock.expectationSeries) > 0 {
		if counter > uint64(len(m.GetClaimsMock.expectationSeries)) {
			m.t.Fatalf("Unexpected call to UnsyncListMock.GetClaims. %v", p)
			return
		}

		input := m.GetClaimsMock.expectationSeries[counter-1].input
		testify_assert.Equal(m.t, *input, UnsyncListMockGetClaimsInput{p}, "UnsyncList.GetClaims got unexpected parameters")

		result := m.GetClaimsMock.expectationSeries[counter-1].result
>>>>>>> b481206f
		if result == nil {
			m.t.Fatal("No results are set for the UnsyncListMock.GetClaims")
			return
		}

		r = result.r

		return
	}

	if m.GetClaimsMock.mainExpectation != nil {

<<<<<<< HEAD
		input := m.CalculateHashMock.mainExpectation.input
		if input != nil {
			testify_assert.Equal(m.t, *input, UnsyncListMockCalculateHashInput{p}, "UnsyncList.CalculateHash got unexpected parameters")
		}

		result := m.CalculateHashMock.mainExpectation.result
=======
		input := m.GetClaimsMock.mainExpectation.input
		if input != nil {
			testify_assert.Equal(m.t, *input, UnsyncListMockGetClaimsInput{p}, "UnsyncList.GetClaims got unexpected parameters")
		}

		result := m.GetClaimsMock.mainExpectation.result
>>>>>>> b481206f
		if result == nil {
			m.t.Fatal("No results are set for the UnsyncListMock.GetClaims")
		}

		r = result.r

		return
	}

<<<<<<< HEAD
	if m.CalculateHashFunc == nil {
		m.t.Fatalf("Unexpected call to UnsyncListMock.CalculateHash. %v", p)
		return
	}

	return m.CalculateHashFunc(p)
=======
	if m.GetClaimsFunc == nil {
		m.t.Fatalf("Unexpected call to UnsyncListMock.GetClaims. %v", p)
		return
	}

	return m.GetClaimsFunc(p)
>>>>>>> b481206f
}

//GetClaimsMinimockCounter returns a count of UnsyncListMock.GetClaimsFunc invocations
func (m *UnsyncListMock) GetClaimsMinimockCounter() uint64 {
	return atomic.LoadUint64(&m.GetClaimsCounter)
}

//GetClaimsMinimockPreCounter returns the value of UnsyncListMock.GetClaims invocations
func (m *UnsyncListMock) GetClaimsMinimockPreCounter() uint64 {
	return atomic.LoadUint64(&m.GetClaimsPreCounter)
}

<<<<<<< HEAD
//CalculateHashFinished returns true if mock invocations count is ok
func (m *UnsyncListMock) CalculateHashFinished() bool {
	// if expectation series were set then invocations count should be equal to expectations count
	if len(m.CalculateHashMock.expectationSeries) > 0 {
		return atomic.LoadUint64(&m.CalculateHashCounter) == uint64(len(m.CalculateHashMock.expectationSeries))
	}

	// if main expectation was set then invocations count should be greater than zero
	if m.CalculateHashMock.mainExpectation != nil {
		return atomic.LoadUint64(&m.CalculateHashCounter) > 0
	}

	// if func was set then invocations count should be greater than zero
	if m.CalculateHashFunc != nil {
		return atomic.LoadUint64(&m.CalculateHashCounter) > 0
	}

	return true
}

type mUnsyncListMockGetActiveNode struct {
	mock              *UnsyncListMock
	mainExpectation   *UnsyncListMockGetActiveNodeExpectation
	expectationSeries []*UnsyncListMockGetActiveNodeExpectation
}

type UnsyncListMockGetActiveNodeExpectation struct {
	input  *UnsyncListMockGetActiveNodeInput
	result *UnsyncListMockGetActiveNodeResult
}

type UnsyncListMockGetActiveNodeInput struct {
	p core.RecordRef
}

type UnsyncListMockGetActiveNodeResult struct {
	r core.Node
}

//Expect specifies that invocation of UnsyncList.GetActiveNode is expected from 1 to Infinity times
func (m *mUnsyncListMockGetActiveNode) Expect(p core.RecordRef) *mUnsyncListMockGetActiveNode {
	m.mock.GetActiveNodeFunc = nil
	m.expectationSeries = nil

	if m.mainExpectation == nil {
		m.mainExpectation = &UnsyncListMockGetActiveNodeExpectation{}
	}
	m.mainExpectation.input = &UnsyncListMockGetActiveNodeInput{p}
	return m
}

//Return specifies results of invocation of UnsyncList.GetActiveNode
func (m *mUnsyncListMockGetActiveNode) Return(r core.Node) *UnsyncListMock {
	m.mock.GetActiveNodeFunc = nil
	m.expectationSeries = nil

	if m.mainExpectation == nil {
		m.mainExpectation = &UnsyncListMockGetActiveNodeExpectation{}
	}
	m.mainExpectation.result = &UnsyncListMockGetActiveNodeResult{r}
	return m.mock
}

//ExpectOnce specifies that invocation of UnsyncList.GetActiveNode is expected once
func (m *mUnsyncListMockGetActiveNode) ExpectOnce(p core.RecordRef) *UnsyncListMockGetActiveNodeExpectation {
	m.mock.GetActiveNodeFunc = nil
	m.mainExpectation = nil

	expectation := &UnsyncListMockGetActiveNodeExpectation{}
	expectation.input = &UnsyncListMockGetActiveNodeInput{p}
	m.expectationSeries = append(m.expectationSeries, expectation)
	return expectation
}

func (e *UnsyncListMockGetActiveNodeExpectation) Return(r core.Node) {
	e.result = &UnsyncListMockGetActiveNodeResult{r}
}

//Set uses given function f as a mock of UnsyncList.GetActiveNode method
func (m *mUnsyncListMockGetActiveNode) Set(f func(p core.RecordRef) (r core.Node)) *UnsyncListMock {
	m.mainExpectation = nil
	m.expectationSeries = nil

	m.mock.GetActiveNodeFunc = f
	return m.mock
}

//GetActiveNode implements github.com/insolar/insolar/network.UnsyncList interface
func (m *UnsyncListMock) GetActiveNode(p core.RecordRef) (r core.Node) {
	counter := atomic.AddUint64(&m.GetActiveNodePreCounter, 1)
	defer atomic.AddUint64(&m.GetActiveNodeCounter, 1)

	if len(m.GetActiveNodeMock.expectationSeries) > 0 {
		if counter > uint64(len(m.GetActiveNodeMock.expectationSeries)) {
			m.t.Fatalf("Unexpected call to UnsyncListMock.GetActiveNode. %v", p)
			return
		}

		input := m.GetActiveNodeMock.expectationSeries[counter-1].input
		testify_assert.Equal(m.t, *input, UnsyncListMockGetActiveNodeInput{p}, "UnsyncList.GetActiveNode got unexpected parameters")

		result := m.GetActiveNodeMock.expectationSeries[counter-1].result
		if result == nil {
			m.t.Fatal("No results are set for the UnsyncListMock.GetActiveNode")
			return
		}

		r = result.r

		return
	}

	if m.GetActiveNodeMock.mainExpectation != nil {

		input := m.GetActiveNodeMock.mainExpectation.input
		if input != nil {
			testify_assert.Equal(m.t, *input, UnsyncListMockGetActiveNodeInput{p}, "UnsyncList.GetActiveNode got unexpected parameters")
		}

		result := m.GetActiveNodeMock.mainExpectation.result
		if result == nil {
			m.t.Fatal("No results are set for the UnsyncListMock.GetActiveNode")
		}

		r = result.r

		return
	}

	if m.GetActiveNodeFunc == nil {
		m.t.Fatalf("Unexpected call to UnsyncListMock.GetActiveNode. %v", p)
		return
	}

	return m.GetActiveNodeFunc(p)
}

//GetActiveNodeMinimockCounter returns a count of UnsyncListMock.GetActiveNodeFunc invocations
func (m *UnsyncListMock) GetActiveNodeMinimockCounter() uint64 {
	return atomic.LoadUint64(&m.GetActiveNodeCounter)
}

//GetActiveNodeMinimockPreCounter returns the value of UnsyncListMock.GetActiveNode invocations
func (m *UnsyncListMock) GetActiveNodeMinimockPreCounter() uint64 {
	return atomic.LoadUint64(&m.GetActiveNodePreCounter)
}

//GetActiveNodeFinished returns true if mock invocations count is ok
func (m *UnsyncListMock) GetActiveNodeFinished() bool {
	// if expectation series were set then invocations count should be equal to expectations count
	if len(m.GetActiveNodeMock.expectationSeries) > 0 {
		return atomic.LoadUint64(&m.GetActiveNodeCounter) == uint64(len(m.GetActiveNodeMock.expectationSeries))
	}

	// if main expectation was set then invocations count should be greater than zero
	if m.GetActiveNodeMock.mainExpectation != nil {
		return atomic.LoadUint64(&m.GetActiveNodeCounter) > 0
	}

	// if func was set then invocations count should be greater than zero
	if m.GetActiveNodeFunc != nil {
		return atomic.LoadUint64(&m.GetActiveNodeCounter) > 0
	}

	return true
}

type mUnsyncListMockGetActiveNodes struct {
	mock              *UnsyncListMock
	mainExpectation   *UnsyncListMockGetActiveNodesExpectation
	expectationSeries []*UnsyncListMockGetActiveNodesExpectation
}

type UnsyncListMockGetActiveNodesExpectation struct {
	result *UnsyncListMockGetActiveNodesResult
}

type UnsyncListMockGetActiveNodesResult struct {
	r []core.Node
}

//Expect specifies that invocation of UnsyncList.GetActiveNodes is expected from 1 to Infinity times
func (m *mUnsyncListMockGetActiveNodes) Expect() *mUnsyncListMockGetActiveNodes {
	m.mock.GetActiveNodesFunc = nil
	m.expectationSeries = nil

	if m.mainExpectation == nil {
		m.mainExpectation = &UnsyncListMockGetActiveNodesExpectation{}
	}

	return m
}

//Return specifies results of invocation of UnsyncList.GetActiveNodes
func (m *mUnsyncListMockGetActiveNodes) Return(r []core.Node) *UnsyncListMock {
	m.mock.GetActiveNodesFunc = nil
	m.expectationSeries = nil

	if m.mainExpectation == nil {
		m.mainExpectation = &UnsyncListMockGetActiveNodesExpectation{}
	}
	m.mainExpectation.result = &UnsyncListMockGetActiveNodesResult{r}
	return m.mock
}

//ExpectOnce specifies that invocation of UnsyncList.GetActiveNodes is expected once
func (m *mUnsyncListMockGetActiveNodes) ExpectOnce() *UnsyncListMockGetActiveNodesExpectation {
	m.mock.GetActiveNodesFunc = nil
	m.mainExpectation = nil

	expectation := &UnsyncListMockGetActiveNodesExpectation{}

	m.expectationSeries = append(m.expectationSeries, expectation)
	return expectation
}

func (e *UnsyncListMockGetActiveNodesExpectation) Return(r []core.Node) {
	e.result = &UnsyncListMockGetActiveNodesResult{r}
}

//Set uses given function f as a mock of UnsyncList.GetActiveNodes method
func (m *mUnsyncListMockGetActiveNodes) Set(f func() (r []core.Node)) *UnsyncListMock {
	m.mainExpectation = nil
	m.expectationSeries = nil

	m.mock.GetActiveNodesFunc = f
	return m.mock
}

//GetActiveNodes implements github.com/insolar/insolar/network.UnsyncList interface
func (m *UnsyncListMock) GetActiveNodes() (r []core.Node) {
	counter := atomic.AddUint64(&m.GetActiveNodesPreCounter, 1)
	defer atomic.AddUint64(&m.GetActiveNodesCounter, 1)

	if len(m.GetActiveNodesMock.expectationSeries) > 0 {
		if counter > uint64(len(m.GetActiveNodesMock.expectationSeries)) {
			m.t.Fatalf("Unexpected call to UnsyncListMock.GetActiveNodes.")
			return
		}

		result := m.GetActiveNodesMock.expectationSeries[counter-1].result
		if result == nil {
			m.t.Fatal("No results are set for the UnsyncListMock.GetActiveNodes")
			return
		}

		r = result.r

		return
	}

	if m.GetActiveNodesMock.mainExpectation != nil {

		result := m.GetActiveNodesMock.mainExpectation.result
		if result == nil {
			m.t.Fatal("No results are set for the UnsyncListMock.GetActiveNodes")
		}

		r = result.r

		return
	}

	if m.GetActiveNodesFunc == nil {
		m.t.Fatalf("Unexpected call to UnsyncListMock.GetActiveNodes.")
		return
	}

	return m.GetActiveNodesFunc()
}

//GetActiveNodesMinimockCounter returns a count of UnsyncListMock.GetActiveNodesFunc invocations
func (m *UnsyncListMock) GetActiveNodesMinimockCounter() uint64 {
	return atomic.LoadUint64(&m.GetActiveNodesCounter)
}

//GetActiveNodesMinimockPreCounter returns the value of UnsyncListMock.GetActiveNodes invocations
func (m *UnsyncListMock) GetActiveNodesMinimockPreCounter() uint64 {
	return atomic.LoadUint64(&m.GetActiveNodesPreCounter)
}

//GetActiveNodesFinished returns true if mock invocations count is ok
func (m *UnsyncListMock) GetActiveNodesFinished() bool {
	// if expectation series were set then invocations count should be equal to expectations count
	if len(m.GetActiveNodesMock.expectationSeries) > 0 {
		return atomic.LoadUint64(&m.GetActiveNodesCounter) == uint64(len(m.GetActiveNodesMock.expectationSeries))
	}

	// if main expectation was set then invocations count should be greater than zero
	if m.GetActiveNodesMock.mainExpectation != nil {
		return atomic.LoadUint64(&m.GetActiveNodesCounter) > 0
	}

	// if func was set then invocations count should be greater than zero
	if m.GetActiveNodesFunc != nil {
		return atomic.LoadUint64(&m.GetActiveNodesCounter) > 0
	}

	return true
}

type mUnsyncListMockGetClaims struct {
	mock              *UnsyncListMock
	mainExpectation   *UnsyncListMockGetClaimsExpectation
	expectationSeries []*UnsyncListMockGetClaimsExpectation
}

type UnsyncListMockGetClaimsExpectation struct {
	input  *UnsyncListMockGetClaimsInput
	result *UnsyncListMockGetClaimsResult
}

type UnsyncListMockGetClaimsInput struct {
	p core.RecordRef
}

type UnsyncListMockGetClaimsResult struct {
	r []packets.ReferendumClaim
}

//Expect specifies that invocation of UnsyncList.GetClaims is expected from 1 to Infinity times
func (m *mUnsyncListMockGetClaims) Expect(p core.RecordRef) *mUnsyncListMockGetClaims {
	m.mock.GetClaimsFunc = nil
	m.expectationSeries = nil

	if m.mainExpectation == nil {
		m.mainExpectation = &UnsyncListMockGetClaimsExpectation{}
	}
	m.mainExpectation.input = &UnsyncListMockGetClaimsInput{p}
	return m
}

//Return specifies results of invocation of UnsyncList.GetClaims
func (m *mUnsyncListMockGetClaims) Return(r []packets.ReferendumClaim) *UnsyncListMock {
	m.mock.GetClaimsFunc = nil
	m.expectationSeries = nil

	if m.mainExpectation == nil {
		m.mainExpectation = &UnsyncListMockGetClaimsExpectation{}
	}
	m.mainExpectation.result = &UnsyncListMockGetClaimsResult{r}
	return m.mock
}

//ExpectOnce specifies that invocation of UnsyncList.GetClaims is expected once
func (m *mUnsyncListMockGetClaims) ExpectOnce(p core.RecordRef) *UnsyncListMockGetClaimsExpectation {
	m.mock.GetClaimsFunc = nil
	m.mainExpectation = nil

	expectation := &UnsyncListMockGetClaimsExpectation{}
	expectation.input = &UnsyncListMockGetClaimsInput{p}
	m.expectationSeries = append(m.expectationSeries, expectation)
	return expectation
}

func (e *UnsyncListMockGetClaimsExpectation) Return(r []packets.ReferendumClaim) {
	e.result = &UnsyncListMockGetClaimsResult{r}
}

//Set uses given function f as a mock of UnsyncList.GetClaims method
func (m *mUnsyncListMockGetClaims) Set(f func(p core.RecordRef) (r []packets.ReferendumClaim)) *UnsyncListMock {
	m.mainExpectation = nil
	m.expectationSeries = nil

	m.mock.GetClaimsFunc = f
	return m.mock
}

//GetClaims implements github.com/insolar/insolar/network.UnsyncList interface
func (m *UnsyncListMock) GetClaims(p core.RecordRef) (r []packets.ReferendumClaim) {
	counter := atomic.AddUint64(&m.GetClaimsPreCounter, 1)
	defer atomic.AddUint64(&m.GetClaimsCounter, 1)

	if len(m.GetClaimsMock.expectationSeries) > 0 {
		if counter > uint64(len(m.GetClaimsMock.expectationSeries)) {
			m.t.Fatalf("Unexpected call to UnsyncListMock.GetClaims. %v", p)
			return
		}

		input := m.GetClaimsMock.expectationSeries[counter-1].input
		testify_assert.Equal(m.t, *input, UnsyncListMockGetClaimsInput{p}, "UnsyncList.GetClaims got unexpected parameters")

		result := m.GetClaimsMock.expectationSeries[counter-1].result
		if result == nil {
			m.t.Fatal("No results are set for the UnsyncListMock.GetClaims")
			return
		}

		r = result.r

		return
	}

	if m.GetClaimsMock.mainExpectation != nil {

		input := m.GetClaimsMock.mainExpectation.input
		if input != nil {
			testify_assert.Equal(m.t, *input, UnsyncListMockGetClaimsInput{p}, "UnsyncList.GetClaims got unexpected parameters")
		}

		result := m.GetClaimsMock.mainExpectation.result
		if result == nil {
			m.t.Fatal("No results are set for the UnsyncListMock.GetClaims")
		}

		r = result.r

		return
	}

	if m.GetClaimsFunc == nil {
		m.t.Fatalf("Unexpected call to UnsyncListMock.GetClaims. %v", p)
		return
	}

	return m.GetClaimsFunc(p)
}

//GetClaimsMinimockCounter returns a count of UnsyncListMock.GetClaimsFunc invocations
func (m *UnsyncListMock) GetClaimsMinimockCounter() uint64 {
	return atomic.LoadUint64(&m.GetClaimsCounter)
}

//GetClaimsMinimockPreCounter returns the value of UnsyncListMock.GetClaims invocations
func (m *UnsyncListMock) GetClaimsMinimockPreCounter() uint64 {
	return atomic.LoadUint64(&m.GetClaimsPreCounter)
}

=======
>>>>>>> b481206f
//GetClaimsFinished returns true if mock invocations count is ok
func (m *UnsyncListMock) GetClaimsFinished() bool {
	// if expectation series were set then invocations count should be equal to expectations count
	if len(m.GetClaimsMock.expectationSeries) > 0 {
		return atomic.LoadUint64(&m.GetClaimsCounter) == uint64(len(m.GetClaimsMock.expectationSeries))
	}

	// if main expectation was set then invocations count should be greater than zero
	if m.GetClaimsMock.mainExpectation != nil {
		return atomic.LoadUint64(&m.GetClaimsCounter) > 0
	}

	// if func was set then invocations count should be greater than zero
	if m.GetClaimsFunc != nil {
		return atomic.LoadUint64(&m.GetClaimsCounter) > 0
	}

	return true
}

<<<<<<< HEAD
type mUnsyncListMockGetProof struct {
	mock              *UnsyncListMock
	mainExpectation   *UnsyncListMockGetProofExpectation
	expectationSeries []*UnsyncListMockGetProofExpectation
}

type UnsyncListMockGetProofExpectation struct {
	input  *UnsyncListMockGetProofInput
	result *UnsyncListMockGetProofResult
}

type UnsyncListMockGetProofInput struct {
	p core.RecordRef
}

type UnsyncListMockGetProofResult struct {
	r *packets.NodePulseProof
}

//Expect specifies that invocation of UnsyncList.GetProof is expected from 1 to Infinity times
func (m *mUnsyncListMockGetProof) Expect(p core.RecordRef) *mUnsyncListMockGetProof {
	m.mock.GetProofFunc = nil
	m.expectationSeries = nil

	if m.mainExpectation == nil {
		m.mainExpectation = &UnsyncListMockGetProofExpectation{}
	}
	m.mainExpectation.input = &UnsyncListMockGetProofInput{p}
	return m
}

//Return specifies results of invocation of UnsyncList.GetProof
func (m *mUnsyncListMockGetProof) Return(r *packets.NodePulseProof) *UnsyncListMock {
	m.mock.GetProofFunc = nil
	m.expectationSeries = nil

	if m.mainExpectation == nil {
		m.mainExpectation = &UnsyncListMockGetProofExpectation{}
	}
	m.mainExpectation.result = &UnsyncListMockGetProofResult{r}
	return m.mock
}

//ExpectOnce specifies that invocation of UnsyncList.GetProof is expected once
func (m *mUnsyncListMockGetProof) ExpectOnce(p core.RecordRef) *UnsyncListMockGetProofExpectation {
	m.mock.GetProofFunc = nil
	m.mainExpectation = nil

	expectation := &UnsyncListMockGetProofExpectation{}
	expectation.input = &UnsyncListMockGetProofInput{p}
=======
type mUnsyncListMockGetGlobuleHashSignature struct {
	mock              *UnsyncListMock
	mainExpectation   *UnsyncListMockGetGlobuleHashSignatureExpectation
	expectationSeries []*UnsyncListMockGetGlobuleHashSignatureExpectation
}

type UnsyncListMockGetGlobuleHashSignatureExpectation struct {
	input  *UnsyncListMockGetGlobuleHashSignatureInput
	result *UnsyncListMockGetGlobuleHashSignatureResult
}

type UnsyncListMockGetGlobuleHashSignatureInput struct {
	p core.RecordRef
}

type UnsyncListMockGetGlobuleHashSignatureResult struct {
	r  packets.GlobuleHashSignature
	r1 bool
}

//Expect specifies that invocation of UnsyncList.GetGlobuleHashSignature is expected from 1 to Infinity times
func (m *mUnsyncListMockGetGlobuleHashSignature) Expect(p core.RecordRef) *mUnsyncListMockGetGlobuleHashSignature {
	m.mock.GetGlobuleHashSignatureFunc = nil
	m.expectationSeries = nil

	if m.mainExpectation == nil {
		m.mainExpectation = &UnsyncListMockGetGlobuleHashSignatureExpectation{}
	}
	m.mainExpectation.input = &UnsyncListMockGetGlobuleHashSignatureInput{p}
	return m
}

//Return specifies results of invocation of UnsyncList.GetGlobuleHashSignature
func (m *mUnsyncListMockGetGlobuleHashSignature) Return(r packets.GlobuleHashSignature, r1 bool) *UnsyncListMock {
	m.mock.GetGlobuleHashSignatureFunc = nil
	m.expectationSeries = nil

	if m.mainExpectation == nil {
		m.mainExpectation = &UnsyncListMockGetGlobuleHashSignatureExpectation{}
	}
	m.mainExpectation.result = &UnsyncListMockGetGlobuleHashSignatureResult{r, r1}
	return m.mock
}

//ExpectOnce specifies that invocation of UnsyncList.GetGlobuleHashSignature is expected once
func (m *mUnsyncListMockGetGlobuleHashSignature) ExpectOnce(p core.RecordRef) *UnsyncListMockGetGlobuleHashSignatureExpectation {
	m.mock.GetGlobuleHashSignatureFunc = nil
	m.mainExpectation = nil

	expectation := &UnsyncListMockGetGlobuleHashSignatureExpectation{}
	expectation.input = &UnsyncListMockGetGlobuleHashSignatureInput{p}
>>>>>>> b481206f
	m.expectationSeries = append(m.expectationSeries, expectation)
	return expectation
}

<<<<<<< HEAD
func (e *UnsyncListMockGetProofExpectation) Return(r *packets.NodePulseProof) {
	e.result = &UnsyncListMockGetProofResult{r}
}

//Set uses given function f as a mock of UnsyncList.GetProof method
func (m *mUnsyncListMockGetProof) Set(f func(p core.RecordRef) (r *packets.NodePulseProof)) *UnsyncListMock {
	m.mainExpectation = nil
	m.expectationSeries = nil

	m.mock.GetProofFunc = f
	return m.mock
}

//GetProof implements github.com/insolar/insolar/network.UnsyncList interface
func (m *UnsyncListMock) GetProof(p core.RecordRef) (r *packets.NodePulseProof) {
	counter := atomic.AddUint64(&m.GetProofPreCounter, 1)
	defer atomic.AddUint64(&m.GetProofCounter, 1)

	if len(m.GetProofMock.expectationSeries) > 0 {
		if counter > uint64(len(m.GetProofMock.expectationSeries)) {
			m.t.Fatalf("Unexpected call to UnsyncListMock.GetProof. %v", p)
			return
		}

		input := m.GetProofMock.expectationSeries[counter-1].input
		testify_assert.Equal(m.t, *input, UnsyncListMockGetProofInput{p}, "UnsyncList.GetProof got unexpected parameters")

		result := m.GetProofMock.expectationSeries[counter-1].result
		if result == nil {
			m.t.Fatal("No results are set for the UnsyncListMock.GetProof")
=======
func (e *UnsyncListMockGetGlobuleHashSignatureExpectation) Return(r packets.GlobuleHashSignature, r1 bool) {
	e.result = &UnsyncListMockGetGlobuleHashSignatureResult{r, r1}
}

//Set uses given function f as a mock of UnsyncList.GetGlobuleHashSignature method
func (m *mUnsyncListMockGetGlobuleHashSignature) Set(f func(p core.RecordRef) (r packets.GlobuleHashSignature, r1 bool)) *UnsyncListMock {
	m.mainExpectation = nil
	m.expectationSeries = nil

	m.mock.GetGlobuleHashSignatureFunc = f
	return m.mock
}

//GetGlobuleHashSignature implements github.com/insolar/insolar/network.UnsyncList interface
func (m *UnsyncListMock) GetGlobuleHashSignature(p core.RecordRef) (r packets.GlobuleHashSignature, r1 bool) {
	counter := atomic.AddUint64(&m.GetGlobuleHashSignaturePreCounter, 1)
	defer atomic.AddUint64(&m.GetGlobuleHashSignatureCounter, 1)

	if len(m.GetGlobuleHashSignatureMock.expectationSeries) > 0 {
		if counter > uint64(len(m.GetGlobuleHashSignatureMock.expectationSeries)) {
			m.t.Fatalf("Unexpected call to UnsyncListMock.GetGlobuleHashSignature. %v", p)
			return
		}

		input := m.GetGlobuleHashSignatureMock.expectationSeries[counter-1].input
		testify_assert.Equal(m.t, *input, UnsyncListMockGetGlobuleHashSignatureInput{p}, "UnsyncList.GetGlobuleHashSignature got unexpected parameters")

		result := m.GetGlobuleHashSignatureMock.expectationSeries[counter-1].result
		if result == nil {
			m.t.Fatal("No results are set for the UnsyncListMock.GetGlobuleHashSignature")
>>>>>>> b481206f
			return
		}

		r = result.r
		r1 = result.r1

		return
	}

<<<<<<< HEAD
	if m.GetProofMock.mainExpectation != nil {

		input := m.GetProofMock.mainExpectation.input
		if input != nil {
			testify_assert.Equal(m.t, *input, UnsyncListMockGetProofInput{p}, "UnsyncList.GetProof got unexpected parameters")
		}

		result := m.GetProofMock.mainExpectation.result
		if result == nil {
			m.t.Fatal("No results are set for the UnsyncListMock.GetProof")
=======
	if m.GetGlobuleHashSignatureMock.mainExpectation != nil {

		input := m.GetGlobuleHashSignatureMock.mainExpectation.input
		if input != nil {
			testify_assert.Equal(m.t, *input, UnsyncListMockGetGlobuleHashSignatureInput{p}, "UnsyncList.GetGlobuleHashSignature got unexpected parameters")
		}

		result := m.GetGlobuleHashSignatureMock.mainExpectation.result
		if result == nil {
			m.t.Fatal("No results are set for the UnsyncListMock.GetGlobuleHashSignature")
>>>>>>> b481206f
		}

		r = result.r
		r1 = result.r1

		return
	}

<<<<<<< HEAD
	if m.GetProofFunc == nil {
		m.t.Fatalf("Unexpected call to UnsyncListMock.GetProof. %v", p)
		return
	}

	return m.GetProofFunc(p)
}

//GetProofMinimockCounter returns a count of UnsyncListMock.GetProofFunc invocations
func (m *UnsyncListMock) GetProofMinimockCounter() uint64 {
	return atomic.LoadUint64(&m.GetProofCounter)
}

//GetProofMinimockPreCounter returns the value of UnsyncListMock.GetProof invocations
func (m *UnsyncListMock) GetProofMinimockPreCounter() uint64 {
	return atomic.LoadUint64(&m.GetProofPreCounter)
}

//GetProofFinished returns true if mock invocations count is ok
func (m *UnsyncListMock) GetProofFinished() bool {
	// if expectation series were set then invocations count should be equal to expectations count
	if len(m.GetProofMock.expectationSeries) > 0 {
		return atomic.LoadUint64(&m.GetProofCounter) == uint64(len(m.GetProofMock.expectationSeries))
	}

	// if main expectation was set then invocations count should be greater than zero
	if m.GetProofMock.mainExpectation != nil {
		return atomic.LoadUint64(&m.GetProofCounter) > 0
	}

	// if func was set then invocations count should be greater than zero
	if m.GetProofFunc != nil {
		return atomic.LoadUint64(&m.GetProofCounter) > 0
=======
	if m.GetGlobuleHashSignatureFunc == nil {
		m.t.Fatalf("Unexpected call to UnsyncListMock.GetGlobuleHashSignature. %v", p)
		return
	}

	return m.GetGlobuleHashSignatureFunc(p)
}

//GetGlobuleHashSignatureMinimockCounter returns a count of UnsyncListMock.GetGlobuleHashSignatureFunc invocations
func (m *UnsyncListMock) GetGlobuleHashSignatureMinimockCounter() uint64 {
	return atomic.LoadUint64(&m.GetGlobuleHashSignatureCounter)
}

//GetGlobuleHashSignatureMinimockPreCounter returns the value of UnsyncListMock.GetGlobuleHashSignature invocations
func (m *UnsyncListMock) GetGlobuleHashSignatureMinimockPreCounter() uint64 {
	return atomic.LoadUint64(&m.GetGlobuleHashSignaturePreCounter)
}

//GetGlobuleHashSignatureFinished returns true if mock invocations count is ok
func (m *UnsyncListMock) GetGlobuleHashSignatureFinished() bool {
	// if expectation series were set then invocations count should be equal to expectations count
	if len(m.GetGlobuleHashSignatureMock.expectationSeries) > 0 {
		return atomic.LoadUint64(&m.GetGlobuleHashSignatureCounter) == uint64(len(m.GetGlobuleHashSignatureMock.expectationSeries))
	}

	// if main expectation was set then invocations count should be greater than zero
	if m.GetGlobuleHashSignatureMock.mainExpectation != nil {
		return atomic.LoadUint64(&m.GetGlobuleHashSignatureCounter) > 0
	}

	// if func was set then invocations count should be greater than zero
	if m.GetGlobuleHashSignatureFunc != nil {
		return atomic.LoadUint64(&m.GetGlobuleHashSignatureCounter) > 0
>>>>>>> b481206f
	}

	return true
}

<<<<<<< HEAD
type mUnsyncListMockGlobuleHashSignatures struct {
	mock              *UnsyncListMock
	mainExpectation   *UnsyncListMockGlobuleHashSignaturesExpectation
	expectationSeries []*UnsyncListMockGlobuleHashSignaturesExpectation
}

type UnsyncListMockGlobuleHashSignaturesExpectation struct {
	result *UnsyncListMockGlobuleHashSignaturesResult
}

type UnsyncListMockGlobuleHashSignaturesResult struct {
	r map[core.RecordRef]packets.GlobuleHashSignature
}

//Expect specifies that invocation of UnsyncList.GlobuleHashSignatures is expected from 1 to Infinity times
func (m *mUnsyncListMockGlobuleHashSignatures) Expect() *mUnsyncListMockGlobuleHashSignatures {
	m.mock.GlobuleHashSignaturesFunc = nil
	m.expectationSeries = nil

	if m.mainExpectation == nil {
		m.mainExpectation = &UnsyncListMockGlobuleHashSignaturesExpectation{}
=======
type mUnsyncListMockGetProof struct {
	mock              *UnsyncListMock
	mainExpectation   *UnsyncListMockGetProofExpectation
	expectationSeries []*UnsyncListMockGetProofExpectation
}

type UnsyncListMockGetProofExpectation struct {
	input  *UnsyncListMockGetProofInput
	result *UnsyncListMockGetProofResult
}

type UnsyncListMockGetProofInput struct {
	p core.RecordRef
}

type UnsyncListMockGetProofResult struct {
	r *packets.NodePulseProof
}

//Expect specifies that invocation of UnsyncList.GetProof is expected from 1 to Infinity times
func (m *mUnsyncListMockGetProof) Expect(p core.RecordRef) *mUnsyncListMockGetProof {
	m.mock.GetProofFunc = nil
	m.expectationSeries = nil

	if m.mainExpectation == nil {
		m.mainExpectation = &UnsyncListMockGetProofExpectation{}
>>>>>>> b481206f
	}
	m.mainExpectation.input = &UnsyncListMockGetProofInput{p}
	return m
}

<<<<<<< HEAD
//Return specifies results of invocation of UnsyncList.GlobuleHashSignatures
func (m *mUnsyncListMockGlobuleHashSignatures) Return(r map[core.RecordRef]packets.GlobuleHashSignature) *UnsyncListMock {
	m.mock.GlobuleHashSignaturesFunc = nil
	m.expectationSeries = nil

	if m.mainExpectation == nil {
		m.mainExpectation = &UnsyncListMockGlobuleHashSignaturesExpectation{}
	}
	m.mainExpectation.result = &UnsyncListMockGlobuleHashSignaturesResult{r}
	return m.mock
}

//ExpectOnce specifies that invocation of UnsyncList.GlobuleHashSignatures is expected once
func (m *mUnsyncListMockGlobuleHashSignatures) ExpectOnce() *UnsyncListMockGlobuleHashSignaturesExpectation {
	m.mock.GlobuleHashSignaturesFunc = nil
	m.mainExpectation = nil

	expectation := &UnsyncListMockGlobuleHashSignaturesExpectation{}

=======
//Return specifies results of invocation of UnsyncList.GetProof
func (m *mUnsyncListMockGetProof) Return(r *packets.NodePulseProof) *UnsyncListMock {
	m.mock.GetProofFunc = nil
	m.expectationSeries = nil

	if m.mainExpectation == nil {
		m.mainExpectation = &UnsyncListMockGetProofExpectation{}
	}
	m.mainExpectation.result = &UnsyncListMockGetProofResult{r}
	return m.mock
}

//ExpectOnce specifies that invocation of UnsyncList.GetProof is expected once
func (m *mUnsyncListMockGetProof) ExpectOnce(p core.RecordRef) *UnsyncListMockGetProofExpectation {
	m.mock.GetProofFunc = nil
	m.mainExpectation = nil

	expectation := &UnsyncListMockGetProofExpectation{}
	expectation.input = &UnsyncListMockGetProofInput{p}
>>>>>>> b481206f
	m.expectationSeries = append(m.expectationSeries, expectation)
	return expectation
}

<<<<<<< HEAD
func (e *UnsyncListMockGlobuleHashSignaturesExpectation) Return(r map[core.RecordRef]packets.GlobuleHashSignature) {
	e.result = &UnsyncListMockGlobuleHashSignaturesResult{r}
}

//Set uses given function f as a mock of UnsyncList.GlobuleHashSignatures method
func (m *mUnsyncListMockGlobuleHashSignatures) Set(f func() (r map[core.RecordRef]packets.GlobuleHashSignature)) *UnsyncListMock {
	m.mainExpectation = nil
	m.expectationSeries = nil

	m.mock.GlobuleHashSignaturesFunc = f
	return m.mock
}

//GlobuleHashSignatures implements github.com/insolar/insolar/network.UnsyncList interface
func (m *UnsyncListMock) GlobuleHashSignatures() (r map[core.RecordRef]packets.GlobuleHashSignature) {
	counter := atomic.AddUint64(&m.GlobuleHashSignaturesPreCounter, 1)
	defer atomic.AddUint64(&m.GlobuleHashSignaturesCounter, 1)

	if len(m.GlobuleHashSignaturesMock.expectationSeries) > 0 {
		if counter > uint64(len(m.GlobuleHashSignaturesMock.expectationSeries)) {
			m.t.Fatalf("Unexpected call to UnsyncListMock.GlobuleHashSignatures.")
			return
		}

		result := m.GlobuleHashSignaturesMock.expectationSeries[counter-1].result
		if result == nil {
			m.t.Fatal("No results are set for the UnsyncListMock.GlobuleHashSignatures")
=======
func (e *UnsyncListMockGetProofExpectation) Return(r *packets.NodePulseProof) {
	e.result = &UnsyncListMockGetProofResult{r}
}

//Set uses given function f as a mock of UnsyncList.GetProof method
func (m *mUnsyncListMockGetProof) Set(f func(p core.RecordRef) (r *packets.NodePulseProof)) *UnsyncListMock {
	m.mainExpectation = nil
	m.expectationSeries = nil

	m.mock.GetProofFunc = f
	return m.mock
}

//GetProof implements github.com/insolar/insolar/network.UnsyncList interface
func (m *UnsyncListMock) GetProof(p core.RecordRef) (r *packets.NodePulseProof) {
	counter := atomic.AddUint64(&m.GetProofPreCounter, 1)
	defer atomic.AddUint64(&m.GetProofCounter, 1)

	if len(m.GetProofMock.expectationSeries) > 0 {
		if counter > uint64(len(m.GetProofMock.expectationSeries)) {
			m.t.Fatalf("Unexpected call to UnsyncListMock.GetProof. %v", p)
			return
		}

		input := m.GetProofMock.expectationSeries[counter-1].input
		testify_assert.Equal(m.t, *input, UnsyncListMockGetProofInput{p}, "UnsyncList.GetProof got unexpected parameters")

		result := m.GetProofMock.expectationSeries[counter-1].result
		if result == nil {
			m.t.Fatal("No results are set for the UnsyncListMock.GetProof")
>>>>>>> b481206f
			return
		}

		r = result.r

		return
	}

<<<<<<< HEAD
	if m.GlobuleHashSignaturesMock.mainExpectation != nil {

		result := m.GlobuleHashSignaturesMock.mainExpectation.result
		if result == nil {
			m.t.Fatal("No results are set for the UnsyncListMock.GlobuleHashSignatures")
=======
	if m.GetProofMock.mainExpectation != nil {

		input := m.GetProofMock.mainExpectation.input
		if input != nil {
			testify_assert.Equal(m.t, *input, UnsyncListMockGetProofInput{p}, "UnsyncList.GetProof got unexpected parameters")
		}

		result := m.GetProofMock.mainExpectation.result
		if result == nil {
			m.t.Fatal("No results are set for the UnsyncListMock.GetProof")
>>>>>>> b481206f
		}

		r = result.r

		return
	}

<<<<<<< HEAD
	if m.GlobuleHashSignaturesFunc == nil {
		m.t.Fatalf("Unexpected call to UnsyncListMock.GlobuleHashSignatures.")
		return
	}

	return m.GlobuleHashSignaturesFunc()
}

//GlobuleHashSignaturesMinimockCounter returns a count of UnsyncListMock.GlobuleHashSignaturesFunc invocations
func (m *UnsyncListMock) GlobuleHashSignaturesMinimockCounter() uint64 {
	return atomic.LoadUint64(&m.GlobuleHashSignaturesCounter)
}

//GlobuleHashSignaturesMinimockPreCounter returns the value of UnsyncListMock.GlobuleHashSignatures invocations
func (m *UnsyncListMock) GlobuleHashSignaturesMinimockPreCounter() uint64 {
	return atomic.LoadUint64(&m.GlobuleHashSignaturesPreCounter)
}

//GlobuleHashSignaturesFinished returns true if mock invocations count is ok
func (m *UnsyncListMock) GlobuleHashSignaturesFinished() bool {
	// if expectation series were set then invocations count should be equal to expectations count
	if len(m.GlobuleHashSignaturesMock.expectationSeries) > 0 {
		return atomic.LoadUint64(&m.GlobuleHashSignaturesCounter) == uint64(len(m.GlobuleHashSignaturesMock.expectationSeries))
	}

	// if main expectation was set then invocations count should be greater than zero
	if m.GlobuleHashSignaturesMock.mainExpectation != nil {
		return atomic.LoadUint64(&m.GlobuleHashSignaturesCounter) > 0
	}

	// if func was set then invocations count should be greater than zero
	if m.GlobuleHashSignaturesFunc != nil {
		return atomic.LoadUint64(&m.GlobuleHashSignaturesCounter) > 0
=======
	if m.GetProofFunc == nil {
		m.t.Fatalf("Unexpected call to UnsyncListMock.GetProof. %v", p)
		return
	}

	return m.GetProofFunc(p)
}

//GetProofMinimockCounter returns a count of UnsyncListMock.GetProofFunc invocations
func (m *UnsyncListMock) GetProofMinimockCounter() uint64 {
	return atomic.LoadUint64(&m.GetProofCounter)
}

//GetProofMinimockPreCounter returns the value of UnsyncListMock.GetProof invocations
func (m *UnsyncListMock) GetProofMinimockPreCounter() uint64 {
	return atomic.LoadUint64(&m.GetProofPreCounter)
}

//GetProofFinished returns true if mock invocations count is ok
func (m *UnsyncListMock) GetProofFinished() bool {
	// if expectation series were set then invocations count should be equal to expectations count
	if len(m.GetProofMock.expectationSeries) > 0 {
		return atomic.LoadUint64(&m.GetProofCounter) == uint64(len(m.GetProofMock.expectationSeries))
	}

	// if main expectation was set then invocations count should be greater than zero
	if m.GetProofMock.mainExpectation != nil {
		return atomic.LoadUint64(&m.GetProofCounter) > 0
	}

	// if func was set then invocations count should be greater than zero
	if m.GetProofFunc != nil {
		return atomic.LoadUint64(&m.GetProofCounter) > 0
>>>>>>> b481206f
	}

	return true
}

type mUnsyncListMockIndexToRef struct {
	mock              *UnsyncListMock
	mainExpectation   *UnsyncListMockIndexToRefExpectation
	expectationSeries []*UnsyncListMockIndexToRefExpectation
}

type UnsyncListMockIndexToRefExpectation struct {
	input  *UnsyncListMockIndexToRefInput
	result *UnsyncListMockIndexToRefResult
}

type UnsyncListMockIndexToRefInput struct {
	p int
}

type UnsyncListMockIndexToRefResult struct {
	r  core.RecordRef
	r1 error
}

//Expect specifies that invocation of UnsyncList.IndexToRef is expected from 1 to Infinity times
func (m *mUnsyncListMockIndexToRef) Expect(p int) *mUnsyncListMockIndexToRef {
	m.mock.IndexToRefFunc = nil
	m.expectationSeries = nil

	if m.mainExpectation == nil {
		m.mainExpectation = &UnsyncListMockIndexToRefExpectation{}
	}
	m.mainExpectation.input = &UnsyncListMockIndexToRefInput{p}
	return m
}

//Return specifies results of invocation of UnsyncList.IndexToRef
func (m *mUnsyncListMockIndexToRef) Return(r core.RecordRef, r1 error) *UnsyncListMock {
	m.mock.IndexToRefFunc = nil
	m.expectationSeries = nil

	if m.mainExpectation == nil {
		m.mainExpectation = &UnsyncListMockIndexToRefExpectation{}
	}
	m.mainExpectation.result = &UnsyncListMockIndexToRefResult{r, r1}
	return m.mock
}

//ExpectOnce specifies that invocation of UnsyncList.IndexToRef is expected once
func (m *mUnsyncListMockIndexToRef) ExpectOnce(p int) *UnsyncListMockIndexToRefExpectation {
	m.mock.IndexToRefFunc = nil
	m.mainExpectation = nil

	expectation := &UnsyncListMockIndexToRefExpectation{}
	expectation.input = &UnsyncListMockIndexToRefInput{p}
	m.expectationSeries = append(m.expectationSeries, expectation)
	return expectation
}

func (e *UnsyncListMockIndexToRefExpectation) Return(r core.RecordRef, r1 error) {
	e.result = &UnsyncListMockIndexToRefResult{r, r1}
}

//Set uses given function f as a mock of UnsyncList.IndexToRef method
func (m *mUnsyncListMockIndexToRef) Set(f func(p int) (r core.RecordRef, r1 error)) *UnsyncListMock {
	m.mainExpectation = nil
	m.expectationSeries = nil

	m.mock.IndexToRefFunc = f
	return m.mock
}

//IndexToRef implements github.com/insolar/insolar/network.UnsyncList interface
func (m *UnsyncListMock) IndexToRef(p int) (r core.RecordRef, r1 error) {
	counter := atomic.AddUint64(&m.IndexToRefPreCounter, 1)
	defer atomic.AddUint64(&m.IndexToRefCounter, 1)

	if len(m.IndexToRefMock.expectationSeries) > 0 {
		if counter > uint64(len(m.IndexToRefMock.expectationSeries)) {
			m.t.Fatalf("Unexpected call to UnsyncListMock.IndexToRef. %v", p)
			return
		}

		input := m.IndexToRefMock.expectationSeries[counter-1].input
		testify_assert.Equal(m.t, *input, UnsyncListMockIndexToRefInput{p}, "UnsyncList.IndexToRef got unexpected parameters")

		result := m.IndexToRefMock.expectationSeries[counter-1].result
		if result == nil {
			m.t.Fatal("No results are set for the UnsyncListMock.IndexToRef")
			return
		}

		r = result.r
		r1 = result.r1

		return
	}

	if m.IndexToRefMock.mainExpectation != nil {

		input := m.IndexToRefMock.mainExpectation.input
		if input != nil {
			testify_assert.Equal(m.t, *input, UnsyncListMockIndexToRefInput{p}, "UnsyncList.IndexToRef got unexpected parameters")
		}

		result := m.IndexToRefMock.mainExpectation.result
		if result == nil {
			m.t.Fatal("No results are set for the UnsyncListMock.IndexToRef")
		}

		r = result.r
		r1 = result.r1

		return
	}

	if m.IndexToRefFunc == nil {
		m.t.Fatalf("Unexpected call to UnsyncListMock.IndexToRef. %v", p)
		return
	}

	return m.IndexToRefFunc(p)
}

//IndexToRefMinimockCounter returns a count of UnsyncListMock.IndexToRefFunc invocations
func (m *UnsyncListMock) IndexToRefMinimockCounter() uint64 {
	return atomic.LoadUint64(&m.IndexToRefCounter)
}

//IndexToRefMinimockPreCounter returns the value of UnsyncListMock.IndexToRef invocations
func (m *UnsyncListMock) IndexToRefMinimockPreCounter() uint64 {
	return atomic.LoadUint64(&m.IndexToRefPreCounter)
}

//IndexToRefFinished returns true if mock invocations count is ok
func (m *UnsyncListMock) IndexToRefFinished() bool {
	// if expectation series were set then invocations count should be equal to expectations count
	if len(m.IndexToRefMock.expectationSeries) > 0 {
		return atomic.LoadUint64(&m.IndexToRefCounter) == uint64(len(m.IndexToRefMock.expectationSeries))
	}

	// if main expectation was set then invocations count should be greater than zero
	if m.IndexToRefMock.mainExpectation != nil {
		return atomic.LoadUint64(&m.IndexToRefCounter) > 0
	}

	// if func was set then invocations count should be greater than zero
	if m.IndexToRefFunc != nil {
		return atomic.LoadUint64(&m.IndexToRefCounter) > 0
	}

	return true
}

type mUnsyncListMockLength struct {
	mock              *UnsyncListMock
	mainExpectation   *UnsyncListMockLengthExpectation
	expectationSeries []*UnsyncListMockLengthExpectation
}

type UnsyncListMockLengthExpectation struct {
	result *UnsyncListMockLengthResult
}

type UnsyncListMockLengthResult struct {
	r int
}

//Expect specifies that invocation of UnsyncList.Length is expected from 1 to Infinity times
func (m *mUnsyncListMockLength) Expect() *mUnsyncListMockLength {
	m.mock.LengthFunc = nil
	m.expectationSeries = nil

	if m.mainExpectation == nil {
		m.mainExpectation = &UnsyncListMockLengthExpectation{}
	}

	return m
}

//Return specifies results of invocation of UnsyncList.Length
func (m *mUnsyncListMockLength) Return(r int) *UnsyncListMock {
	m.mock.LengthFunc = nil
	m.expectationSeries = nil

	if m.mainExpectation == nil {
		m.mainExpectation = &UnsyncListMockLengthExpectation{}
	}
	m.mainExpectation.result = &UnsyncListMockLengthResult{r}
	return m.mock
}

//ExpectOnce specifies that invocation of UnsyncList.Length is expected once
func (m *mUnsyncListMockLength) ExpectOnce() *UnsyncListMockLengthExpectation {
	m.mock.LengthFunc = nil
	m.mainExpectation = nil

	expectation := &UnsyncListMockLengthExpectation{}

	m.expectationSeries = append(m.expectationSeries, expectation)
	return expectation
}

func (e *UnsyncListMockLengthExpectation) Return(r int) {
	e.result = &UnsyncListMockLengthResult{r}
}

//Set uses given function f as a mock of UnsyncList.Length method
func (m *mUnsyncListMockLength) Set(f func() (r int)) *UnsyncListMock {
	m.mainExpectation = nil
	m.expectationSeries = nil

	m.mock.LengthFunc = f
	return m.mock
}

//Length implements github.com/insolar/insolar/network.UnsyncList interface
func (m *UnsyncListMock) Length() (r int) {
	counter := atomic.AddUint64(&m.LengthPreCounter, 1)
	defer atomic.AddUint64(&m.LengthCounter, 1)

	if len(m.LengthMock.expectationSeries) > 0 {
		if counter > uint64(len(m.LengthMock.expectationSeries)) {
			m.t.Fatalf("Unexpected call to UnsyncListMock.Length.")
			return
		}

		result := m.LengthMock.expectationSeries[counter-1].result
		if result == nil {
			m.t.Fatal("No results are set for the UnsyncListMock.Length")
			return
		}

		r = result.r

		return
	}

	if m.LengthMock.mainExpectation != nil {

		result := m.LengthMock.mainExpectation.result
		if result == nil {
			m.t.Fatal("No results are set for the UnsyncListMock.Length")
		}

		r = result.r

		return
	}

	if m.LengthFunc == nil {
		m.t.Fatalf("Unexpected call to UnsyncListMock.Length.")
		return
	}

	return m.LengthFunc()
}

//LengthMinimockCounter returns a count of UnsyncListMock.LengthFunc invocations
func (m *UnsyncListMock) LengthMinimockCounter() uint64 {
	return atomic.LoadUint64(&m.LengthCounter)
}

//LengthMinimockPreCounter returns the value of UnsyncListMock.Length invocations
func (m *UnsyncListMock) LengthMinimockPreCounter() uint64 {
	return atomic.LoadUint64(&m.LengthPreCounter)
}

//LengthFinished returns true if mock invocations count is ok
func (m *UnsyncListMock) LengthFinished() bool {
	// if expectation series were set then invocations count should be equal to expectations count
	if len(m.LengthMock.expectationSeries) > 0 {
		return atomic.LoadUint64(&m.LengthCounter) == uint64(len(m.LengthMock.expectationSeries))
	}

	// if main expectation was set then invocations count should be greater than zero
	if m.LengthMock.mainExpectation != nil {
		return atomic.LoadUint64(&m.LengthCounter) > 0
	}

	// if func was set then invocations count should be greater than zero
	if m.LengthFunc != nil {
		return atomic.LoadUint64(&m.LengthCounter) > 0
	}

	return true
}

type mUnsyncListMockRefToIndex struct {
	mock              *UnsyncListMock
	mainExpectation   *UnsyncListMockRefToIndexExpectation
	expectationSeries []*UnsyncListMockRefToIndexExpectation
}

type UnsyncListMockRefToIndexExpectation struct {
	input  *UnsyncListMockRefToIndexInput
	result *UnsyncListMockRefToIndexResult
}

type UnsyncListMockRefToIndexInput struct {
	p core.RecordRef
}

type UnsyncListMockRefToIndexResult struct {
	r  int
	r1 error
}

//Expect specifies that invocation of UnsyncList.RefToIndex is expected from 1 to Infinity times
func (m *mUnsyncListMockRefToIndex) Expect(p core.RecordRef) *mUnsyncListMockRefToIndex {
	m.mock.RefToIndexFunc = nil
	m.expectationSeries = nil

	if m.mainExpectation == nil {
		m.mainExpectation = &UnsyncListMockRefToIndexExpectation{}
	}
	m.mainExpectation.input = &UnsyncListMockRefToIndexInput{p}
	return m
}

//Return specifies results of invocation of UnsyncList.RefToIndex
func (m *mUnsyncListMockRefToIndex) Return(r int, r1 error) *UnsyncListMock {
	m.mock.RefToIndexFunc = nil
	m.expectationSeries = nil

	if m.mainExpectation == nil {
		m.mainExpectation = &UnsyncListMockRefToIndexExpectation{}
	}
	m.mainExpectation.result = &UnsyncListMockRefToIndexResult{r, r1}
	return m.mock
}

//ExpectOnce specifies that invocation of UnsyncList.RefToIndex is expected once
func (m *mUnsyncListMockRefToIndex) ExpectOnce(p core.RecordRef) *UnsyncListMockRefToIndexExpectation {
	m.mock.RefToIndexFunc = nil
	m.mainExpectation = nil

	expectation := &UnsyncListMockRefToIndexExpectation{}
	expectation.input = &UnsyncListMockRefToIndexInput{p}
	m.expectationSeries = append(m.expectationSeries, expectation)
	return expectation
}

func (e *UnsyncListMockRefToIndexExpectation) Return(r int, r1 error) {
	e.result = &UnsyncListMockRefToIndexResult{r, r1}
}

//Set uses given function f as a mock of UnsyncList.RefToIndex method
func (m *mUnsyncListMockRefToIndex) Set(f func(p core.RecordRef) (r int, r1 error)) *UnsyncListMock {
	m.mainExpectation = nil
	m.expectationSeries = nil

	m.mock.RefToIndexFunc = f
	return m.mock
}

//RefToIndex implements github.com/insolar/insolar/network.UnsyncList interface
func (m *UnsyncListMock) RefToIndex(p core.RecordRef) (r int, r1 error) {
	counter := atomic.AddUint64(&m.RefToIndexPreCounter, 1)
	defer atomic.AddUint64(&m.RefToIndexCounter, 1)

	if len(m.RefToIndexMock.expectationSeries) > 0 {
		if counter > uint64(len(m.RefToIndexMock.expectationSeries)) {
			m.t.Fatalf("Unexpected call to UnsyncListMock.RefToIndex. %v", p)
			return
		}

		input := m.RefToIndexMock.expectationSeries[counter-1].input
		testify_assert.Equal(m.t, *input, UnsyncListMockRefToIndexInput{p}, "UnsyncList.RefToIndex got unexpected parameters")

		result := m.RefToIndexMock.expectationSeries[counter-1].result
		if result == nil {
			m.t.Fatal("No results are set for the UnsyncListMock.RefToIndex")
			return
		}

		r = result.r
		r1 = result.r1

		return
	}

	if m.RefToIndexMock.mainExpectation != nil {

		input := m.RefToIndexMock.mainExpectation.input
		if input != nil {
			testify_assert.Equal(m.t, *input, UnsyncListMockRefToIndexInput{p}, "UnsyncList.RefToIndex got unexpected parameters")
		}

		result := m.RefToIndexMock.mainExpectation.result
		if result == nil {
			m.t.Fatal("No results are set for the UnsyncListMock.RefToIndex")
		}

		r = result.r
		r1 = result.r1

		return
	}

	if m.RefToIndexFunc == nil {
		m.t.Fatalf("Unexpected call to UnsyncListMock.RefToIndex. %v", p)
		return
	}

	return m.RefToIndexFunc(p)
}

//RefToIndexMinimockCounter returns a count of UnsyncListMock.RefToIndexFunc invocations
func (m *UnsyncListMock) RefToIndexMinimockCounter() uint64 {
	return atomic.LoadUint64(&m.RefToIndexCounter)
}

//RefToIndexMinimockPreCounter returns the value of UnsyncListMock.RefToIndex invocations
func (m *UnsyncListMock) RefToIndexMinimockPreCounter() uint64 {
	return atomic.LoadUint64(&m.RefToIndexPreCounter)
}

//RefToIndexFinished returns true if mock invocations count is ok
func (m *UnsyncListMock) RefToIndexFinished() bool {
	// if expectation series were set then invocations count should be equal to expectations count
	if len(m.RefToIndexMock.expectationSeries) > 0 {
		return atomic.LoadUint64(&m.RefToIndexCounter) == uint64(len(m.RefToIndexMock.expectationSeries))
	}

	// if main expectation was set then invocations count should be greater than zero
	if m.RefToIndexMock.mainExpectation != nil {
		return atomic.LoadUint64(&m.RefToIndexCounter) > 0
	}

	// if func was set then invocations count should be greater than zero
	if m.RefToIndexFunc != nil {
		return atomic.LoadUint64(&m.RefToIndexCounter) > 0
	}

	return true
}

<<<<<<< HEAD
//ValidateCallCounters checks that all mocked methods of the interface have been called at least once
//Deprecated: please use MinimockFinish method or use Finish method of minimock.Controller
func (m *UnsyncListMock) ValidateCallCounters() {

	if !m.AddClaimsFinished() {
		m.t.Fatal("Expected call to UnsyncListMock.AddClaims")
	}

	if !m.AddNodeFinished() {
		m.t.Fatal("Expected call to UnsyncListMock.AddNode")
	}

	if !m.AddProofFinished() {
		m.t.Fatal("Expected call to UnsyncListMock.AddProof")
=======
type mUnsyncListMockSetGlobuleHashSignature struct {
	mock              *UnsyncListMock
	mainExpectation   *UnsyncListMockSetGlobuleHashSignatureExpectation
	expectationSeries []*UnsyncListMockSetGlobuleHashSignatureExpectation
}

type UnsyncListMockSetGlobuleHashSignatureExpectation struct {
	input *UnsyncListMockSetGlobuleHashSignatureInput
}

type UnsyncListMockSetGlobuleHashSignatureInput struct {
	p  core.RecordRef
	p1 packets.GlobuleHashSignature
}

//Expect specifies that invocation of UnsyncList.SetGlobuleHashSignature is expected from 1 to Infinity times
func (m *mUnsyncListMockSetGlobuleHashSignature) Expect(p core.RecordRef, p1 packets.GlobuleHashSignature) *mUnsyncListMockSetGlobuleHashSignature {
	m.mock.SetGlobuleHashSignatureFunc = nil
	m.expectationSeries = nil

	if m.mainExpectation == nil {
		m.mainExpectation = &UnsyncListMockSetGlobuleHashSignatureExpectation{}
	}
	m.mainExpectation.input = &UnsyncListMockSetGlobuleHashSignatureInput{p, p1}
	return m
}

//Return specifies results of invocation of UnsyncList.SetGlobuleHashSignature
func (m *mUnsyncListMockSetGlobuleHashSignature) Return() *UnsyncListMock {
	m.mock.SetGlobuleHashSignatureFunc = nil
	m.expectationSeries = nil

	if m.mainExpectation == nil {
		m.mainExpectation = &UnsyncListMockSetGlobuleHashSignatureExpectation{}
	}

	return m.mock
}

//ExpectOnce specifies that invocation of UnsyncList.SetGlobuleHashSignature is expected once
func (m *mUnsyncListMockSetGlobuleHashSignature) ExpectOnce(p core.RecordRef, p1 packets.GlobuleHashSignature) *UnsyncListMockSetGlobuleHashSignatureExpectation {
	m.mock.SetGlobuleHashSignatureFunc = nil
	m.mainExpectation = nil

	expectation := &UnsyncListMockSetGlobuleHashSignatureExpectation{}
	expectation.input = &UnsyncListMockSetGlobuleHashSignatureInput{p, p1}
	m.expectationSeries = append(m.expectationSeries, expectation)
	return expectation
}

//Set uses given function f as a mock of UnsyncList.SetGlobuleHashSignature method
func (m *mUnsyncListMockSetGlobuleHashSignature) Set(f func(p core.RecordRef, p1 packets.GlobuleHashSignature)) *UnsyncListMock {
	m.mainExpectation = nil
	m.expectationSeries = nil

	m.mock.SetGlobuleHashSignatureFunc = f
	return m.mock
}

//SetGlobuleHashSignature implements github.com/insolar/insolar/network.UnsyncList interface
func (m *UnsyncListMock) SetGlobuleHashSignature(p core.RecordRef, p1 packets.GlobuleHashSignature) {
	counter := atomic.AddUint64(&m.SetGlobuleHashSignaturePreCounter, 1)
	defer atomic.AddUint64(&m.SetGlobuleHashSignatureCounter, 1)

	if len(m.SetGlobuleHashSignatureMock.expectationSeries) > 0 {
		if counter > uint64(len(m.SetGlobuleHashSignatureMock.expectationSeries)) {
			m.t.Fatalf("Unexpected call to UnsyncListMock.SetGlobuleHashSignature. %v %v", p, p1)
			return
		}

		input := m.SetGlobuleHashSignatureMock.expectationSeries[counter-1].input
		testify_assert.Equal(m.t, *input, UnsyncListMockSetGlobuleHashSignatureInput{p, p1}, "UnsyncList.SetGlobuleHashSignature got unexpected parameters")

		return
	}

	if m.SetGlobuleHashSignatureMock.mainExpectation != nil {

		input := m.SetGlobuleHashSignatureMock.mainExpectation.input
		if input != nil {
			testify_assert.Equal(m.t, *input, UnsyncListMockSetGlobuleHashSignatureInput{p, p1}, "UnsyncList.SetGlobuleHashSignature got unexpected parameters")
		}

		return
	}

	if m.SetGlobuleHashSignatureFunc == nil {
		m.t.Fatalf("Unexpected call to UnsyncListMock.SetGlobuleHashSignature. %v %v", p, p1)
		return
	}

	m.SetGlobuleHashSignatureFunc(p, p1)
}

//SetGlobuleHashSignatureMinimockCounter returns a count of UnsyncListMock.SetGlobuleHashSignatureFunc invocations
func (m *UnsyncListMock) SetGlobuleHashSignatureMinimockCounter() uint64 {
	return atomic.LoadUint64(&m.SetGlobuleHashSignatureCounter)
}

//SetGlobuleHashSignatureMinimockPreCounter returns the value of UnsyncListMock.SetGlobuleHashSignature invocations
func (m *UnsyncListMock) SetGlobuleHashSignatureMinimockPreCounter() uint64 {
	return atomic.LoadUint64(&m.SetGlobuleHashSignaturePreCounter)
}

//SetGlobuleHashSignatureFinished returns true if mock invocations count is ok
func (m *UnsyncListMock) SetGlobuleHashSignatureFinished() bool {
	// if expectation series were set then invocations count should be equal to expectations count
	if len(m.SetGlobuleHashSignatureMock.expectationSeries) > 0 {
		return atomic.LoadUint64(&m.SetGlobuleHashSignatureCounter) == uint64(len(m.SetGlobuleHashSignatureMock.expectationSeries))
	}

	// if main expectation was set then invocations count should be greater than zero
	if m.SetGlobuleHashSignatureMock.mainExpectation != nil {
		return atomic.LoadUint64(&m.SetGlobuleHashSignatureCounter) > 0
	}

	// if func was set then invocations count should be greater than zero
	if m.SetGlobuleHashSignatureFunc != nil {
		return atomic.LoadUint64(&m.SetGlobuleHashSignatureCounter) > 0
>>>>>>> b481206f
	}

	if !m.ApproveSyncFinished() {
		m.t.Fatal("Expected call to UnsyncListMock.ApproveSync")
	}

	if !m.AddNodeFinished() {
		m.t.Fatal("Expected call to UnsyncListMock.AddNode")
	}

	if !m.AddProofFinished() {
		m.t.Fatal("Expected call to UnsyncListMock.AddProof")
	}

	if !m.ApproveSyncFinished() {
		m.t.Fatal("Expected call to UnsyncListMock.ApproveSync")
	}

	if !m.CalculateHashFinished() {
		m.t.Fatal("Expected call to UnsyncListMock.CalculateHash")
	}

	if !m.GetActiveNodeFinished() {
		m.t.Fatal("Expected call to UnsyncListMock.GetActiveNode")
	}

	if !m.GetActiveNodesFinished() {
		m.t.Fatal("Expected call to UnsyncListMock.GetActiveNodes")
	}

	if !m.GetClaimsFinished() {
		m.t.Fatal("Expected call to UnsyncListMock.GetClaims")
	}

<<<<<<< HEAD
	if !m.GetProofFinished() {
		m.t.Fatal("Expected call to UnsyncListMock.GetProof")
	}

	if !m.GlobuleHashSignaturesFinished() {
		m.t.Fatal("Expected call to UnsyncListMock.GlobuleHashSignatures")
=======
	if !m.GetGlobuleHashSignatureFinished() {
		m.t.Fatal("Expected call to UnsyncListMock.GetGlobuleHashSignature")
	}

	if !m.GetProofFinished() {
		m.t.Fatal("Expected call to UnsyncListMock.GetProof")
>>>>>>> b481206f
	}

	if !m.IndexToRefFinished() {
		m.t.Fatal("Expected call to UnsyncListMock.IndexToRef")
	}

	if !m.LengthFinished() {
		m.t.Fatal("Expected call to UnsyncListMock.Length")
	}

	if !m.RefToIndexFinished() {
		m.t.Fatal("Expected call to UnsyncListMock.RefToIndex")
	}

<<<<<<< HEAD
=======
	if !m.SetGlobuleHashSignatureFinished() {
		m.t.Fatal("Expected call to UnsyncListMock.SetGlobuleHashSignature")
	}

>>>>>>> b481206f
}

//CheckMocksCalled checks that all mocked methods of the interface have been called at least once
//Deprecated: please use MinimockFinish method or use Finish method of minimock.Controller
func (m *UnsyncListMock) CheckMocksCalled() {
	m.Finish()
}

//Finish checks that all mocked methods of the interface have been called at least once
//Deprecated: please use MinimockFinish or use Finish method of minimock.Controller
func (m *UnsyncListMock) Finish() {
	m.MinimockFinish()
}

//MinimockFinish checks that all mocked methods of the interface have been called at least once
func (m *UnsyncListMock) MinimockFinish() {

	if !m.AddClaimsFinished() {
		m.t.Fatal("Expected call to UnsyncListMock.AddClaims")
	}

	if !m.AddNodeFinished() {
		m.t.Fatal("Expected call to UnsyncListMock.AddNode")
	}

	if !m.AddProofFinished() {
		m.t.Fatal("Expected call to UnsyncListMock.AddProof")
	}

	if !m.ApproveSyncFinished() {
		m.t.Fatal("Expected call to UnsyncListMock.ApproveSync")
	}

	if !m.CalculateHashFinished() {
		m.t.Fatal("Expected call to UnsyncListMock.CalculateHash")
	}

	if !m.GetActiveNodeFinished() {
		m.t.Fatal("Expected call to UnsyncListMock.GetActiveNode")
	}

	if !m.GetActiveNodesFinished() {
		m.t.Fatal("Expected call to UnsyncListMock.GetActiveNodes")
	}

	if !m.GetClaimsFinished() {
		m.t.Fatal("Expected call to UnsyncListMock.GetClaims")
	}

<<<<<<< HEAD
	if !m.GetProofFinished() {
		m.t.Fatal("Expected call to UnsyncListMock.GetProof")
	}

	if !m.GlobuleHashSignaturesFinished() {
		m.t.Fatal("Expected call to UnsyncListMock.GlobuleHashSignatures")
=======
	if !m.GetGlobuleHashSignatureFinished() {
		m.t.Fatal("Expected call to UnsyncListMock.GetGlobuleHashSignature")
	}

	if !m.GetProofFinished() {
		m.t.Fatal("Expected call to UnsyncListMock.GetProof")
>>>>>>> b481206f
	}

	if !m.IndexToRefFinished() {
		m.t.Fatal("Expected call to UnsyncListMock.IndexToRef")
	}

	if !m.LengthFinished() {
		m.t.Fatal("Expected call to UnsyncListMock.Length")
	}

	if !m.RefToIndexFinished() {
		m.t.Fatal("Expected call to UnsyncListMock.RefToIndex")
	}

<<<<<<< HEAD
=======
	if !m.SetGlobuleHashSignatureFinished() {
		m.t.Fatal("Expected call to UnsyncListMock.SetGlobuleHashSignature")
	}

>>>>>>> b481206f
}

//Wait waits for all mocked methods to be called at least once
//Deprecated: please use MinimockWait or use Wait method of minimock.Controller
func (m *UnsyncListMock) Wait(timeout time.Duration) {
	m.MinimockWait(timeout)
}

//MinimockWait waits for all mocked methods to be called at least once
//this method is called by minimock.Controller
func (m *UnsyncListMock) MinimockWait(timeout time.Duration) {
	timeoutCh := time.After(timeout)
	for {
		ok := true
		ok = ok && m.AddClaimsFinished()
		ok = ok && m.AddNodeFinished()
		ok = ok && m.AddProofFinished()
		ok = ok && m.ApproveSyncFinished()
		ok = ok && m.CalculateHashFinished()
		ok = ok && m.GetActiveNodeFinished()
		ok = ok && m.GetActiveNodesFinished()
		ok = ok && m.GetClaimsFinished()
<<<<<<< HEAD
		ok = ok && m.GetProofFinished()
		ok = ok && m.GlobuleHashSignaturesFinished()
		ok = ok && m.IndexToRefFinished()
		ok = ok && m.LengthFinished()
		ok = ok && m.RefToIndexFinished()
=======
		ok = ok && m.GetGlobuleHashSignatureFinished()
		ok = ok && m.GetProofFinished()
		ok = ok && m.IndexToRefFinished()
		ok = ok && m.LengthFinished()
		ok = ok && m.RefToIndexFinished()
		ok = ok && m.SetGlobuleHashSignatureFinished()
>>>>>>> b481206f

		if ok {
			return
		}

		select {
		case <-timeoutCh:

			if !m.AddClaimsFinished() {
				m.t.Error("Expected call to UnsyncListMock.AddClaims")
			}

			if !m.AddNodeFinished() {
				m.t.Error("Expected call to UnsyncListMock.AddNode")
			}

			if !m.AddProofFinished() {
				m.t.Error("Expected call to UnsyncListMock.AddProof")
			}

			if !m.ApproveSyncFinished() {
				m.t.Error("Expected call to UnsyncListMock.ApproveSync")
			}

			if !m.CalculateHashFinished() {
				m.t.Error("Expected call to UnsyncListMock.CalculateHash")
			}

			if !m.GetActiveNodeFinished() {
				m.t.Error("Expected call to UnsyncListMock.GetActiveNode")
			}

			if !m.GetActiveNodesFinished() {
				m.t.Error("Expected call to UnsyncListMock.GetActiveNodes")
			}

			if !m.GetClaimsFinished() {
				m.t.Error("Expected call to UnsyncListMock.GetClaims")
			}

<<<<<<< HEAD
			if !m.GetProofFinished() {
				m.t.Error("Expected call to UnsyncListMock.GetProof")
			}

			if !m.GlobuleHashSignaturesFinished() {
				m.t.Error("Expected call to UnsyncListMock.GlobuleHashSignatures")
=======
			if !m.GetGlobuleHashSignatureFinished() {
				m.t.Error("Expected call to UnsyncListMock.GetGlobuleHashSignature")
			}

			if !m.GetProofFinished() {
				m.t.Error("Expected call to UnsyncListMock.GetProof")
>>>>>>> b481206f
			}

			if !m.IndexToRefFinished() {
				m.t.Error("Expected call to UnsyncListMock.IndexToRef")
			}

			if !m.LengthFinished() {
				m.t.Error("Expected call to UnsyncListMock.Length")
			}

			if !m.RefToIndexFinished() {
				m.t.Error("Expected call to UnsyncListMock.RefToIndex")
			}

<<<<<<< HEAD
=======
			if !m.SetGlobuleHashSignatureFinished() {
				m.t.Error("Expected call to UnsyncListMock.SetGlobuleHashSignature")
			}

>>>>>>> b481206f
			m.t.Fatalf("Some mocks were not called on time: %s", timeout)
			return
		default:
			time.Sleep(time.Millisecond)
		}
	}
}

//AllMocksCalled returns true if all mocked methods were called before the execution of AllMocksCalled,
//it can be used with assert/require, i.e. assert.True(mock.AllMocksCalled())
func (m *UnsyncListMock) AllMocksCalled() bool {

	if !m.AddClaimsFinished() {
		return false
	}

	if !m.AddNodeFinished() {
		return false
	}

	if !m.AddProofFinished() {
		return false
	}

	if !m.ApproveSyncFinished() {
		return false
	}

	if !m.CalculateHashFinished() {
		return false
	}

	if !m.GetActiveNodeFinished() {
		return false
	}

	if !m.GetActiveNodesFinished() {
		return false
	}

	if !m.GetClaimsFinished() {
<<<<<<< HEAD
=======
		return false
	}

	if !m.GetGlobuleHashSignatureFinished() {
		return false
	}

	if !m.GetProofFinished() {
		return false
	}

	if !m.IndexToRefFinished() {
>>>>>>> b481206f
		return false
	}

	if !m.GetProofFinished() {
		return false
	}

	if !m.GlobuleHashSignaturesFinished() {
		return false
	}

	if !m.IndexToRefFinished() {
		return false
	}

	if !m.LengthFinished() {
		return false
	}

<<<<<<< HEAD
	if !m.RefToIndexFinished() {
=======
	if !m.SetGlobuleHashSignatureFinished() {
>>>>>>> b481206f
		return false
	}

	return true
}<|MERGE_RESOLUTION|>--- conflicted
+++ resolved
@@ -20,11 +20,7 @@
 type UnsyncListMock struct {
 	t minimock.Tester
 
-<<<<<<< HEAD
-	AddClaimsFunc       func(p map[core.RecordRef][]packets.ReferendumClaim)
-=======
 	AddClaimsFunc       func(p map[core.RecordRef][]packets.ReferendumClaim) (r error)
->>>>>>> b481206f
 	AddClaimsCounter    uint64
 	AddClaimsPreCounter uint64
 	AddClaimsMock       mUnsyncListMockAddClaims
@@ -64,27 +60,16 @@
 	GetClaimsPreCounter uint64
 	GetClaimsMock       mUnsyncListMockGetClaims
 
-<<<<<<< HEAD
-=======
-	GetGlobuleHashSignatureFunc       func(p core.RecordRef) (r packets.GlobuleHashSignature, r1 bool)
-	GetGlobuleHashSignatureCounter    uint64
-	GetGlobuleHashSignaturePreCounter uint64
-	GetGlobuleHashSignatureMock       mUnsyncListMockGetGlobuleHashSignature
-
->>>>>>> b481206f
 	GetProofFunc       func(p core.RecordRef) (r *packets.NodePulseProof)
 	GetProofCounter    uint64
 	GetProofPreCounter uint64
 	GetProofMock       mUnsyncListMockGetProof
 
-<<<<<<< HEAD
 	GlobuleHashSignaturesFunc       func() (r map[core.RecordRef]packets.GlobuleHashSignature)
 	GlobuleHashSignaturesCounter    uint64
 	GlobuleHashSignaturesPreCounter uint64
 	GlobuleHashSignaturesMock       mUnsyncListMockGlobuleHashSignatures
 
-=======
->>>>>>> b481206f
 	IndexToRefFunc       func(p int) (r core.RecordRef, r1 error)
 	IndexToRefCounter    uint64
 	IndexToRefPreCounter uint64
@@ -99,14 +84,6 @@
 	RefToIndexCounter    uint64
 	RefToIndexPreCounter uint64
 	RefToIndexMock       mUnsyncListMockRefToIndex
-<<<<<<< HEAD
-=======
-
-	SetGlobuleHashSignatureFunc       func(p core.RecordRef, p1 packets.GlobuleHashSignature)
-	SetGlobuleHashSignatureCounter    uint64
-	SetGlobuleHashSignaturePreCounter uint64
-	SetGlobuleHashSignatureMock       mUnsyncListMockSetGlobuleHashSignature
->>>>>>> b481206f
 }
 
 //NewUnsyncListMock returns a mock for github.com/insolar/insolar/network.UnsyncList
@@ -125,20 +102,11 @@
 	m.GetActiveNodeMock = mUnsyncListMockGetActiveNode{mock: m}
 	m.GetActiveNodesMock = mUnsyncListMockGetActiveNodes{mock: m}
 	m.GetClaimsMock = mUnsyncListMockGetClaims{mock: m}
-<<<<<<< HEAD
 	m.GetProofMock = mUnsyncListMockGetProof{mock: m}
 	m.GlobuleHashSignaturesMock = mUnsyncListMockGlobuleHashSignatures{mock: m}
 	m.IndexToRefMock = mUnsyncListMockIndexToRef{mock: m}
 	m.LengthMock = mUnsyncListMockLength{mock: m}
 	m.RefToIndexMock = mUnsyncListMockRefToIndex{mock: m}
-=======
-	m.GetGlobuleHashSignatureMock = mUnsyncListMockGetGlobuleHashSignature{mock: m}
-	m.GetProofMock = mUnsyncListMockGetProof{mock: m}
-	m.IndexToRefMock = mUnsyncListMockIndexToRef{mock: m}
-	m.LengthMock = mUnsyncListMockLength{mock: m}
-	m.RefToIndexMock = mUnsyncListMockRefToIndex{mock: m}
-	m.SetGlobuleHashSignatureMock = mUnsyncListMockSetGlobuleHashSignature{mock: m}
->>>>>>> b481206f
 
 	return m
 }
@@ -156,13 +124,10 @@
 
 type UnsyncListMockAddClaimsInput struct {
 	p map[core.RecordRef][]packets.ReferendumClaim
-<<<<<<< HEAD
-=======
 }
 
 type UnsyncListMockAddClaimsResult struct {
 	r error
->>>>>>> b481206f
 }
 
 //Expect specifies that invocation of UnsyncList.AddClaims is expected from 1 to Infinity times
@@ -205,11 +170,7 @@
 }
 
 //Set uses given function f as a mock of UnsyncList.AddClaims method
-<<<<<<< HEAD
-func (m *mUnsyncListMockAddClaims) Set(f func(p map[core.RecordRef][]packets.ReferendumClaim)) *UnsyncListMock {
-=======
 func (m *mUnsyncListMockAddClaims) Set(f func(p map[core.RecordRef][]packets.ReferendumClaim) (r error)) *UnsyncListMock {
->>>>>>> b481206f
 	m.mainExpectation = nil
 	m.expectationSeries = nil
 
@@ -218,11 +179,7 @@
 }
 
 //AddClaims implements github.com/insolar/insolar/network.UnsyncList interface
-<<<<<<< HEAD
-func (m *UnsyncListMock) AddClaims(p map[core.RecordRef][]packets.ReferendumClaim) {
-=======
 func (m *UnsyncListMock) AddClaims(p map[core.RecordRef][]packets.ReferendumClaim) (r error) {
->>>>>>> b481206f
 	counter := atomic.AddUint64(&m.AddClaimsPreCounter, 1)
 	defer atomic.AddUint64(&m.AddClaimsCounter, 1)
 
@@ -234,8 +191,6 @@
 
 		input := m.AddClaimsMock.expectationSeries[counter-1].input
 		testify_assert.Equal(m.t, *input, UnsyncListMockAddClaimsInput{p}, "UnsyncList.AddClaims got unexpected parameters")
-<<<<<<< HEAD
-=======
 
 		result := m.AddClaimsMock.expectationSeries[counter-1].result
 		if result == nil {
@@ -244,7 +199,6 @@
 		}
 
 		r = result.r
->>>>>>> b481206f
 
 		return
 	}
@@ -254,14 +208,11 @@
 		input := m.AddClaimsMock.mainExpectation.input
 		if input != nil {
 			testify_assert.Equal(m.t, *input, UnsyncListMockAddClaimsInput{p}, "UnsyncList.AddClaims got unexpected parameters")
-<<<<<<< HEAD
-=======
 		}
 
 		result := m.AddClaimsMock.mainExpectation.result
 		if result == nil {
 			m.t.Fatal("No results are set for the UnsyncListMock.AddClaims")
->>>>>>> b481206f
 		}
 
 		r = result.r
@@ -274,11 +225,7 @@
 		return
 	}
 
-<<<<<<< HEAD
-	m.AddClaimsFunc(p)
-=======
 	return m.AddClaimsFunc(p)
->>>>>>> b481206f
 }
 
 //AddClaimsMinimockCounter returns a count of UnsyncListMock.AddClaimsFunc invocations
@@ -1113,406 +1060,12 @@
 	return true
 }
 
-<<<<<<< HEAD
-type mUnsyncListMockAddNode struct {
-	mock              *UnsyncListMock
-	mainExpectation   *UnsyncListMockAddNodeExpectation
-	expectationSeries []*UnsyncListMockAddNodeExpectation
-}
-
-type UnsyncListMockAddNodeExpectation struct {
-	input *UnsyncListMockAddNodeInput
-}
-
-type UnsyncListMockAddNodeInput struct {
-	p  core.Node
-	p1 uint16
-}
-
-//Expect specifies that invocation of UnsyncList.AddNode is expected from 1 to Infinity times
-func (m *mUnsyncListMockAddNode) Expect(p core.Node, p1 uint16) *mUnsyncListMockAddNode {
-	m.mock.AddNodeFunc = nil
-	m.expectationSeries = nil
-
-	if m.mainExpectation == nil {
-		m.mainExpectation = &UnsyncListMockAddNodeExpectation{}
-	}
-	m.mainExpectation.input = &UnsyncListMockAddNodeInput{p, p1}
-	return m
-}
-
-//Return specifies results of invocation of UnsyncList.AddNode
-func (m *mUnsyncListMockAddNode) Return() *UnsyncListMock {
-	m.mock.AddNodeFunc = nil
-	m.expectationSeries = nil
-
-	if m.mainExpectation == nil {
-		m.mainExpectation = &UnsyncListMockAddNodeExpectation{}
-	}
-
-	return m.mock
-}
-
-//ExpectOnce specifies that invocation of UnsyncList.AddNode is expected once
-func (m *mUnsyncListMockAddNode) ExpectOnce(p core.Node, p1 uint16) *UnsyncListMockAddNodeExpectation {
-	m.mock.AddNodeFunc = nil
-	m.mainExpectation = nil
-
-	expectation := &UnsyncListMockAddNodeExpectation{}
-	expectation.input = &UnsyncListMockAddNodeInput{p, p1}
-	m.expectationSeries = append(m.expectationSeries, expectation)
-	return expectation
-}
-
-//Set uses given function f as a mock of UnsyncList.AddNode method
-func (m *mUnsyncListMockAddNode) Set(f func(p core.Node, p1 uint16)) *UnsyncListMock {
-	m.mainExpectation = nil
-	m.expectationSeries = nil
-
-	m.mock.AddNodeFunc = f
-	return m.mock
-}
-
-//AddNode implements github.com/insolar/insolar/network.UnsyncList interface
-func (m *UnsyncListMock) AddNode(p core.Node, p1 uint16) {
-	counter := atomic.AddUint64(&m.AddNodePreCounter, 1)
-	defer atomic.AddUint64(&m.AddNodeCounter, 1)
-
-	if len(m.AddNodeMock.expectationSeries) > 0 {
-		if counter > uint64(len(m.AddNodeMock.expectationSeries)) {
-			m.t.Fatalf("Unexpected call to UnsyncListMock.AddNode. %v %v", p, p1)
-			return
-		}
-
-		input := m.AddNodeMock.expectationSeries[counter-1].input
-		testify_assert.Equal(m.t, *input, UnsyncListMockAddNodeInput{p, p1}, "UnsyncList.AddNode got unexpected parameters")
-
-		return
-	}
-
-	if m.AddNodeMock.mainExpectation != nil {
-
-		input := m.AddNodeMock.mainExpectation.input
-		if input != nil {
-			testify_assert.Equal(m.t, *input, UnsyncListMockAddNodeInput{p, p1}, "UnsyncList.AddNode got unexpected parameters")
-		}
-
-		return
-	}
-
-	if m.AddNodeFunc == nil {
-		m.t.Fatalf("Unexpected call to UnsyncListMock.AddNode. %v %v", p, p1)
-		return
-	}
-
-	m.AddNodeFunc(p, p1)
-}
-
-//AddNodeMinimockCounter returns a count of UnsyncListMock.AddNodeFunc invocations
-func (m *UnsyncListMock) AddNodeMinimockCounter() uint64 {
-	return atomic.LoadUint64(&m.AddNodeCounter)
-}
-
-//AddNodeMinimockPreCounter returns the value of UnsyncListMock.AddNode invocations
-func (m *UnsyncListMock) AddNodeMinimockPreCounter() uint64 {
-	return atomic.LoadUint64(&m.AddNodePreCounter)
-}
-
-//AddNodeFinished returns true if mock invocations count is ok
-func (m *UnsyncListMock) AddNodeFinished() bool {
-	// if expectation series were set then invocations count should be equal to expectations count
-	if len(m.AddNodeMock.expectationSeries) > 0 {
-		return atomic.LoadUint64(&m.AddNodeCounter) == uint64(len(m.AddNodeMock.expectationSeries))
-	}
-
-	// if main expectation was set then invocations count should be greater than zero
-	if m.AddNodeMock.mainExpectation != nil {
-		return atomic.LoadUint64(&m.AddNodeCounter) > 0
-	}
-
-	// if func was set then invocations count should be greater than zero
-	if m.AddNodeFunc != nil {
-		return atomic.LoadUint64(&m.AddNodeCounter) > 0
-	}
-
-	return true
-}
-
-type mUnsyncListMockAddProof struct {
-	mock              *UnsyncListMock
-	mainExpectation   *UnsyncListMockAddProofExpectation
-	expectationSeries []*UnsyncListMockAddProofExpectation
-}
-
-type UnsyncListMockAddProofExpectation struct {
-	input *UnsyncListMockAddProofInput
-}
-
-type UnsyncListMockAddProofInput struct {
-	p  core.RecordRef
-	p1 *packets.NodePulseProof
-}
-
-//Expect specifies that invocation of UnsyncList.AddProof is expected from 1 to Infinity times
-func (m *mUnsyncListMockAddProof) Expect(p core.RecordRef, p1 *packets.NodePulseProof) *mUnsyncListMockAddProof {
-	m.mock.AddProofFunc = nil
-	m.expectationSeries = nil
-
-	if m.mainExpectation == nil {
-		m.mainExpectation = &UnsyncListMockAddProofExpectation{}
-	}
-	m.mainExpectation.input = &UnsyncListMockAddProofInput{p, p1}
-	return m
-}
-
-//Return specifies results of invocation of UnsyncList.AddProof
-func (m *mUnsyncListMockAddProof) Return() *UnsyncListMock {
-	m.mock.AddProofFunc = nil
-	m.expectationSeries = nil
-
-	if m.mainExpectation == nil {
-		m.mainExpectation = &UnsyncListMockAddProofExpectation{}
-	}
-
-	return m.mock
-}
-
-//ExpectOnce specifies that invocation of UnsyncList.AddProof is expected once
-func (m *mUnsyncListMockAddProof) ExpectOnce(p core.RecordRef, p1 *packets.NodePulseProof) *UnsyncListMockAddProofExpectation {
-	m.mock.AddProofFunc = nil
-	m.mainExpectation = nil
-
-	expectation := &UnsyncListMockAddProofExpectation{}
-	expectation.input = &UnsyncListMockAddProofInput{p, p1}
-	m.expectationSeries = append(m.expectationSeries, expectation)
-	return expectation
-}
-
-//Set uses given function f as a mock of UnsyncList.AddProof method
-func (m *mUnsyncListMockAddProof) Set(f func(p core.RecordRef, p1 *packets.NodePulseProof)) *UnsyncListMock {
-	m.mainExpectation = nil
-	m.expectationSeries = nil
-
-	m.mock.AddProofFunc = f
-	return m.mock
-}
-
-//AddProof implements github.com/insolar/insolar/network.UnsyncList interface
-func (m *UnsyncListMock) AddProof(p core.RecordRef, p1 *packets.NodePulseProof) {
-	counter := atomic.AddUint64(&m.AddProofPreCounter, 1)
-	defer atomic.AddUint64(&m.AddProofCounter, 1)
-
-	if len(m.AddProofMock.expectationSeries) > 0 {
-		if counter > uint64(len(m.AddProofMock.expectationSeries)) {
-			m.t.Fatalf("Unexpected call to UnsyncListMock.AddProof. %v %v", p, p1)
-			return
-		}
-
-		input := m.AddProofMock.expectationSeries[counter-1].input
-		testify_assert.Equal(m.t, *input, UnsyncListMockAddProofInput{p, p1}, "UnsyncList.AddProof got unexpected parameters")
-
-		return
-	}
-
-	if m.AddProofMock.mainExpectation != nil {
-
-		input := m.AddProofMock.mainExpectation.input
-		if input != nil {
-			testify_assert.Equal(m.t, *input, UnsyncListMockAddProofInput{p, p1}, "UnsyncList.AddProof got unexpected parameters")
-		}
-
-		return
-	}
-
-	if m.AddProofFunc == nil {
-		m.t.Fatalf("Unexpected call to UnsyncListMock.AddProof. %v %v", p, p1)
-		return
-	}
-
-	m.AddProofFunc(p, p1)
-}
-
-//AddProofMinimockCounter returns a count of UnsyncListMock.AddProofFunc invocations
-func (m *UnsyncListMock) AddProofMinimockCounter() uint64 {
-	return atomic.LoadUint64(&m.AddProofCounter)
-}
-
-//AddProofMinimockPreCounter returns the value of UnsyncListMock.AddProof invocations
-func (m *UnsyncListMock) AddProofMinimockPreCounter() uint64 {
-	return atomic.LoadUint64(&m.AddProofPreCounter)
-}
-
-//AddProofFinished returns true if mock invocations count is ok
-func (m *UnsyncListMock) AddProofFinished() bool {
-	// if expectation series were set then invocations count should be equal to expectations count
-	if len(m.AddProofMock.expectationSeries) > 0 {
-		return atomic.LoadUint64(&m.AddProofCounter) == uint64(len(m.AddProofMock.expectationSeries))
-	}
-
-	// if main expectation was set then invocations count should be greater than zero
-	if m.AddProofMock.mainExpectation != nil {
-		return atomic.LoadUint64(&m.AddProofCounter) > 0
-	}
-
-	// if func was set then invocations count should be greater than zero
-	if m.AddProofFunc != nil {
-		return atomic.LoadUint64(&m.AddProofCounter) > 0
-	}
-
-	return true
-}
-
-type mUnsyncListMockApproveSync struct {
-	mock              *UnsyncListMock
-	mainExpectation   *UnsyncListMockApproveSyncExpectation
-	expectationSeries []*UnsyncListMockApproveSyncExpectation
-}
-
-type UnsyncListMockApproveSyncExpectation struct {
-	input *UnsyncListMockApproveSyncInput
-}
-
-type UnsyncListMockApproveSyncInput struct {
-	p []core.RecordRef
-}
-
-//Expect specifies that invocation of UnsyncList.ApproveSync is expected from 1 to Infinity times
-func (m *mUnsyncListMockApproveSync) Expect(p []core.RecordRef) *mUnsyncListMockApproveSync {
-	m.mock.ApproveSyncFunc = nil
-	m.expectationSeries = nil
-
-	if m.mainExpectation == nil {
-		m.mainExpectation = &UnsyncListMockApproveSyncExpectation{}
-	}
-	m.mainExpectation.input = &UnsyncListMockApproveSyncInput{p}
-	return m
-}
-
-//Return specifies results of invocation of UnsyncList.ApproveSync
-func (m *mUnsyncListMockApproveSync) Return() *UnsyncListMock {
-	m.mock.ApproveSyncFunc = nil
-	m.expectationSeries = nil
-
-	if m.mainExpectation == nil {
-		m.mainExpectation = &UnsyncListMockApproveSyncExpectation{}
-	}
-
-	return m.mock
-}
-
-//ExpectOnce specifies that invocation of UnsyncList.ApproveSync is expected once
-func (m *mUnsyncListMockApproveSync) ExpectOnce(p []core.RecordRef) *UnsyncListMockApproveSyncExpectation {
-	m.mock.ApproveSyncFunc = nil
-	m.mainExpectation = nil
-
-	expectation := &UnsyncListMockApproveSyncExpectation{}
-	expectation.input = &UnsyncListMockApproveSyncInput{p}
-	m.expectationSeries = append(m.expectationSeries, expectation)
-	return expectation
-}
-
-//Set uses given function f as a mock of UnsyncList.ApproveSync method
-func (m *mUnsyncListMockApproveSync) Set(f func(p []core.RecordRef)) *UnsyncListMock {
-	m.mainExpectation = nil
-	m.expectationSeries = nil
-
-	m.mock.ApproveSyncFunc = f
-	return m.mock
-}
-
-//ApproveSync implements github.com/insolar/insolar/network.UnsyncList interface
-func (m *UnsyncListMock) ApproveSync(p []core.RecordRef) {
-	counter := atomic.AddUint64(&m.ApproveSyncPreCounter, 1)
-	defer atomic.AddUint64(&m.ApproveSyncCounter, 1)
-
-	if len(m.ApproveSyncMock.expectationSeries) > 0 {
-		if counter > uint64(len(m.ApproveSyncMock.expectationSeries)) {
-			m.t.Fatalf("Unexpected call to UnsyncListMock.ApproveSync. %v", p)
-			return
-		}
-
-		input := m.ApproveSyncMock.expectationSeries[counter-1].input
-		testify_assert.Equal(m.t, *input, UnsyncListMockApproveSyncInput{p}, "UnsyncList.ApproveSync got unexpected parameters")
-
-		return
-	}
-
-	if m.ApproveSyncMock.mainExpectation != nil {
-
-		input := m.ApproveSyncMock.mainExpectation.input
-		if input != nil {
-			testify_assert.Equal(m.t, *input, UnsyncListMockApproveSyncInput{p}, "UnsyncList.ApproveSync got unexpected parameters")
-		}
-
-		return
-	}
-
-	if m.ApproveSyncFunc == nil {
-		m.t.Fatalf("Unexpected call to UnsyncListMock.ApproveSync. %v", p)
-		return
-	}
-
-	m.ApproveSyncFunc(p)
-}
-
-//ApproveSyncMinimockCounter returns a count of UnsyncListMock.ApproveSyncFunc invocations
-func (m *UnsyncListMock) ApproveSyncMinimockCounter() uint64 {
-	return atomic.LoadUint64(&m.ApproveSyncCounter)
-}
-
-//ApproveSyncMinimockPreCounter returns the value of UnsyncListMock.ApproveSync invocations
-func (m *UnsyncListMock) ApproveSyncMinimockPreCounter() uint64 {
-	return atomic.LoadUint64(&m.ApproveSyncPreCounter)
-}
-
-//ApproveSyncFinished returns true if mock invocations count is ok
-func (m *UnsyncListMock) ApproveSyncFinished() bool {
-	// if expectation series were set then invocations count should be equal to expectations count
-	if len(m.ApproveSyncMock.expectationSeries) > 0 {
-		return atomic.LoadUint64(&m.ApproveSyncCounter) == uint64(len(m.ApproveSyncMock.expectationSeries))
-	}
-
-	// if main expectation was set then invocations count should be greater than zero
-	if m.ApproveSyncMock.mainExpectation != nil {
-		return atomic.LoadUint64(&m.ApproveSyncCounter) > 0
-	}
-
-	// if func was set then invocations count should be greater than zero
-	if m.ApproveSyncFunc != nil {
-		return atomic.LoadUint64(&m.ApproveSyncCounter) > 0
-	}
-
-	return true
-}
-
-type mUnsyncListMockCalculateHash struct {
-=======
 type mUnsyncListMockGetClaims struct {
->>>>>>> b481206f
 	mock              *UnsyncListMock
 	mainExpectation   *UnsyncListMockGetClaimsExpectation
 	expectationSeries []*UnsyncListMockGetClaimsExpectation
 }
 
-<<<<<<< HEAD
-type UnsyncListMockCalculateHashExpectation struct {
-	input  *UnsyncListMockCalculateHashInput
-	result *UnsyncListMockCalculateHashResult
-}
-
-type UnsyncListMockCalculateHashInput struct {
-	p core.PlatformCryptographyScheme
-}
-
-type UnsyncListMockCalculateHashResult struct {
-	r  []byte
-	r1 error
-}
-
-//Expect specifies that invocation of UnsyncList.CalculateHash is expected from 1 to Infinity times
-func (m *mUnsyncListMockCalculateHash) Expect(p core.PlatformCryptographyScheme) *mUnsyncListMockCalculateHash {
-	m.mock.CalculateHashFunc = nil
-=======
 type UnsyncListMockGetClaimsExpectation struct {
 	input  *UnsyncListMockGetClaimsInput
 	result *UnsyncListMockGetClaimsResult
@@ -1529,17 +1082,12 @@
 //Expect specifies that invocation of UnsyncList.GetClaims is expected from 1 to Infinity times
 func (m *mUnsyncListMockGetClaims) Expect(p core.RecordRef) *mUnsyncListMockGetClaims {
 	m.mock.GetClaimsFunc = nil
->>>>>>> b481206f
 	m.expectationSeries = nil
 
 	if m.mainExpectation == nil {
 		m.mainExpectation = &UnsyncListMockGetClaimsExpectation{}
 	}
-<<<<<<< HEAD
-	m.mainExpectation.input = &UnsyncListMockCalculateHashInput{p}
-=======
 	m.mainExpectation.input = &UnsyncListMockGetClaimsInput{p}
->>>>>>> b481206f
 	return m
 }
 
@@ -1555,15 +1103,6 @@
 	return m.mock
 }
 
-<<<<<<< HEAD
-//ExpectOnce specifies that invocation of UnsyncList.CalculateHash is expected once
-func (m *mUnsyncListMockCalculateHash) ExpectOnce(p core.PlatformCryptographyScheme) *UnsyncListMockCalculateHashExpectation {
-	m.mock.CalculateHashFunc = nil
-	m.mainExpectation = nil
-
-	expectation := &UnsyncListMockCalculateHashExpectation{}
-	expectation.input = &UnsyncListMockCalculateHashInput{p}
-=======
 //ExpectOnce specifies that invocation of UnsyncList.GetClaims is expected once
 func (m *mUnsyncListMockGetClaims) ExpectOnce(p core.RecordRef) *UnsyncListMockGetClaimsExpectation {
 	m.mock.GetClaimsFunc = nil
@@ -1571,7 +1110,6 @@
 
 	expectation := &UnsyncListMockGetClaimsExpectation{}
 	expectation.input = &UnsyncListMockGetClaimsInput{p}
->>>>>>> b481206f
 	m.expectationSeries = append(m.expectationSeries, expectation)
 	return expectation
 }
@@ -1580,13 +1118,8 @@
 	e.result = &UnsyncListMockGetClaimsResult{r}
 }
 
-<<<<<<< HEAD
-//Set uses given function f as a mock of UnsyncList.CalculateHash method
-func (m *mUnsyncListMockCalculateHash) Set(f func(p core.PlatformCryptographyScheme) (r []byte, r1 error)) *UnsyncListMock {
-=======
 //Set uses given function f as a mock of UnsyncList.GetClaims method
 func (m *mUnsyncListMockGetClaims) Set(f func(p core.RecordRef) (r []packets.ReferendumClaim)) *UnsyncListMock {
->>>>>>> b481206f
 	m.mainExpectation = nil
 	m.expectationSeries = nil
 
@@ -1594,23 +1127,6 @@
 	return m.mock
 }
 
-<<<<<<< HEAD
-//CalculateHash implements github.com/insolar/insolar/network.UnsyncList interface
-func (m *UnsyncListMock) CalculateHash(p core.PlatformCryptographyScheme) (r []byte, r1 error) {
-	counter := atomic.AddUint64(&m.CalculateHashPreCounter, 1)
-	defer atomic.AddUint64(&m.CalculateHashCounter, 1)
-
-	if len(m.CalculateHashMock.expectationSeries) > 0 {
-		if counter > uint64(len(m.CalculateHashMock.expectationSeries)) {
-			m.t.Fatalf("Unexpected call to UnsyncListMock.CalculateHash. %v", p)
-			return
-		}
-
-		input := m.CalculateHashMock.expectationSeries[counter-1].input
-		testify_assert.Equal(m.t, *input, UnsyncListMockCalculateHashInput{p}, "UnsyncList.CalculateHash got unexpected parameters")
-
-		result := m.CalculateHashMock.expectationSeries[counter-1].result
-=======
 //GetClaims implements github.com/insolar/insolar/network.UnsyncList interface
 func (m *UnsyncListMock) GetClaims(p core.RecordRef) (r []packets.ReferendumClaim) {
 	counter := atomic.AddUint64(&m.GetClaimsPreCounter, 1)
@@ -1626,7 +1142,6 @@
 		testify_assert.Equal(m.t, *input, UnsyncListMockGetClaimsInput{p}, "UnsyncList.GetClaims got unexpected parameters")
 
 		result := m.GetClaimsMock.expectationSeries[counter-1].result
->>>>>>> b481206f
 		if result == nil {
 			m.t.Fatal("No results are set for the UnsyncListMock.GetClaims")
 			return
@@ -1639,21 +1154,12 @@
 
 	if m.GetClaimsMock.mainExpectation != nil {
 
-<<<<<<< HEAD
-		input := m.CalculateHashMock.mainExpectation.input
-		if input != nil {
-			testify_assert.Equal(m.t, *input, UnsyncListMockCalculateHashInput{p}, "UnsyncList.CalculateHash got unexpected parameters")
-		}
-
-		result := m.CalculateHashMock.mainExpectation.result
-=======
 		input := m.GetClaimsMock.mainExpectation.input
 		if input != nil {
 			testify_assert.Equal(m.t, *input, UnsyncListMockGetClaimsInput{p}, "UnsyncList.GetClaims got unexpected parameters")
 		}
 
 		result := m.GetClaimsMock.mainExpectation.result
->>>>>>> b481206f
 		if result == nil {
 			m.t.Fatal("No results are set for the UnsyncListMock.GetClaims")
 		}
@@ -1663,21 +1169,12 @@
 		return
 	}
 
-<<<<<<< HEAD
-	if m.CalculateHashFunc == nil {
-		m.t.Fatalf("Unexpected call to UnsyncListMock.CalculateHash. %v", p)
-		return
-	}
-
-	return m.CalculateHashFunc(p)
-=======
 	if m.GetClaimsFunc == nil {
 		m.t.Fatalf("Unexpected call to UnsyncListMock.GetClaims. %v", p)
 		return
 	}
 
 	return m.GetClaimsFunc(p)
->>>>>>> b481206f
 }
 
 //GetClaimsMinimockCounter returns a count of UnsyncListMock.GetClaimsFunc invocations
@@ -1690,437 +1187,6 @@
 	return atomic.LoadUint64(&m.GetClaimsPreCounter)
 }
 
-<<<<<<< HEAD
-//CalculateHashFinished returns true if mock invocations count is ok
-func (m *UnsyncListMock) CalculateHashFinished() bool {
-	// if expectation series were set then invocations count should be equal to expectations count
-	if len(m.CalculateHashMock.expectationSeries) > 0 {
-		return atomic.LoadUint64(&m.CalculateHashCounter) == uint64(len(m.CalculateHashMock.expectationSeries))
-	}
-
-	// if main expectation was set then invocations count should be greater than zero
-	if m.CalculateHashMock.mainExpectation != nil {
-		return atomic.LoadUint64(&m.CalculateHashCounter) > 0
-	}
-
-	// if func was set then invocations count should be greater than zero
-	if m.CalculateHashFunc != nil {
-		return atomic.LoadUint64(&m.CalculateHashCounter) > 0
-	}
-
-	return true
-}
-
-type mUnsyncListMockGetActiveNode struct {
-	mock              *UnsyncListMock
-	mainExpectation   *UnsyncListMockGetActiveNodeExpectation
-	expectationSeries []*UnsyncListMockGetActiveNodeExpectation
-}
-
-type UnsyncListMockGetActiveNodeExpectation struct {
-	input  *UnsyncListMockGetActiveNodeInput
-	result *UnsyncListMockGetActiveNodeResult
-}
-
-type UnsyncListMockGetActiveNodeInput struct {
-	p core.RecordRef
-}
-
-type UnsyncListMockGetActiveNodeResult struct {
-	r core.Node
-}
-
-//Expect specifies that invocation of UnsyncList.GetActiveNode is expected from 1 to Infinity times
-func (m *mUnsyncListMockGetActiveNode) Expect(p core.RecordRef) *mUnsyncListMockGetActiveNode {
-	m.mock.GetActiveNodeFunc = nil
-	m.expectationSeries = nil
-
-	if m.mainExpectation == nil {
-		m.mainExpectation = &UnsyncListMockGetActiveNodeExpectation{}
-	}
-	m.mainExpectation.input = &UnsyncListMockGetActiveNodeInput{p}
-	return m
-}
-
-//Return specifies results of invocation of UnsyncList.GetActiveNode
-func (m *mUnsyncListMockGetActiveNode) Return(r core.Node) *UnsyncListMock {
-	m.mock.GetActiveNodeFunc = nil
-	m.expectationSeries = nil
-
-	if m.mainExpectation == nil {
-		m.mainExpectation = &UnsyncListMockGetActiveNodeExpectation{}
-	}
-	m.mainExpectation.result = &UnsyncListMockGetActiveNodeResult{r}
-	return m.mock
-}
-
-//ExpectOnce specifies that invocation of UnsyncList.GetActiveNode is expected once
-func (m *mUnsyncListMockGetActiveNode) ExpectOnce(p core.RecordRef) *UnsyncListMockGetActiveNodeExpectation {
-	m.mock.GetActiveNodeFunc = nil
-	m.mainExpectation = nil
-
-	expectation := &UnsyncListMockGetActiveNodeExpectation{}
-	expectation.input = &UnsyncListMockGetActiveNodeInput{p}
-	m.expectationSeries = append(m.expectationSeries, expectation)
-	return expectation
-}
-
-func (e *UnsyncListMockGetActiveNodeExpectation) Return(r core.Node) {
-	e.result = &UnsyncListMockGetActiveNodeResult{r}
-}
-
-//Set uses given function f as a mock of UnsyncList.GetActiveNode method
-func (m *mUnsyncListMockGetActiveNode) Set(f func(p core.RecordRef) (r core.Node)) *UnsyncListMock {
-	m.mainExpectation = nil
-	m.expectationSeries = nil
-
-	m.mock.GetActiveNodeFunc = f
-	return m.mock
-}
-
-//GetActiveNode implements github.com/insolar/insolar/network.UnsyncList interface
-func (m *UnsyncListMock) GetActiveNode(p core.RecordRef) (r core.Node) {
-	counter := atomic.AddUint64(&m.GetActiveNodePreCounter, 1)
-	defer atomic.AddUint64(&m.GetActiveNodeCounter, 1)
-
-	if len(m.GetActiveNodeMock.expectationSeries) > 0 {
-		if counter > uint64(len(m.GetActiveNodeMock.expectationSeries)) {
-			m.t.Fatalf("Unexpected call to UnsyncListMock.GetActiveNode. %v", p)
-			return
-		}
-
-		input := m.GetActiveNodeMock.expectationSeries[counter-1].input
-		testify_assert.Equal(m.t, *input, UnsyncListMockGetActiveNodeInput{p}, "UnsyncList.GetActiveNode got unexpected parameters")
-
-		result := m.GetActiveNodeMock.expectationSeries[counter-1].result
-		if result == nil {
-			m.t.Fatal("No results are set for the UnsyncListMock.GetActiveNode")
-			return
-		}
-
-		r = result.r
-
-		return
-	}
-
-	if m.GetActiveNodeMock.mainExpectation != nil {
-
-		input := m.GetActiveNodeMock.mainExpectation.input
-		if input != nil {
-			testify_assert.Equal(m.t, *input, UnsyncListMockGetActiveNodeInput{p}, "UnsyncList.GetActiveNode got unexpected parameters")
-		}
-
-		result := m.GetActiveNodeMock.mainExpectation.result
-		if result == nil {
-			m.t.Fatal("No results are set for the UnsyncListMock.GetActiveNode")
-		}
-
-		r = result.r
-
-		return
-	}
-
-	if m.GetActiveNodeFunc == nil {
-		m.t.Fatalf("Unexpected call to UnsyncListMock.GetActiveNode. %v", p)
-		return
-	}
-
-	return m.GetActiveNodeFunc(p)
-}
-
-//GetActiveNodeMinimockCounter returns a count of UnsyncListMock.GetActiveNodeFunc invocations
-func (m *UnsyncListMock) GetActiveNodeMinimockCounter() uint64 {
-	return atomic.LoadUint64(&m.GetActiveNodeCounter)
-}
-
-//GetActiveNodeMinimockPreCounter returns the value of UnsyncListMock.GetActiveNode invocations
-func (m *UnsyncListMock) GetActiveNodeMinimockPreCounter() uint64 {
-	return atomic.LoadUint64(&m.GetActiveNodePreCounter)
-}
-
-//GetActiveNodeFinished returns true if mock invocations count is ok
-func (m *UnsyncListMock) GetActiveNodeFinished() bool {
-	// if expectation series were set then invocations count should be equal to expectations count
-	if len(m.GetActiveNodeMock.expectationSeries) > 0 {
-		return atomic.LoadUint64(&m.GetActiveNodeCounter) == uint64(len(m.GetActiveNodeMock.expectationSeries))
-	}
-
-	// if main expectation was set then invocations count should be greater than zero
-	if m.GetActiveNodeMock.mainExpectation != nil {
-		return atomic.LoadUint64(&m.GetActiveNodeCounter) > 0
-	}
-
-	// if func was set then invocations count should be greater than zero
-	if m.GetActiveNodeFunc != nil {
-		return atomic.LoadUint64(&m.GetActiveNodeCounter) > 0
-	}
-
-	return true
-}
-
-type mUnsyncListMockGetActiveNodes struct {
-	mock              *UnsyncListMock
-	mainExpectation   *UnsyncListMockGetActiveNodesExpectation
-	expectationSeries []*UnsyncListMockGetActiveNodesExpectation
-}
-
-type UnsyncListMockGetActiveNodesExpectation struct {
-	result *UnsyncListMockGetActiveNodesResult
-}
-
-type UnsyncListMockGetActiveNodesResult struct {
-	r []core.Node
-}
-
-//Expect specifies that invocation of UnsyncList.GetActiveNodes is expected from 1 to Infinity times
-func (m *mUnsyncListMockGetActiveNodes) Expect() *mUnsyncListMockGetActiveNodes {
-	m.mock.GetActiveNodesFunc = nil
-	m.expectationSeries = nil
-
-	if m.mainExpectation == nil {
-		m.mainExpectation = &UnsyncListMockGetActiveNodesExpectation{}
-	}
-
-	return m
-}
-
-//Return specifies results of invocation of UnsyncList.GetActiveNodes
-func (m *mUnsyncListMockGetActiveNodes) Return(r []core.Node) *UnsyncListMock {
-	m.mock.GetActiveNodesFunc = nil
-	m.expectationSeries = nil
-
-	if m.mainExpectation == nil {
-		m.mainExpectation = &UnsyncListMockGetActiveNodesExpectation{}
-	}
-	m.mainExpectation.result = &UnsyncListMockGetActiveNodesResult{r}
-	return m.mock
-}
-
-//ExpectOnce specifies that invocation of UnsyncList.GetActiveNodes is expected once
-func (m *mUnsyncListMockGetActiveNodes) ExpectOnce() *UnsyncListMockGetActiveNodesExpectation {
-	m.mock.GetActiveNodesFunc = nil
-	m.mainExpectation = nil
-
-	expectation := &UnsyncListMockGetActiveNodesExpectation{}
-
-	m.expectationSeries = append(m.expectationSeries, expectation)
-	return expectation
-}
-
-func (e *UnsyncListMockGetActiveNodesExpectation) Return(r []core.Node) {
-	e.result = &UnsyncListMockGetActiveNodesResult{r}
-}
-
-//Set uses given function f as a mock of UnsyncList.GetActiveNodes method
-func (m *mUnsyncListMockGetActiveNodes) Set(f func() (r []core.Node)) *UnsyncListMock {
-	m.mainExpectation = nil
-	m.expectationSeries = nil
-
-	m.mock.GetActiveNodesFunc = f
-	return m.mock
-}
-
-//GetActiveNodes implements github.com/insolar/insolar/network.UnsyncList interface
-func (m *UnsyncListMock) GetActiveNodes() (r []core.Node) {
-	counter := atomic.AddUint64(&m.GetActiveNodesPreCounter, 1)
-	defer atomic.AddUint64(&m.GetActiveNodesCounter, 1)
-
-	if len(m.GetActiveNodesMock.expectationSeries) > 0 {
-		if counter > uint64(len(m.GetActiveNodesMock.expectationSeries)) {
-			m.t.Fatalf("Unexpected call to UnsyncListMock.GetActiveNodes.")
-			return
-		}
-
-		result := m.GetActiveNodesMock.expectationSeries[counter-1].result
-		if result == nil {
-			m.t.Fatal("No results are set for the UnsyncListMock.GetActiveNodes")
-			return
-		}
-
-		r = result.r
-
-		return
-	}
-
-	if m.GetActiveNodesMock.mainExpectation != nil {
-
-		result := m.GetActiveNodesMock.mainExpectation.result
-		if result == nil {
-			m.t.Fatal("No results are set for the UnsyncListMock.GetActiveNodes")
-		}
-
-		r = result.r
-
-		return
-	}
-
-	if m.GetActiveNodesFunc == nil {
-		m.t.Fatalf("Unexpected call to UnsyncListMock.GetActiveNodes.")
-		return
-	}
-
-	return m.GetActiveNodesFunc()
-}
-
-//GetActiveNodesMinimockCounter returns a count of UnsyncListMock.GetActiveNodesFunc invocations
-func (m *UnsyncListMock) GetActiveNodesMinimockCounter() uint64 {
-	return atomic.LoadUint64(&m.GetActiveNodesCounter)
-}
-
-//GetActiveNodesMinimockPreCounter returns the value of UnsyncListMock.GetActiveNodes invocations
-func (m *UnsyncListMock) GetActiveNodesMinimockPreCounter() uint64 {
-	return atomic.LoadUint64(&m.GetActiveNodesPreCounter)
-}
-
-//GetActiveNodesFinished returns true if mock invocations count is ok
-func (m *UnsyncListMock) GetActiveNodesFinished() bool {
-	// if expectation series were set then invocations count should be equal to expectations count
-	if len(m.GetActiveNodesMock.expectationSeries) > 0 {
-		return atomic.LoadUint64(&m.GetActiveNodesCounter) == uint64(len(m.GetActiveNodesMock.expectationSeries))
-	}
-
-	// if main expectation was set then invocations count should be greater than zero
-	if m.GetActiveNodesMock.mainExpectation != nil {
-		return atomic.LoadUint64(&m.GetActiveNodesCounter) > 0
-	}
-
-	// if func was set then invocations count should be greater than zero
-	if m.GetActiveNodesFunc != nil {
-		return atomic.LoadUint64(&m.GetActiveNodesCounter) > 0
-	}
-
-	return true
-}
-
-type mUnsyncListMockGetClaims struct {
-	mock              *UnsyncListMock
-	mainExpectation   *UnsyncListMockGetClaimsExpectation
-	expectationSeries []*UnsyncListMockGetClaimsExpectation
-}
-
-type UnsyncListMockGetClaimsExpectation struct {
-	input  *UnsyncListMockGetClaimsInput
-	result *UnsyncListMockGetClaimsResult
-}
-
-type UnsyncListMockGetClaimsInput struct {
-	p core.RecordRef
-}
-
-type UnsyncListMockGetClaimsResult struct {
-	r []packets.ReferendumClaim
-}
-
-//Expect specifies that invocation of UnsyncList.GetClaims is expected from 1 to Infinity times
-func (m *mUnsyncListMockGetClaims) Expect(p core.RecordRef) *mUnsyncListMockGetClaims {
-	m.mock.GetClaimsFunc = nil
-	m.expectationSeries = nil
-
-	if m.mainExpectation == nil {
-		m.mainExpectation = &UnsyncListMockGetClaimsExpectation{}
-	}
-	m.mainExpectation.input = &UnsyncListMockGetClaimsInput{p}
-	return m
-}
-
-//Return specifies results of invocation of UnsyncList.GetClaims
-func (m *mUnsyncListMockGetClaims) Return(r []packets.ReferendumClaim) *UnsyncListMock {
-	m.mock.GetClaimsFunc = nil
-	m.expectationSeries = nil
-
-	if m.mainExpectation == nil {
-		m.mainExpectation = &UnsyncListMockGetClaimsExpectation{}
-	}
-	m.mainExpectation.result = &UnsyncListMockGetClaimsResult{r}
-	return m.mock
-}
-
-//ExpectOnce specifies that invocation of UnsyncList.GetClaims is expected once
-func (m *mUnsyncListMockGetClaims) ExpectOnce(p core.RecordRef) *UnsyncListMockGetClaimsExpectation {
-	m.mock.GetClaimsFunc = nil
-	m.mainExpectation = nil
-
-	expectation := &UnsyncListMockGetClaimsExpectation{}
-	expectation.input = &UnsyncListMockGetClaimsInput{p}
-	m.expectationSeries = append(m.expectationSeries, expectation)
-	return expectation
-}
-
-func (e *UnsyncListMockGetClaimsExpectation) Return(r []packets.ReferendumClaim) {
-	e.result = &UnsyncListMockGetClaimsResult{r}
-}
-
-//Set uses given function f as a mock of UnsyncList.GetClaims method
-func (m *mUnsyncListMockGetClaims) Set(f func(p core.RecordRef) (r []packets.ReferendumClaim)) *UnsyncListMock {
-	m.mainExpectation = nil
-	m.expectationSeries = nil
-
-	m.mock.GetClaimsFunc = f
-	return m.mock
-}
-
-//GetClaims implements github.com/insolar/insolar/network.UnsyncList interface
-func (m *UnsyncListMock) GetClaims(p core.RecordRef) (r []packets.ReferendumClaim) {
-	counter := atomic.AddUint64(&m.GetClaimsPreCounter, 1)
-	defer atomic.AddUint64(&m.GetClaimsCounter, 1)
-
-	if len(m.GetClaimsMock.expectationSeries) > 0 {
-		if counter > uint64(len(m.GetClaimsMock.expectationSeries)) {
-			m.t.Fatalf("Unexpected call to UnsyncListMock.GetClaims. %v", p)
-			return
-		}
-
-		input := m.GetClaimsMock.expectationSeries[counter-1].input
-		testify_assert.Equal(m.t, *input, UnsyncListMockGetClaimsInput{p}, "UnsyncList.GetClaims got unexpected parameters")
-
-		result := m.GetClaimsMock.expectationSeries[counter-1].result
-		if result == nil {
-			m.t.Fatal("No results are set for the UnsyncListMock.GetClaims")
-			return
-		}
-
-		r = result.r
-
-		return
-	}
-
-	if m.GetClaimsMock.mainExpectation != nil {
-
-		input := m.GetClaimsMock.mainExpectation.input
-		if input != nil {
-			testify_assert.Equal(m.t, *input, UnsyncListMockGetClaimsInput{p}, "UnsyncList.GetClaims got unexpected parameters")
-		}
-
-		result := m.GetClaimsMock.mainExpectation.result
-		if result == nil {
-			m.t.Fatal("No results are set for the UnsyncListMock.GetClaims")
-		}
-
-		r = result.r
-
-		return
-	}
-
-	if m.GetClaimsFunc == nil {
-		m.t.Fatalf("Unexpected call to UnsyncListMock.GetClaims. %v", p)
-		return
-	}
-
-	return m.GetClaimsFunc(p)
-}
-
-//GetClaimsMinimockCounter returns a count of UnsyncListMock.GetClaimsFunc invocations
-func (m *UnsyncListMock) GetClaimsMinimockCounter() uint64 {
-	return atomic.LoadUint64(&m.GetClaimsCounter)
-}
-
-//GetClaimsMinimockPreCounter returns the value of UnsyncListMock.GetClaims invocations
-func (m *UnsyncListMock) GetClaimsMinimockPreCounter() uint64 {
-	return atomic.LoadUint64(&m.GetClaimsPreCounter)
-}
-
-=======
->>>>>>> b481206f
 //GetClaimsFinished returns true if mock invocations count is ok
 func (m *UnsyncListMock) GetClaimsFinished() bool {
 	// if expectation series were set then invocations count should be equal to expectations count
@@ -2141,7 +1207,6 @@
 	return true
 }
 
-<<<<<<< HEAD
 type mUnsyncListMockGetProof struct {
 	mock              *UnsyncListMock
 	mainExpectation   *UnsyncListMockGetProofExpectation
@@ -2192,64 +1257,10 @@
 
 	expectation := &UnsyncListMockGetProofExpectation{}
 	expectation.input = &UnsyncListMockGetProofInput{p}
-=======
-type mUnsyncListMockGetGlobuleHashSignature struct {
-	mock              *UnsyncListMock
-	mainExpectation   *UnsyncListMockGetGlobuleHashSignatureExpectation
-	expectationSeries []*UnsyncListMockGetGlobuleHashSignatureExpectation
-}
-
-type UnsyncListMockGetGlobuleHashSignatureExpectation struct {
-	input  *UnsyncListMockGetGlobuleHashSignatureInput
-	result *UnsyncListMockGetGlobuleHashSignatureResult
-}
-
-type UnsyncListMockGetGlobuleHashSignatureInput struct {
-	p core.RecordRef
-}
-
-type UnsyncListMockGetGlobuleHashSignatureResult struct {
-	r  packets.GlobuleHashSignature
-	r1 bool
-}
-
-//Expect specifies that invocation of UnsyncList.GetGlobuleHashSignature is expected from 1 to Infinity times
-func (m *mUnsyncListMockGetGlobuleHashSignature) Expect(p core.RecordRef) *mUnsyncListMockGetGlobuleHashSignature {
-	m.mock.GetGlobuleHashSignatureFunc = nil
-	m.expectationSeries = nil
-
-	if m.mainExpectation == nil {
-		m.mainExpectation = &UnsyncListMockGetGlobuleHashSignatureExpectation{}
-	}
-	m.mainExpectation.input = &UnsyncListMockGetGlobuleHashSignatureInput{p}
-	return m
-}
-
-//Return specifies results of invocation of UnsyncList.GetGlobuleHashSignature
-func (m *mUnsyncListMockGetGlobuleHashSignature) Return(r packets.GlobuleHashSignature, r1 bool) *UnsyncListMock {
-	m.mock.GetGlobuleHashSignatureFunc = nil
-	m.expectationSeries = nil
-
-	if m.mainExpectation == nil {
-		m.mainExpectation = &UnsyncListMockGetGlobuleHashSignatureExpectation{}
-	}
-	m.mainExpectation.result = &UnsyncListMockGetGlobuleHashSignatureResult{r, r1}
-	return m.mock
-}
-
-//ExpectOnce specifies that invocation of UnsyncList.GetGlobuleHashSignature is expected once
-func (m *mUnsyncListMockGetGlobuleHashSignature) ExpectOnce(p core.RecordRef) *UnsyncListMockGetGlobuleHashSignatureExpectation {
-	m.mock.GetGlobuleHashSignatureFunc = nil
-	m.mainExpectation = nil
-
-	expectation := &UnsyncListMockGetGlobuleHashSignatureExpectation{}
-	expectation.input = &UnsyncListMockGetGlobuleHashSignatureInput{p}
->>>>>>> b481206f
 	m.expectationSeries = append(m.expectationSeries, expectation)
 	return expectation
 }
 
-<<<<<<< HEAD
 func (e *UnsyncListMockGetProofExpectation) Return(r *packets.NodePulseProof) {
 	e.result = &UnsyncListMockGetProofResult{r}
 }
@@ -2280,48 +1291,14 @@
 		result := m.GetProofMock.expectationSeries[counter-1].result
 		if result == nil {
 			m.t.Fatal("No results are set for the UnsyncListMock.GetProof")
-=======
-func (e *UnsyncListMockGetGlobuleHashSignatureExpectation) Return(r packets.GlobuleHashSignature, r1 bool) {
-	e.result = &UnsyncListMockGetGlobuleHashSignatureResult{r, r1}
-}
-
-//Set uses given function f as a mock of UnsyncList.GetGlobuleHashSignature method
-func (m *mUnsyncListMockGetGlobuleHashSignature) Set(f func(p core.RecordRef) (r packets.GlobuleHashSignature, r1 bool)) *UnsyncListMock {
-	m.mainExpectation = nil
-	m.expectationSeries = nil
-
-	m.mock.GetGlobuleHashSignatureFunc = f
-	return m.mock
-}
-
-//GetGlobuleHashSignature implements github.com/insolar/insolar/network.UnsyncList interface
-func (m *UnsyncListMock) GetGlobuleHashSignature(p core.RecordRef) (r packets.GlobuleHashSignature, r1 bool) {
-	counter := atomic.AddUint64(&m.GetGlobuleHashSignaturePreCounter, 1)
-	defer atomic.AddUint64(&m.GetGlobuleHashSignatureCounter, 1)
-
-	if len(m.GetGlobuleHashSignatureMock.expectationSeries) > 0 {
-		if counter > uint64(len(m.GetGlobuleHashSignatureMock.expectationSeries)) {
-			m.t.Fatalf("Unexpected call to UnsyncListMock.GetGlobuleHashSignature. %v", p)
-			return
-		}
-
-		input := m.GetGlobuleHashSignatureMock.expectationSeries[counter-1].input
-		testify_assert.Equal(m.t, *input, UnsyncListMockGetGlobuleHashSignatureInput{p}, "UnsyncList.GetGlobuleHashSignature got unexpected parameters")
-
-		result := m.GetGlobuleHashSignatureMock.expectationSeries[counter-1].result
-		if result == nil {
-			m.t.Fatal("No results are set for the UnsyncListMock.GetGlobuleHashSignature")
->>>>>>> b481206f
 			return
 		}
 
 		r = result.r
-		r1 = result.r1
-
-		return
-	}
-
-<<<<<<< HEAD
+
+		return
+	}
+
 	if m.GetProofMock.mainExpectation != nil {
 
 		input := m.GetProofMock.mainExpectation.input
@@ -2332,27 +1309,13 @@
 		result := m.GetProofMock.mainExpectation.result
 		if result == nil {
 			m.t.Fatal("No results are set for the UnsyncListMock.GetProof")
-=======
-	if m.GetGlobuleHashSignatureMock.mainExpectation != nil {
-
-		input := m.GetGlobuleHashSignatureMock.mainExpectation.input
-		if input != nil {
-			testify_assert.Equal(m.t, *input, UnsyncListMockGetGlobuleHashSignatureInput{p}, "UnsyncList.GetGlobuleHashSignature got unexpected parameters")
-		}
-
-		result := m.GetGlobuleHashSignatureMock.mainExpectation.result
-		if result == nil {
-			m.t.Fatal("No results are set for the UnsyncListMock.GetGlobuleHashSignature")
->>>>>>> b481206f
 		}
 
 		r = result.r
-		r1 = result.r1
-
-		return
-	}
-
-<<<<<<< HEAD
+
+		return
+	}
+
 	if m.GetProofFunc == nil {
 		m.t.Fatalf("Unexpected call to UnsyncListMock.GetProof. %v", p)
 		return
@@ -2386,47 +1349,11 @@
 	// if func was set then invocations count should be greater than zero
 	if m.GetProofFunc != nil {
 		return atomic.LoadUint64(&m.GetProofCounter) > 0
-=======
-	if m.GetGlobuleHashSignatureFunc == nil {
-		m.t.Fatalf("Unexpected call to UnsyncListMock.GetGlobuleHashSignature. %v", p)
-		return
-	}
-
-	return m.GetGlobuleHashSignatureFunc(p)
-}
-
-//GetGlobuleHashSignatureMinimockCounter returns a count of UnsyncListMock.GetGlobuleHashSignatureFunc invocations
-func (m *UnsyncListMock) GetGlobuleHashSignatureMinimockCounter() uint64 {
-	return atomic.LoadUint64(&m.GetGlobuleHashSignatureCounter)
-}
-
-//GetGlobuleHashSignatureMinimockPreCounter returns the value of UnsyncListMock.GetGlobuleHashSignature invocations
-func (m *UnsyncListMock) GetGlobuleHashSignatureMinimockPreCounter() uint64 {
-	return atomic.LoadUint64(&m.GetGlobuleHashSignaturePreCounter)
-}
-
-//GetGlobuleHashSignatureFinished returns true if mock invocations count is ok
-func (m *UnsyncListMock) GetGlobuleHashSignatureFinished() bool {
-	// if expectation series were set then invocations count should be equal to expectations count
-	if len(m.GetGlobuleHashSignatureMock.expectationSeries) > 0 {
-		return atomic.LoadUint64(&m.GetGlobuleHashSignatureCounter) == uint64(len(m.GetGlobuleHashSignatureMock.expectationSeries))
-	}
-
-	// if main expectation was set then invocations count should be greater than zero
-	if m.GetGlobuleHashSignatureMock.mainExpectation != nil {
-		return atomic.LoadUint64(&m.GetGlobuleHashSignatureCounter) > 0
-	}
-
-	// if func was set then invocations count should be greater than zero
-	if m.GetGlobuleHashSignatureFunc != nil {
-		return atomic.LoadUint64(&m.GetGlobuleHashSignatureCounter) > 0
->>>>>>> b481206f
 	}
 
 	return true
 }
 
-<<<<<<< HEAD
 type mUnsyncListMockGlobuleHashSignatures struct {
 	mock              *UnsyncListMock
 	mainExpectation   *UnsyncListMockGlobuleHashSignaturesExpectation
@@ -2448,40 +1375,11 @@
 
 	if m.mainExpectation == nil {
 		m.mainExpectation = &UnsyncListMockGlobuleHashSignaturesExpectation{}
-=======
-type mUnsyncListMockGetProof struct {
-	mock              *UnsyncListMock
-	mainExpectation   *UnsyncListMockGetProofExpectation
-	expectationSeries []*UnsyncListMockGetProofExpectation
-}
-
-type UnsyncListMockGetProofExpectation struct {
-	input  *UnsyncListMockGetProofInput
-	result *UnsyncListMockGetProofResult
-}
-
-type UnsyncListMockGetProofInput struct {
-	p core.RecordRef
-}
-
-type UnsyncListMockGetProofResult struct {
-	r *packets.NodePulseProof
-}
-
-//Expect specifies that invocation of UnsyncList.GetProof is expected from 1 to Infinity times
-func (m *mUnsyncListMockGetProof) Expect(p core.RecordRef) *mUnsyncListMockGetProof {
-	m.mock.GetProofFunc = nil
-	m.expectationSeries = nil
-
-	if m.mainExpectation == nil {
-		m.mainExpectation = &UnsyncListMockGetProofExpectation{}
->>>>>>> b481206f
-	}
-	m.mainExpectation.input = &UnsyncListMockGetProofInput{p}
+	}
+
 	return m
 }
 
-<<<<<<< HEAD
 //Return specifies results of invocation of UnsyncList.GlobuleHashSignatures
 func (m *mUnsyncListMockGlobuleHashSignatures) Return(r map[core.RecordRef]packets.GlobuleHashSignature) *UnsyncListMock {
 	m.mock.GlobuleHashSignaturesFunc = nil
@@ -2501,32 +1399,10 @@
 
 	expectation := &UnsyncListMockGlobuleHashSignaturesExpectation{}
 
-=======
-//Return specifies results of invocation of UnsyncList.GetProof
-func (m *mUnsyncListMockGetProof) Return(r *packets.NodePulseProof) *UnsyncListMock {
-	m.mock.GetProofFunc = nil
-	m.expectationSeries = nil
-
-	if m.mainExpectation == nil {
-		m.mainExpectation = &UnsyncListMockGetProofExpectation{}
-	}
-	m.mainExpectation.result = &UnsyncListMockGetProofResult{r}
-	return m.mock
-}
-
-//ExpectOnce specifies that invocation of UnsyncList.GetProof is expected once
-func (m *mUnsyncListMockGetProof) ExpectOnce(p core.RecordRef) *UnsyncListMockGetProofExpectation {
-	m.mock.GetProofFunc = nil
-	m.mainExpectation = nil
-
-	expectation := &UnsyncListMockGetProofExpectation{}
-	expectation.input = &UnsyncListMockGetProofInput{p}
->>>>>>> b481206f
 	m.expectationSeries = append(m.expectationSeries, expectation)
 	return expectation
 }
 
-<<<<<<< HEAD
 func (e *UnsyncListMockGlobuleHashSignaturesExpectation) Return(r map[core.RecordRef]packets.GlobuleHashSignature) {
 	e.result = &UnsyncListMockGlobuleHashSignaturesResult{r}
 }
@@ -2554,38 +1430,6 @@
 		result := m.GlobuleHashSignaturesMock.expectationSeries[counter-1].result
 		if result == nil {
 			m.t.Fatal("No results are set for the UnsyncListMock.GlobuleHashSignatures")
-=======
-func (e *UnsyncListMockGetProofExpectation) Return(r *packets.NodePulseProof) {
-	e.result = &UnsyncListMockGetProofResult{r}
-}
-
-//Set uses given function f as a mock of UnsyncList.GetProof method
-func (m *mUnsyncListMockGetProof) Set(f func(p core.RecordRef) (r *packets.NodePulseProof)) *UnsyncListMock {
-	m.mainExpectation = nil
-	m.expectationSeries = nil
-
-	m.mock.GetProofFunc = f
-	return m.mock
-}
-
-//GetProof implements github.com/insolar/insolar/network.UnsyncList interface
-func (m *UnsyncListMock) GetProof(p core.RecordRef) (r *packets.NodePulseProof) {
-	counter := atomic.AddUint64(&m.GetProofPreCounter, 1)
-	defer atomic.AddUint64(&m.GetProofCounter, 1)
-
-	if len(m.GetProofMock.expectationSeries) > 0 {
-		if counter > uint64(len(m.GetProofMock.expectationSeries)) {
-			m.t.Fatalf("Unexpected call to UnsyncListMock.GetProof. %v", p)
-			return
-		}
-
-		input := m.GetProofMock.expectationSeries[counter-1].input
-		testify_assert.Equal(m.t, *input, UnsyncListMockGetProofInput{p}, "UnsyncList.GetProof got unexpected parameters")
-
-		result := m.GetProofMock.expectationSeries[counter-1].result
-		if result == nil {
-			m.t.Fatal("No results are set for the UnsyncListMock.GetProof")
->>>>>>> b481206f
 			return
 		}
 
@@ -2594,24 +1438,11 @@
 		return
 	}
 
-<<<<<<< HEAD
 	if m.GlobuleHashSignaturesMock.mainExpectation != nil {
 
 		result := m.GlobuleHashSignaturesMock.mainExpectation.result
 		if result == nil {
 			m.t.Fatal("No results are set for the UnsyncListMock.GlobuleHashSignatures")
-=======
-	if m.GetProofMock.mainExpectation != nil {
-
-		input := m.GetProofMock.mainExpectation.input
-		if input != nil {
-			testify_assert.Equal(m.t, *input, UnsyncListMockGetProofInput{p}, "UnsyncList.GetProof got unexpected parameters")
-		}
-
-		result := m.GetProofMock.mainExpectation.result
-		if result == nil {
-			m.t.Fatal("No results are set for the UnsyncListMock.GetProof")
->>>>>>> b481206f
 		}
 
 		r = result.r
@@ -2619,7 +1450,6 @@
 		return
 	}
 
-<<<<<<< HEAD
 	if m.GlobuleHashSignaturesFunc == nil {
 		m.t.Fatalf("Unexpected call to UnsyncListMock.GlobuleHashSignatures.")
 		return
@@ -2653,41 +1483,6 @@
 	// if func was set then invocations count should be greater than zero
 	if m.GlobuleHashSignaturesFunc != nil {
 		return atomic.LoadUint64(&m.GlobuleHashSignaturesCounter) > 0
-=======
-	if m.GetProofFunc == nil {
-		m.t.Fatalf("Unexpected call to UnsyncListMock.GetProof. %v", p)
-		return
-	}
-
-	return m.GetProofFunc(p)
-}
-
-//GetProofMinimockCounter returns a count of UnsyncListMock.GetProofFunc invocations
-func (m *UnsyncListMock) GetProofMinimockCounter() uint64 {
-	return atomic.LoadUint64(&m.GetProofCounter)
-}
-
-//GetProofMinimockPreCounter returns the value of UnsyncListMock.GetProof invocations
-func (m *UnsyncListMock) GetProofMinimockPreCounter() uint64 {
-	return atomic.LoadUint64(&m.GetProofPreCounter)
-}
-
-//GetProofFinished returns true if mock invocations count is ok
-func (m *UnsyncListMock) GetProofFinished() bool {
-	// if expectation series were set then invocations count should be equal to expectations count
-	if len(m.GetProofMock.expectationSeries) > 0 {
-		return atomic.LoadUint64(&m.GetProofCounter) == uint64(len(m.GetProofMock.expectationSeries))
-	}
-
-	// if main expectation was set then invocations count should be greater than zero
-	if m.GetProofMock.mainExpectation != nil {
-		return atomic.LoadUint64(&m.GetProofCounter) > 0
-	}
-
-	// if func was set then invocations count should be greater than zero
-	if m.GetProofFunc != nil {
-		return atomic.LoadUint64(&m.GetProofCounter) > 0
->>>>>>> b481206f
 	}
 
 	return true
@@ -3127,7 +1922,6 @@
 	return true
 }
 
-<<<<<<< HEAD
 //ValidateCallCounters checks that all mocked methods of the interface have been called at least once
 //Deprecated: please use MinimockFinish method or use Finish method of minimock.Controller
 func (m *UnsyncListMock) ValidateCallCounters() {
@@ -3142,145 +1936,12 @@
 
 	if !m.AddProofFinished() {
 		m.t.Fatal("Expected call to UnsyncListMock.AddProof")
-=======
-type mUnsyncListMockSetGlobuleHashSignature struct {
-	mock              *UnsyncListMock
-	mainExpectation   *UnsyncListMockSetGlobuleHashSignatureExpectation
-	expectationSeries []*UnsyncListMockSetGlobuleHashSignatureExpectation
-}
-
-type UnsyncListMockSetGlobuleHashSignatureExpectation struct {
-	input *UnsyncListMockSetGlobuleHashSignatureInput
-}
-
-type UnsyncListMockSetGlobuleHashSignatureInput struct {
-	p  core.RecordRef
-	p1 packets.GlobuleHashSignature
-}
-
-//Expect specifies that invocation of UnsyncList.SetGlobuleHashSignature is expected from 1 to Infinity times
-func (m *mUnsyncListMockSetGlobuleHashSignature) Expect(p core.RecordRef, p1 packets.GlobuleHashSignature) *mUnsyncListMockSetGlobuleHashSignature {
-	m.mock.SetGlobuleHashSignatureFunc = nil
-	m.expectationSeries = nil
-
-	if m.mainExpectation == nil {
-		m.mainExpectation = &UnsyncListMockSetGlobuleHashSignatureExpectation{}
-	}
-	m.mainExpectation.input = &UnsyncListMockSetGlobuleHashSignatureInput{p, p1}
-	return m
-}
-
-//Return specifies results of invocation of UnsyncList.SetGlobuleHashSignature
-func (m *mUnsyncListMockSetGlobuleHashSignature) Return() *UnsyncListMock {
-	m.mock.SetGlobuleHashSignatureFunc = nil
-	m.expectationSeries = nil
-
-	if m.mainExpectation == nil {
-		m.mainExpectation = &UnsyncListMockSetGlobuleHashSignatureExpectation{}
-	}
-
-	return m.mock
-}
-
-//ExpectOnce specifies that invocation of UnsyncList.SetGlobuleHashSignature is expected once
-func (m *mUnsyncListMockSetGlobuleHashSignature) ExpectOnce(p core.RecordRef, p1 packets.GlobuleHashSignature) *UnsyncListMockSetGlobuleHashSignatureExpectation {
-	m.mock.SetGlobuleHashSignatureFunc = nil
-	m.mainExpectation = nil
-
-	expectation := &UnsyncListMockSetGlobuleHashSignatureExpectation{}
-	expectation.input = &UnsyncListMockSetGlobuleHashSignatureInput{p, p1}
-	m.expectationSeries = append(m.expectationSeries, expectation)
-	return expectation
-}
-
-//Set uses given function f as a mock of UnsyncList.SetGlobuleHashSignature method
-func (m *mUnsyncListMockSetGlobuleHashSignature) Set(f func(p core.RecordRef, p1 packets.GlobuleHashSignature)) *UnsyncListMock {
-	m.mainExpectation = nil
-	m.expectationSeries = nil
-
-	m.mock.SetGlobuleHashSignatureFunc = f
-	return m.mock
-}
-
-//SetGlobuleHashSignature implements github.com/insolar/insolar/network.UnsyncList interface
-func (m *UnsyncListMock) SetGlobuleHashSignature(p core.RecordRef, p1 packets.GlobuleHashSignature) {
-	counter := atomic.AddUint64(&m.SetGlobuleHashSignaturePreCounter, 1)
-	defer atomic.AddUint64(&m.SetGlobuleHashSignatureCounter, 1)
-
-	if len(m.SetGlobuleHashSignatureMock.expectationSeries) > 0 {
-		if counter > uint64(len(m.SetGlobuleHashSignatureMock.expectationSeries)) {
-			m.t.Fatalf("Unexpected call to UnsyncListMock.SetGlobuleHashSignature. %v %v", p, p1)
-			return
-		}
-
-		input := m.SetGlobuleHashSignatureMock.expectationSeries[counter-1].input
-		testify_assert.Equal(m.t, *input, UnsyncListMockSetGlobuleHashSignatureInput{p, p1}, "UnsyncList.SetGlobuleHashSignature got unexpected parameters")
-
-		return
-	}
-
-	if m.SetGlobuleHashSignatureMock.mainExpectation != nil {
-
-		input := m.SetGlobuleHashSignatureMock.mainExpectation.input
-		if input != nil {
-			testify_assert.Equal(m.t, *input, UnsyncListMockSetGlobuleHashSignatureInput{p, p1}, "UnsyncList.SetGlobuleHashSignature got unexpected parameters")
-		}
-
-		return
-	}
-
-	if m.SetGlobuleHashSignatureFunc == nil {
-		m.t.Fatalf("Unexpected call to UnsyncListMock.SetGlobuleHashSignature. %v %v", p, p1)
-		return
-	}
-
-	m.SetGlobuleHashSignatureFunc(p, p1)
-}
-
-//SetGlobuleHashSignatureMinimockCounter returns a count of UnsyncListMock.SetGlobuleHashSignatureFunc invocations
-func (m *UnsyncListMock) SetGlobuleHashSignatureMinimockCounter() uint64 {
-	return atomic.LoadUint64(&m.SetGlobuleHashSignatureCounter)
-}
-
-//SetGlobuleHashSignatureMinimockPreCounter returns the value of UnsyncListMock.SetGlobuleHashSignature invocations
-func (m *UnsyncListMock) SetGlobuleHashSignatureMinimockPreCounter() uint64 {
-	return atomic.LoadUint64(&m.SetGlobuleHashSignaturePreCounter)
-}
-
-//SetGlobuleHashSignatureFinished returns true if mock invocations count is ok
-func (m *UnsyncListMock) SetGlobuleHashSignatureFinished() bool {
-	// if expectation series were set then invocations count should be equal to expectations count
-	if len(m.SetGlobuleHashSignatureMock.expectationSeries) > 0 {
-		return atomic.LoadUint64(&m.SetGlobuleHashSignatureCounter) == uint64(len(m.SetGlobuleHashSignatureMock.expectationSeries))
-	}
-
-	// if main expectation was set then invocations count should be greater than zero
-	if m.SetGlobuleHashSignatureMock.mainExpectation != nil {
-		return atomic.LoadUint64(&m.SetGlobuleHashSignatureCounter) > 0
-	}
-
-	// if func was set then invocations count should be greater than zero
-	if m.SetGlobuleHashSignatureFunc != nil {
-		return atomic.LoadUint64(&m.SetGlobuleHashSignatureCounter) > 0
->>>>>>> b481206f
 	}
 
 	if !m.ApproveSyncFinished() {
 		m.t.Fatal("Expected call to UnsyncListMock.ApproveSync")
 	}
 
-	if !m.AddNodeFinished() {
-		m.t.Fatal("Expected call to UnsyncListMock.AddNode")
-	}
-
-	if !m.AddProofFinished() {
-		m.t.Fatal("Expected call to UnsyncListMock.AddProof")
-	}
-
-	if !m.ApproveSyncFinished() {
-		m.t.Fatal("Expected call to UnsyncListMock.ApproveSync")
-	}
-
 	if !m.CalculateHashFinished() {
 		m.t.Fatal("Expected call to UnsyncListMock.CalculateHash")
 	}
@@ -3297,21 +1958,12 @@
 		m.t.Fatal("Expected call to UnsyncListMock.GetClaims")
 	}
 
-<<<<<<< HEAD
 	if !m.GetProofFinished() {
 		m.t.Fatal("Expected call to UnsyncListMock.GetProof")
 	}
 
 	if !m.GlobuleHashSignaturesFinished() {
 		m.t.Fatal("Expected call to UnsyncListMock.GlobuleHashSignatures")
-=======
-	if !m.GetGlobuleHashSignatureFinished() {
-		m.t.Fatal("Expected call to UnsyncListMock.GetGlobuleHashSignature")
-	}
-
-	if !m.GetProofFinished() {
-		m.t.Fatal("Expected call to UnsyncListMock.GetProof")
->>>>>>> b481206f
 	}
 
 	if !m.IndexToRefFinished() {
@@ -3326,13 +1978,6 @@
 		m.t.Fatal("Expected call to UnsyncListMock.RefToIndex")
 	}
 
-<<<<<<< HEAD
-=======
-	if !m.SetGlobuleHashSignatureFinished() {
-		m.t.Fatal("Expected call to UnsyncListMock.SetGlobuleHashSignature")
-	}
-
->>>>>>> b481206f
 }
 
 //CheckMocksCalled checks that all mocked methods of the interface have been called at least once
@@ -3382,21 +2027,12 @@
 		m.t.Fatal("Expected call to UnsyncListMock.GetClaims")
 	}
 
-<<<<<<< HEAD
 	if !m.GetProofFinished() {
 		m.t.Fatal("Expected call to UnsyncListMock.GetProof")
 	}
 
 	if !m.GlobuleHashSignaturesFinished() {
 		m.t.Fatal("Expected call to UnsyncListMock.GlobuleHashSignatures")
-=======
-	if !m.GetGlobuleHashSignatureFinished() {
-		m.t.Fatal("Expected call to UnsyncListMock.GetGlobuleHashSignature")
-	}
-
-	if !m.GetProofFinished() {
-		m.t.Fatal("Expected call to UnsyncListMock.GetProof")
->>>>>>> b481206f
 	}
 
 	if !m.IndexToRefFinished() {
@@ -3411,13 +2047,6 @@
 		m.t.Fatal("Expected call to UnsyncListMock.RefToIndex")
 	}
 
-<<<<<<< HEAD
-=======
-	if !m.SetGlobuleHashSignatureFinished() {
-		m.t.Fatal("Expected call to UnsyncListMock.SetGlobuleHashSignature")
-	}
-
->>>>>>> b481206f
 }
 
 //Wait waits for all mocked methods to be called at least once
@@ -3440,20 +2069,11 @@
 		ok = ok && m.GetActiveNodeFinished()
 		ok = ok && m.GetActiveNodesFinished()
 		ok = ok && m.GetClaimsFinished()
-<<<<<<< HEAD
 		ok = ok && m.GetProofFinished()
 		ok = ok && m.GlobuleHashSignaturesFinished()
 		ok = ok && m.IndexToRefFinished()
 		ok = ok && m.LengthFinished()
 		ok = ok && m.RefToIndexFinished()
-=======
-		ok = ok && m.GetGlobuleHashSignatureFinished()
-		ok = ok && m.GetProofFinished()
-		ok = ok && m.IndexToRefFinished()
-		ok = ok && m.LengthFinished()
-		ok = ok && m.RefToIndexFinished()
-		ok = ok && m.SetGlobuleHashSignatureFinished()
->>>>>>> b481206f
 
 		if ok {
 			return
@@ -3494,21 +2114,12 @@
 				m.t.Error("Expected call to UnsyncListMock.GetClaims")
 			}
 
-<<<<<<< HEAD
 			if !m.GetProofFinished() {
 				m.t.Error("Expected call to UnsyncListMock.GetProof")
 			}
 
 			if !m.GlobuleHashSignaturesFinished() {
 				m.t.Error("Expected call to UnsyncListMock.GlobuleHashSignatures")
-=======
-			if !m.GetGlobuleHashSignatureFinished() {
-				m.t.Error("Expected call to UnsyncListMock.GetGlobuleHashSignature")
-			}
-
-			if !m.GetProofFinished() {
-				m.t.Error("Expected call to UnsyncListMock.GetProof")
->>>>>>> b481206f
 			}
 
 			if !m.IndexToRefFinished() {
@@ -3523,13 +2134,6 @@
 				m.t.Error("Expected call to UnsyncListMock.RefToIndex")
 			}
 
-<<<<<<< HEAD
-=======
-			if !m.SetGlobuleHashSignatureFinished() {
-				m.t.Error("Expected call to UnsyncListMock.SetGlobuleHashSignature")
-			}
-
->>>>>>> b481206f
 			m.t.Fatalf("Some mocks were not called on time: %s", timeout)
 			return
 		default:
@@ -3571,12 +2175,6 @@
 	}
 
 	if !m.GetClaimsFinished() {
-<<<<<<< HEAD
-=======
-		return false
-	}
-
-	if !m.GetGlobuleHashSignatureFinished() {
 		return false
 	}
 
@@ -3584,15 +2182,6 @@
 		return false
 	}
 
-	if !m.IndexToRefFinished() {
->>>>>>> b481206f
-		return false
-	}
-
-	if !m.GetProofFinished() {
-		return false
-	}
-
 	if !m.GlobuleHashSignaturesFinished() {
 		return false
 	}
@@ -3605,11 +2194,7 @@
 		return false
 	}
 
-<<<<<<< HEAD
 	if !m.RefToIndexFinished() {
-=======
-	if !m.SetGlobuleHashSignatureFinished() {
->>>>>>> b481206f
 		return false
 	}
 
