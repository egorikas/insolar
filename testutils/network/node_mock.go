package network

/*
DO NOT EDIT!
This code was generated automatically using github.com/gojuno/minimock v1.9
The original interface "Node" can be found in github.com/insolar/insolar/core
*/
import (
	crypto "crypto"
	"sync/atomic"
	"time"

	"github.com/gojuno/minimock"
	core "github.com/insolar/insolar/core"
)

//NodeMock implements github.com/insolar/insolar/core.Node
type NodeMock struct {
	t minimock.Tester

	AddressFunc       func() (r string)
	AddressCounter    uint64
	AddressPreCounter uint64
	AddressMock       mNodeMockAddress

	ConsensusAddressFunc       func() (r string)
	ConsensusAddressCounter    uint64
	ConsensusAddressPreCounter uint64
	ConsensusAddressMock       mNodeMockConsensusAddress

	GetGlobuleIDFunc       func() (r core.GlobuleID)
	GetGlobuleIDCounter    uint64
	GetGlobuleIDPreCounter uint64
	GetGlobuleIDMock       mNodeMockGetGlobuleID

	IDFunc       func() (r core.RecordRef)
	IDCounter    uint64
	IDPreCounter uint64
	IDMock       mNodeMockID

<<<<<<< HEAD
	IsActiveFunc       func() (r bool)
	IsActiveCounter    uint64
	IsActivePreCounter uint64
	IsActiveMock       mNodeMockIsActive
=======
	LeavingFunc       func() (r bool)
	LeavingCounter    uint64
	LeavingPreCounter uint64
	LeavingMock       mNodeMockLeaving

	LeavingETAFunc       func() (r core.PulseNumber)
	LeavingETACounter    uint64
	LeavingETAPreCounter uint64
	LeavingETAMock       mNodeMockLeavingETA
>>>>>>> 74116e65

	PublicKeyFunc       func() (r crypto.PublicKey)
	PublicKeyCounter    uint64
	PublicKeyPreCounter uint64
	PublicKeyMock       mNodeMockPublicKey

	RoleFunc       func() (r core.StaticRole)
	RoleCounter    uint64
	RolePreCounter uint64
	RoleMock       mNodeMockRole

	ShortIDFunc       func() (r core.ShortNodeID)
	ShortIDCounter    uint64
	ShortIDPreCounter uint64
	ShortIDMock       mNodeMockShortID

	VersionFunc       func() (r string)
	VersionCounter    uint64
	VersionPreCounter uint64
	VersionMock       mNodeMockVersion
}

//NewNodeMock returns a mock for github.com/insolar/insolar/core.Node
func NewNodeMock(t minimock.Tester) *NodeMock {
	m := &NodeMock{t: t}

	if controller, ok := t.(minimock.MockController); ok {
		controller.RegisterMocker(m)
	}

	m.AddressMock = mNodeMockAddress{mock: m}
	m.ConsensusAddressMock = mNodeMockConsensusAddress{mock: m}
	m.GetGlobuleIDMock = mNodeMockGetGlobuleID{mock: m}
	m.IDMock = mNodeMockID{mock: m}
<<<<<<< HEAD
	m.IsActiveMock = mNodeMockIsActive{mock: m}
=======
	m.LeavingMock = mNodeMockLeaving{mock: m}
	m.LeavingETAMock = mNodeMockLeavingETA{mock: m}
>>>>>>> 74116e65
	m.PublicKeyMock = mNodeMockPublicKey{mock: m}
	m.RoleMock = mNodeMockRole{mock: m}
	m.ShortIDMock = mNodeMockShortID{mock: m}
	m.VersionMock = mNodeMockVersion{mock: m}

	return m
}

type mNodeMockAddress struct {
	mock              *NodeMock
	mainExpectation   *NodeMockAddressExpectation
	expectationSeries []*NodeMockAddressExpectation
}

type NodeMockAddressExpectation struct {
	result *NodeMockAddressResult
}

type NodeMockAddressResult struct {
	r string
}

//Expect specifies that invocation of Node.Address is expected from 1 to Infinity times
func (m *mNodeMockAddress) Expect() *mNodeMockAddress {
	m.mock.AddressFunc = nil
	m.expectationSeries = nil

	if m.mainExpectation == nil {
		m.mainExpectation = &NodeMockAddressExpectation{}
	}

	return m
}

//Return specifies results of invocation of Node.Address
func (m *mNodeMockAddress) Return(r string) *NodeMock {
	m.mock.AddressFunc = nil
	m.expectationSeries = nil

	if m.mainExpectation == nil {
		m.mainExpectation = &NodeMockAddressExpectation{}
	}
	m.mainExpectation.result = &NodeMockAddressResult{r}
	return m.mock
}

//ExpectOnce specifies that invocation of Node.Address is expected once
func (m *mNodeMockAddress) ExpectOnce() *NodeMockAddressExpectation {
	m.mock.AddressFunc = nil
	m.mainExpectation = nil

	expectation := &NodeMockAddressExpectation{}

	m.expectationSeries = append(m.expectationSeries, expectation)
	return expectation
}

func (e *NodeMockAddressExpectation) Return(r string) {
	e.result = &NodeMockAddressResult{r}
}

//Set uses given function f as a mock of Node.Address method
func (m *mNodeMockAddress) Set(f func() (r string)) *NodeMock {
	m.mainExpectation = nil
	m.expectationSeries = nil

	m.mock.AddressFunc = f
	return m.mock
}

//Address implements github.com/insolar/insolar/core.Node interface
func (m *NodeMock) Address() (r string) {
	counter := atomic.AddUint64(&m.AddressPreCounter, 1)
	defer atomic.AddUint64(&m.AddressCounter, 1)

	if len(m.AddressMock.expectationSeries) > 0 {
		if counter > uint64(len(m.AddressMock.expectationSeries)) {
			m.t.Fatalf("Unexpected call to NodeMock.Address.")
			return
		}

		result := m.AddressMock.expectationSeries[counter-1].result
		if result == nil {
			m.t.Fatal("No results are set for the NodeMock.Address")
			return
		}

		r = result.r

		return
	}

	if m.AddressMock.mainExpectation != nil {

		result := m.AddressMock.mainExpectation.result
		if result == nil {
			m.t.Fatal("No results are set for the NodeMock.Address")
		}

		r = result.r

		return
	}

	if m.AddressFunc == nil {
		m.t.Fatalf("Unexpected call to NodeMock.Address.")
		return
	}

	return m.AddressFunc()
}

//AddressMinimockCounter returns a count of NodeMock.AddressFunc invocations
func (m *NodeMock) AddressMinimockCounter() uint64 {
	return atomic.LoadUint64(&m.AddressCounter)
}

//AddressMinimockPreCounter returns the value of NodeMock.Address invocations
func (m *NodeMock) AddressMinimockPreCounter() uint64 {
	return atomic.LoadUint64(&m.AddressPreCounter)
}

//AddressFinished returns true if mock invocations count is ok
func (m *NodeMock) AddressFinished() bool {
	// if expectation series were set then invocations count should be equal to expectations count
	if len(m.AddressMock.expectationSeries) > 0 {
		return atomic.LoadUint64(&m.AddressCounter) == uint64(len(m.AddressMock.expectationSeries))
	}

	// if main expectation was set then invocations count should be greater than zero
	if m.AddressMock.mainExpectation != nil {
		return atomic.LoadUint64(&m.AddressCounter) > 0
	}

	// if func was set then invocations count should be greater than zero
	if m.AddressFunc != nil {
		return atomic.LoadUint64(&m.AddressCounter) > 0
	}

	return true
}

type mNodeMockConsensusAddress struct {
	mock              *NodeMock
	mainExpectation   *NodeMockConsensusAddressExpectation
	expectationSeries []*NodeMockConsensusAddressExpectation
}

type NodeMockConsensusAddressExpectation struct {
	result *NodeMockConsensusAddressResult
}

type NodeMockConsensusAddressResult struct {
	r string
}

//Expect specifies that invocation of Node.ConsensusAddress is expected from 1 to Infinity times
func (m *mNodeMockConsensusAddress) Expect() *mNodeMockConsensusAddress {
	m.mock.ConsensusAddressFunc = nil
	m.expectationSeries = nil

	if m.mainExpectation == nil {
		m.mainExpectation = &NodeMockConsensusAddressExpectation{}
	}

	return m
}

//Return specifies results of invocation of Node.ConsensusAddress
func (m *mNodeMockConsensusAddress) Return(r string) *NodeMock {
	m.mock.ConsensusAddressFunc = nil
	m.expectationSeries = nil

	if m.mainExpectation == nil {
		m.mainExpectation = &NodeMockConsensusAddressExpectation{}
	}
	m.mainExpectation.result = &NodeMockConsensusAddressResult{r}
	return m.mock
}

//ExpectOnce specifies that invocation of Node.ConsensusAddress is expected once
func (m *mNodeMockConsensusAddress) ExpectOnce() *NodeMockConsensusAddressExpectation {
	m.mock.ConsensusAddressFunc = nil
	m.mainExpectation = nil

	expectation := &NodeMockConsensusAddressExpectation{}

	m.expectationSeries = append(m.expectationSeries, expectation)
	return expectation
}

func (e *NodeMockConsensusAddressExpectation) Return(r string) {
	e.result = &NodeMockConsensusAddressResult{r}
}

//Set uses given function f as a mock of Node.ConsensusAddress method
func (m *mNodeMockConsensusAddress) Set(f func() (r string)) *NodeMock {
	m.mainExpectation = nil
	m.expectationSeries = nil

	m.mock.ConsensusAddressFunc = f
	return m.mock
}

//ConsensusAddress implements github.com/insolar/insolar/core.Node interface
func (m *NodeMock) ConsensusAddress() (r string) {
	counter := atomic.AddUint64(&m.ConsensusAddressPreCounter, 1)
	defer atomic.AddUint64(&m.ConsensusAddressCounter, 1)

	if len(m.ConsensusAddressMock.expectationSeries) > 0 {
		if counter > uint64(len(m.ConsensusAddressMock.expectationSeries)) {
			m.t.Fatalf("Unexpected call to NodeMock.ConsensusAddress.")
			return
		}

		result := m.ConsensusAddressMock.expectationSeries[counter-1].result
		if result == nil {
			m.t.Fatal("No results are set for the NodeMock.ConsensusAddress")
			return
		}

		r = result.r

		return
	}

	if m.ConsensusAddressMock.mainExpectation != nil {

		result := m.ConsensusAddressMock.mainExpectation.result
		if result == nil {
			m.t.Fatal("No results are set for the NodeMock.ConsensusAddress")
		}

		r = result.r

		return
	}

	if m.ConsensusAddressFunc == nil {
		m.t.Fatalf("Unexpected call to NodeMock.ConsensusAddress.")
		return
	}

	return m.ConsensusAddressFunc()
}

//ConsensusAddressMinimockCounter returns a count of NodeMock.ConsensusAddressFunc invocations
func (m *NodeMock) ConsensusAddressMinimockCounter() uint64 {
	return atomic.LoadUint64(&m.ConsensusAddressCounter)
}

//ConsensusAddressMinimockPreCounter returns the value of NodeMock.ConsensusAddress invocations
func (m *NodeMock) ConsensusAddressMinimockPreCounter() uint64 {
	return atomic.LoadUint64(&m.ConsensusAddressPreCounter)
}

//ConsensusAddressFinished returns true if mock invocations count is ok
func (m *NodeMock) ConsensusAddressFinished() bool {
	// if expectation series were set then invocations count should be equal to expectations count
	if len(m.ConsensusAddressMock.expectationSeries) > 0 {
		return atomic.LoadUint64(&m.ConsensusAddressCounter) == uint64(len(m.ConsensusAddressMock.expectationSeries))
	}

	// if main expectation was set then invocations count should be greater than zero
	if m.ConsensusAddressMock.mainExpectation != nil {
		return atomic.LoadUint64(&m.ConsensusAddressCounter) > 0
	}

	// if func was set then invocations count should be greater than zero
	if m.ConsensusAddressFunc != nil {
		return atomic.LoadUint64(&m.ConsensusAddressCounter) > 0
	}

	return true
}

type mNodeMockGetGlobuleID struct {
	mock              *NodeMock
	mainExpectation   *NodeMockGetGlobuleIDExpectation
	expectationSeries []*NodeMockGetGlobuleIDExpectation
}

type NodeMockGetGlobuleIDExpectation struct {
	result *NodeMockGetGlobuleIDResult
}

type NodeMockGetGlobuleIDResult struct {
	r core.GlobuleID
}

//Expect specifies that invocation of Node.GetGlobuleID is expected from 1 to Infinity times
func (m *mNodeMockGetGlobuleID) Expect() *mNodeMockGetGlobuleID {
	m.mock.GetGlobuleIDFunc = nil
	m.expectationSeries = nil

	if m.mainExpectation == nil {
		m.mainExpectation = &NodeMockGetGlobuleIDExpectation{}
	}

	return m
}

//Return specifies results of invocation of Node.GetGlobuleID
func (m *mNodeMockGetGlobuleID) Return(r core.GlobuleID) *NodeMock {
	m.mock.GetGlobuleIDFunc = nil
	m.expectationSeries = nil

	if m.mainExpectation == nil {
		m.mainExpectation = &NodeMockGetGlobuleIDExpectation{}
	}
	m.mainExpectation.result = &NodeMockGetGlobuleIDResult{r}
	return m.mock
}

//ExpectOnce specifies that invocation of Node.GetGlobuleID is expected once
func (m *mNodeMockGetGlobuleID) ExpectOnce() *NodeMockGetGlobuleIDExpectation {
	m.mock.GetGlobuleIDFunc = nil
	m.mainExpectation = nil

	expectation := &NodeMockGetGlobuleIDExpectation{}

	m.expectationSeries = append(m.expectationSeries, expectation)
	return expectation
}

func (e *NodeMockGetGlobuleIDExpectation) Return(r core.GlobuleID) {
	e.result = &NodeMockGetGlobuleIDResult{r}
}

//Set uses given function f as a mock of Node.GetGlobuleID method
func (m *mNodeMockGetGlobuleID) Set(f func() (r core.GlobuleID)) *NodeMock {
	m.mainExpectation = nil
	m.expectationSeries = nil

	m.mock.GetGlobuleIDFunc = f
	return m.mock
}

//GetGlobuleID implements github.com/insolar/insolar/core.Node interface
func (m *NodeMock) GetGlobuleID() (r core.GlobuleID) {
	counter := atomic.AddUint64(&m.GetGlobuleIDPreCounter, 1)
	defer atomic.AddUint64(&m.GetGlobuleIDCounter, 1)

	if len(m.GetGlobuleIDMock.expectationSeries) > 0 {
		if counter > uint64(len(m.GetGlobuleIDMock.expectationSeries)) {
			m.t.Fatalf("Unexpected call to NodeMock.GetGlobuleID.")
			return
		}

		result := m.GetGlobuleIDMock.expectationSeries[counter-1].result
		if result == nil {
			m.t.Fatal("No results are set for the NodeMock.GetGlobuleID")
			return
		}

		r = result.r

		return
	}

	if m.GetGlobuleIDMock.mainExpectation != nil {

		result := m.GetGlobuleIDMock.mainExpectation.result
		if result == nil {
			m.t.Fatal("No results are set for the NodeMock.GetGlobuleID")
		}

		r = result.r

		return
	}

	if m.GetGlobuleIDFunc == nil {
		m.t.Fatalf("Unexpected call to NodeMock.GetGlobuleID.")
		return
	}

	return m.GetGlobuleIDFunc()
}

//GetGlobuleIDMinimockCounter returns a count of NodeMock.GetGlobuleIDFunc invocations
func (m *NodeMock) GetGlobuleIDMinimockCounter() uint64 {
	return atomic.LoadUint64(&m.GetGlobuleIDCounter)
}

//GetGlobuleIDMinimockPreCounter returns the value of NodeMock.GetGlobuleID invocations
func (m *NodeMock) GetGlobuleIDMinimockPreCounter() uint64 {
	return atomic.LoadUint64(&m.GetGlobuleIDPreCounter)
}

//GetGlobuleIDFinished returns true if mock invocations count is ok
func (m *NodeMock) GetGlobuleIDFinished() bool {
	// if expectation series were set then invocations count should be equal to expectations count
	if len(m.GetGlobuleIDMock.expectationSeries) > 0 {
		return atomic.LoadUint64(&m.GetGlobuleIDCounter) == uint64(len(m.GetGlobuleIDMock.expectationSeries))
	}

	// if main expectation was set then invocations count should be greater than zero
	if m.GetGlobuleIDMock.mainExpectation != nil {
		return atomic.LoadUint64(&m.GetGlobuleIDCounter) > 0
	}

	// if func was set then invocations count should be greater than zero
	if m.GetGlobuleIDFunc != nil {
		return atomic.LoadUint64(&m.GetGlobuleIDCounter) > 0
	}

	return true
}

type mNodeMockID struct {
	mock              *NodeMock
	mainExpectation   *NodeMockIDExpectation
	expectationSeries []*NodeMockIDExpectation
}

type NodeMockIDExpectation struct {
	result *NodeMockIDResult
}

type NodeMockIDResult struct {
	r core.RecordRef
}

//Expect specifies that invocation of Node.ID is expected from 1 to Infinity times
func (m *mNodeMockID) Expect() *mNodeMockID {
	m.mock.IDFunc = nil
	m.expectationSeries = nil

	if m.mainExpectation == nil {
		m.mainExpectation = &NodeMockIDExpectation{}
	}

	return m
}

//Return specifies results of invocation of Node.ID
func (m *mNodeMockID) Return(r core.RecordRef) *NodeMock {
	m.mock.IDFunc = nil
	m.expectationSeries = nil

	if m.mainExpectation == nil {
		m.mainExpectation = &NodeMockIDExpectation{}
	}
	m.mainExpectation.result = &NodeMockIDResult{r}
	return m.mock
}

//ExpectOnce specifies that invocation of Node.ID is expected once
func (m *mNodeMockID) ExpectOnce() *NodeMockIDExpectation {
	m.mock.IDFunc = nil
	m.mainExpectation = nil

	expectation := &NodeMockIDExpectation{}

	m.expectationSeries = append(m.expectationSeries, expectation)
	return expectation
}

func (e *NodeMockIDExpectation) Return(r core.RecordRef) {
	e.result = &NodeMockIDResult{r}
}

//Set uses given function f as a mock of Node.ID method
func (m *mNodeMockID) Set(f func() (r core.RecordRef)) *NodeMock {
	m.mainExpectation = nil
	m.expectationSeries = nil

	m.mock.IDFunc = f
	return m.mock
}

//ID implements github.com/insolar/insolar/core.Node interface
func (m *NodeMock) ID() (r core.RecordRef) {
	counter := atomic.AddUint64(&m.IDPreCounter, 1)
	defer atomic.AddUint64(&m.IDCounter, 1)

	if len(m.IDMock.expectationSeries) > 0 {
		if counter > uint64(len(m.IDMock.expectationSeries)) {
			m.t.Fatalf("Unexpected call to NodeMock.ID.")
			return
		}

		result := m.IDMock.expectationSeries[counter-1].result
		if result == nil {
			m.t.Fatal("No results are set for the NodeMock.ID")
			return
		}

		r = result.r

		return
	}

	if m.IDMock.mainExpectation != nil {

		result := m.IDMock.mainExpectation.result
		if result == nil {
			m.t.Fatal("No results are set for the NodeMock.ID")
		}

		r = result.r

		return
	}

	if m.IDFunc == nil {
		m.t.Fatalf("Unexpected call to NodeMock.ID.")
		return
	}

	return m.IDFunc()
}

//IDMinimockCounter returns a count of NodeMock.IDFunc invocations
func (m *NodeMock) IDMinimockCounter() uint64 {
	return atomic.LoadUint64(&m.IDCounter)
}

//IDMinimockPreCounter returns the value of NodeMock.ID invocations
func (m *NodeMock) IDMinimockPreCounter() uint64 {
	return atomic.LoadUint64(&m.IDPreCounter)
}

//IDFinished returns true if mock invocations count is ok
func (m *NodeMock) IDFinished() bool {
	// if expectation series were set then invocations count should be equal to expectations count
	if len(m.IDMock.expectationSeries) > 0 {
		return atomic.LoadUint64(&m.IDCounter) == uint64(len(m.IDMock.expectationSeries))
	}

	// if main expectation was set then invocations count should be greater than zero
	if m.IDMock.mainExpectation != nil {
		return atomic.LoadUint64(&m.IDCounter) > 0
	}

	// if func was set then invocations count should be greater than zero
	if m.IDFunc != nil {
		return atomic.LoadUint64(&m.IDCounter) > 0
	}

	return true
}

<<<<<<< HEAD
type mNodeMockIsActive struct {
	mock              *NodeMock
	mainExpectation   *NodeMockIsActiveExpectation
	expectationSeries []*NodeMockIsActiveExpectation
}

type NodeMockIsActiveExpectation struct {
	result *NodeMockIsActiveResult
}

type NodeMockIsActiveResult struct {
	r bool
}

//Expect specifies that invocation of Node.IsActive is expected from 1 to Infinity times
func (m *mNodeMockIsActive) Expect() *mNodeMockIsActive {
	m.mock.IsActiveFunc = nil
	m.expectationSeries = nil

	if m.mainExpectation == nil {
		m.mainExpectation = &NodeMockIsActiveExpectation{}
=======
type mNodeMockLeaving struct {
	mock              *NodeMock
	mainExpectation   *NodeMockLeavingExpectation
	expectationSeries []*NodeMockLeavingExpectation
}

type NodeMockLeavingExpectation struct {
	result *NodeMockLeavingResult
}

type NodeMockLeavingResult struct {
	r bool
}

//Expect specifies that invocation of Node.Leaving is expected from 1 to Infinity times
func (m *mNodeMockLeaving) Expect() *mNodeMockLeaving {
	m.mock.LeavingFunc = nil
	m.expectationSeries = nil

	if m.mainExpectation == nil {
		m.mainExpectation = &NodeMockLeavingExpectation{}
>>>>>>> 74116e65
	}

	return m
}

<<<<<<< HEAD
//Return specifies results of invocation of Node.IsActive
func (m *mNodeMockIsActive) Return(r bool) *NodeMock {
	m.mock.IsActiveFunc = nil
	m.expectationSeries = nil

	if m.mainExpectation == nil {
		m.mainExpectation = &NodeMockIsActiveExpectation{}
	}
	m.mainExpectation.result = &NodeMockIsActiveResult{r}
	return m.mock
}

//ExpectOnce specifies that invocation of Node.IsActive is expected once
func (m *mNodeMockIsActive) ExpectOnce() *NodeMockIsActiveExpectation {
	m.mock.IsActiveFunc = nil
	m.mainExpectation = nil

	expectation := &NodeMockIsActiveExpectation{}
=======
//Return specifies results of invocation of Node.Leaving
func (m *mNodeMockLeaving) Return(r bool) *NodeMock {
	m.mock.LeavingFunc = nil
	m.expectationSeries = nil

	if m.mainExpectation == nil {
		m.mainExpectation = &NodeMockLeavingExpectation{}
	}
	m.mainExpectation.result = &NodeMockLeavingResult{r}
	return m.mock
}

//ExpectOnce specifies that invocation of Node.Leaving is expected once
func (m *mNodeMockLeaving) ExpectOnce() *NodeMockLeavingExpectation {
	m.mock.LeavingFunc = nil
	m.mainExpectation = nil

	expectation := &NodeMockLeavingExpectation{}
>>>>>>> 74116e65

	m.expectationSeries = append(m.expectationSeries, expectation)
	return expectation
}

<<<<<<< HEAD
func (e *NodeMockIsActiveExpectation) Return(r bool) {
	e.result = &NodeMockIsActiveResult{r}
}

//Set uses given function f as a mock of Node.IsActive method
func (m *mNodeMockIsActive) Set(f func() (r bool)) *NodeMock {
	m.mainExpectation = nil
	m.expectationSeries = nil

	m.mock.IsActiveFunc = f
	return m.mock
}

//IsActive implements github.com/insolar/insolar/core.Node interface
func (m *NodeMock) IsActive() (r bool) {
	counter := atomic.AddUint64(&m.IsActivePreCounter, 1)
	defer atomic.AddUint64(&m.IsActiveCounter, 1)

	if len(m.IsActiveMock.expectationSeries) > 0 {
		if counter > uint64(len(m.IsActiveMock.expectationSeries)) {
			m.t.Fatalf("Unexpected call to NodeMock.IsActive.")
			return
		}

		result := m.IsActiveMock.expectationSeries[counter-1].result
		if result == nil {
			m.t.Fatal("No results are set for the NodeMock.IsActive")
=======
func (e *NodeMockLeavingExpectation) Return(r bool) {
	e.result = &NodeMockLeavingResult{r}
}

//Set uses given function f as a mock of Node.Leaving method
func (m *mNodeMockLeaving) Set(f func() (r bool)) *NodeMock {
	m.mainExpectation = nil
	m.expectationSeries = nil

	m.mock.LeavingFunc = f
	return m.mock
}

//Leaving implements github.com/insolar/insolar/core.Node interface
func (m *NodeMock) Leaving() (r bool) {
	counter := atomic.AddUint64(&m.LeavingPreCounter, 1)
	defer atomic.AddUint64(&m.LeavingCounter, 1)

	if len(m.LeavingMock.expectationSeries) > 0 {
		if counter > uint64(len(m.LeavingMock.expectationSeries)) {
			m.t.Fatalf("Unexpected call to NodeMock.Leaving.")
			return
		}

		result := m.LeavingMock.expectationSeries[counter-1].result
		if result == nil {
			m.t.Fatal("No results are set for the NodeMock.Leaving")
>>>>>>> 74116e65
			return
		}

		r = result.r

		return
	}

<<<<<<< HEAD
	if m.IsActiveMock.mainExpectation != nil {

		result := m.IsActiveMock.mainExpectation.result
		if result == nil {
			m.t.Fatal("No results are set for the NodeMock.IsActive")
=======
	if m.LeavingMock.mainExpectation != nil {

		result := m.LeavingMock.mainExpectation.result
		if result == nil {
			m.t.Fatal("No results are set for the NodeMock.Leaving")
>>>>>>> 74116e65
		}

		r = result.r

		return
	}

<<<<<<< HEAD
	if m.IsActiveFunc == nil {
		m.t.Fatalf("Unexpected call to NodeMock.IsActive.")
		return
	}

	return m.IsActiveFunc()
}

//IsActiveMinimockCounter returns a count of NodeMock.IsActiveFunc invocations
func (m *NodeMock) IsActiveMinimockCounter() uint64 {
	return atomic.LoadUint64(&m.IsActiveCounter)
}

//IsActiveMinimockPreCounter returns the value of NodeMock.IsActive invocations
func (m *NodeMock) IsActiveMinimockPreCounter() uint64 {
	return atomic.LoadUint64(&m.IsActivePreCounter)
}

//IsActiveFinished returns true if mock invocations count is ok
func (m *NodeMock) IsActiveFinished() bool {
	// if expectation series were set then invocations count should be equal to expectations count
	if len(m.IsActiveMock.expectationSeries) > 0 {
		return atomic.LoadUint64(&m.IsActiveCounter) == uint64(len(m.IsActiveMock.expectationSeries))
	}

	// if main expectation was set then invocations count should be greater than zero
	if m.IsActiveMock.mainExpectation != nil {
		return atomic.LoadUint64(&m.IsActiveCounter) > 0
	}

	// if func was set then invocations count should be greater than zero
	if m.IsActiveFunc != nil {
		return atomic.LoadUint64(&m.IsActiveCounter) > 0
=======
	if m.LeavingFunc == nil {
		m.t.Fatalf("Unexpected call to NodeMock.Leaving.")
		return
	}

	return m.LeavingFunc()
}

//LeavingMinimockCounter returns a count of NodeMock.LeavingFunc invocations
func (m *NodeMock) LeavingMinimockCounter() uint64 {
	return atomic.LoadUint64(&m.LeavingCounter)
}

//LeavingMinimockPreCounter returns the value of NodeMock.Leaving invocations
func (m *NodeMock) LeavingMinimockPreCounter() uint64 {
	return atomic.LoadUint64(&m.LeavingPreCounter)
}

//LeavingFinished returns true if mock invocations count is ok
func (m *NodeMock) LeavingFinished() bool {
	// if expectation series were set then invocations count should be equal to expectations count
	if len(m.LeavingMock.expectationSeries) > 0 {
		return atomic.LoadUint64(&m.LeavingCounter) == uint64(len(m.LeavingMock.expectationSeries))
	}

	// if main expectation was set then invocations count should be greater than zero
	if m.LeavingMock.mainExpectation != nil {
		return atomic.LoadUint64(&m.LeavingCounter) > 0
	}

	// if func was set then invocations count should be greater than zero
	if m.LeavingFunc != nil {
		return atomic.LoadUint64(&m.LeavingCounter) > 0
	}

	return true
}

type mNodeMockLeavingETA struct {
	mock              *NodeMock
	mainExpectation   *NodeMockLeavingETAExpectation
	expectationSeries []*NodeMockLeavingETAExpectation
}

type NodeMockLeavingETAExpectation struct {
	result *NodeMockLeavingETAResult
}

type NodeMockLeavingETAResult struct {
	r core.PulseNumber
}

//Expect specifies that invocation of Node.LeavingETA is expected from 1 to Infinity times
func (m *mNodeMockLeavingETA) Expect() *mNodeMockLeavingETA {
	m.mock.LeavingETAFunc = nil
	m.expectationSeries = nil

	if m.mainExpectation == nil {
		m.mainExpectation = &NodeMockLeavingETAExpectation{}
	}

	return m
}

//Return specifies results of invocation of Node.LeavingETA
func (m *mNodeMockLeavingETA) Return(r core.PulseNumber) *NodeMock {
	m.mock.LeavingETAFunc = nil
	m.expectationSeries = nil

	if m.mainExpectation == nil {
		m.mainExpectation = &NodeMockLeavingETAExpectation{}
	}
	m.mainExpectation.result = &NodeMockLeavingETAResult{r}
	return m.mock
}

//ExpectOnce specifies that invocation of Node.LeavingETA is expected once
func (m *mNodeMockLeavingETA) ExpectOnce() *NodeMockLeavingETAExpectation {
	m.mock.LeavingETAFunc = nil
	m.mainExpectation = nil

	expectation := &NodeMockLeavingETAExpectation{}

	m.expectationSeries = append(m.expectationSeries, expectation)
	return expectation
}

func (e *NodeMockLeavingETAExpectation) Return(r core.PulseNumber) {
	e.result = &NodeMockLeavingETAResult{r}
}

//Set uses given function f as a mock of Node.LeavingETA method
func (m *mNodeMockLeavingETA) Set(f func() (r core.PulseNumber)) *NodeMock {
	m.mainExpectation = nil
	m.expectationSeries = nil

	m.mock.LeavingETAFunc = f
	return m.mock
}

//LeavingETA implements github.com/insolar/insolar/core.Node interface
func (m *NodeMock) LeavingETA() (r core.PulseNumber) {
	counter := atomic.AddUint64(&m.LeavingETAPreCounter, 1)
	defer atomic.AddUint64(&m.LeavingETACounter, 1)

	if len(m.LeavingETAMock.expectationSeries) > 0 {
		if counter > uint64(len(m.LeavingETAMock.expectationSeries)) {
			m.t.Fatalf("Unexpected call to NodeMock.LeavingETA.")
			return
		}

		result := m.LeavingETAMock.expectationSeries[counter-1].result
		if result == nil {
			m.t.Fatal("No results are set for the NodeMock.LeavingETA")
			return
		}

		r = result.r

		return
	}

	if m.LeavingETAMock.mainExpectation != nil {

		result := m.LeavingETAMock.mainExpectation.result
		if result == nil {
			m.t.Fatal("No results are set for the NodeMock.LeavingETA")
		}

		r = result.r

		return
	}

	if m.LeavingETAFunc == nil {
		m.t.Fatalf("Unexpected call to NodeMock.LeavingETA.")
		return
	}

	return m.LeavingETAFunc()
}

//LeavingETAMinimockCounter returns a count of NodeMock.LeavingETAFunc invocations
func (m *NodeMock) LeavingETAMinimockCounter() uint64 {
	return atomic.LoadUint64(&m.LeavingETACounter)
}

//LeavingETAMinimockPreCounter returns the value of NodeMock.LeavingETA invocations
func (m *NodeMock) LeavingETAMinimockPreCounter() uint64 {
	return atomic.LoadUint64(&m.LeavingETAPreCounter)
}

//LeavingETAFinished returns true if mock invocations count is ok
func (m *NodeMock) LeavingETAFinished() bool {
	// if expectation series were set then invocations count should be equal to expectations count
	if len(m.LeavingETAMock.expectationSeries) > 0 {
		return atomic.LoadUint64(&m.LeavingETACounter) == uint64(len(m.LeavingETAMock.expectationSeries))
	}

	// if main expectation was set then invocations count should be greater than zero
	if m.LeavingETAMock.mainExpectation != nil {
		return atomic.LoadUint64(&m.LeavingETACounter) > 0
	}

	// if func was set then invocations count should be greater than zero
	if m.LeavingETAFunc != nil {
		return atomic.LoadUint64(&m.LeavingETACounter) > 0
>>>>>>> 74116e65
	}

	return true
}

type mNodeMockPublicKey struct {
	mock              *NodeMock
	mainExpectation   *NodeMockPublicKeyExpectation
	expectationSeries []*NodeMockPublicKeyExpectation
}

type NodeMockPublicKeyExpectation struct {
	result *NodeMockPublicKeyResult
}

type NodeMockPublicKeyResult struct {
	r crypto.PublicKey
}

//Expect specifies that invocation of Node.PublicKey is expected from 1 to Infinity times
func (m *mNodeMockPublicKey) Expect() *mNodeMockPublicKey {
	m.mock.PublicKeyFunc = nil
	m.expectationSeries = nil

	if m.mainExpectation == nil {
		m.mainExpectation = &NodeMockPublicKeyExpectation{}
	}

	return m
}

//Return specifies results of invocation of Node.PublicKey
func (m *mNodeMockPublicKey) Return(r crypto.PublicKey) *NodeMock {
	m.mock.PublicKeyFunc = nil
	m.expectationSeries = nil

	if m.mainExpectation == nil {
		m.mainExpectation = &NodeMockPublicKeyExpectation{}
	}
	m.mainExpectation.result = &NodeMockPublicKeyResult{r}
	return m.mock
}

//ExpectOnce specifies that invocation of Node.PublicKey is expected once
func (m *mNodeMockPublicKey) ExpectOnce() *NodeMockPublicKeyExpectation {
	m.mock.PublicKeyFunc = nil
	m.mainExpectation = nil

	expectation := &NodeMockPublicKeyExpectation{}

	m.expectationSeries = append(m.expectationSeries, expectation)
	return expectation
}

func (e *NodeMockPublicKeyExpectation) Return(r crypto.PublicKey) {
	e.result = &NodeMockPublicKeyResult{r}
}

//Set uses given function f as a mock of Node.PublicKey method
func (m *mNodeMockPublicKey) Set(f func() (r crypto.PublicKey)) *NodeMock {
	m.mainExpectation = nil
	m.expectationSeries = nil

	m.mock.PublicKeyFunc = f
	return m.mock
}

//PublicKey implements github.com/insolar/insolar/core.Node interface
func (m *NodeMock) PublicKey() (r crypto.PublicKey) {
	counter := atomic.AddUint64(&m.PublicKeyPreCounter, 1)
	defer atomic.AddUint64(&m.PublicKeyCounter, 1)

	if len(m.PublicKeyMock.expectationSeries) > 0 {
		if counter > uint64(len(m.PublicKeyMock.expectationSeries)) {
			m.t.Fatalf("Unexpected call to NodeMock.PublicKey.")
			return
		}

		result := m.PublicKeyMock.expectationSeries[counter-1].result
		if result == nil {
			m.t.Fatal("No results are set for the NodeMock.PublicKey")
			return
		}

		r = result.r

		return
	}

	if m.PublicKeyMock.mainExpectation != nil {

		result := m.PublicKeyMock.mainExpectation.result
		if result == nil {
			m.t.Fatal("No results are set for the NodeMock.PublicKey")
		}

		r = result.r

		return
	}

	if m.PublicKeyFunc == nil {
		m.t.Fatalf("Unexpected call to NodeMock.PublicKey.")
		return
	}

	return m.PublicKeyFunc()
}

//PublicKeyMinimockCounter returns a count of NodeMock.PublicKeyFunc invocations
func (m *NodeMock) PublicKeyMinimockCounter() uint64 {
	return atomic.LoadUint64(&m.PublicKeyCounter)
}

//PublicKeyMinimockPreCounter returns the value of NodeMock.PublicKey invocations
func (m *NodeMock) PublicKeyMinimockPreCounter() uint64 {
	return atomic.LoadUint64(&m.PublicKeyPreCounter)
}

//PublicKeyFinished returns true if mock invocations count is ok
func (m *NodeMock) PublicKeyFinished() bool {
	// if expectation series were set then invocations count should be equal to expectations count
	if len(m.PublicKeyMock.expectationSeries) > 0 {
		return atomic.LoadUint64(&m.PublicKeyCounter) == uint64(len(m.PublicKeyMock.expectationSeries))
	}

	// if main expectation was set then invocations count should be greater than zero
	if m.PublicKeyMock.mainExpectation != nil {
		return atomic.LoadUint64(&m.PublicKeyCounter) > 0
	}

	// if func was set then invocations count should be greater than zero
	if m.PublicKeyFunc != nil {
		return atomic.LoadUint64(&m.PublicKeyCounter) > 0
	}

	return true
}

type mNodeMockRole struct {
	mock              *NodeMock
	mainExpectation   *NodeMockRoleExpectation
	expectationSeries []*NodeMockRoleExpectation
}

type NodeMockRoleExpectation struct {
	result *NodeMockRoleResult
}

type NodeMockRoleResult struct {
	r core.StaticRole
}

//Expect specifies that invocation of Node.Role is expected from 1 to Infinity times
func (m *mNodeMockRole) Expect() *mNodeMockRole {
	m.mock.RoleFunc = nil
	m.expectationSeries = nil

	if m.mainExpectation == nil {
		m.mainExpectation = &NodeMockRoleExpectation{}
	}

	return m
}

//Return specifies results of invocation of Node.Role
func (m *mNodeMockRole) Return(r core.StaticRole) *NodeMock {
	m.mock.RoleFunc = nil
	m.expectationSeries = nil

	if m.mainExpectation == nil {
		m.mainExpectation = &NodeMockRoleExpectation{}
	}
	m.mainExpectation.result = &NodeMockRoleResult{r}
	return m.mock
}

//ExpectOnce specifies that invocation of Node.Role is expected once
func (m *mNodeMockRole) ExpectOnce() *NodeMockRoleExpectation {
	m.mock.RoleFunc = nil
	m.mainExpectation = nil

	expectation := &NodeMockRoleExpectation{}

	m.expectationSeries = append(m.expectationSeries, expectation)
	return expectation
}

func (e *NodeMockRoleExpectation) Return(r core.StaticRole) {
	e.result = &NodeMockRoleResult{r}
}

//Set uses given function f as a mock of Node.Role method
func (m *mNodeMockRole) Set(f func() (r core.StaticRole)) *NodeMock {
	m.mainExpectation = nil
	m.expectationSeries = nil

	m.mock.RoleFunc = f
	return m.mock
}

//Role implements github.com/insolar/insolar/core.Node interface
func (m *NodeMock) Role() (r core.StaticRole) {
	counter := atomic.AddUint64(&m.RolePreCounter, 1)
	defer atomic.AddUint64(&m.RoleCounter, 1)

	if len(m.RoleMock.expectationSeries) > 0 {
		if counter > uint64(len(m.RoleMock.expectationSeries)) {
			m.t.Fatalf("Unexpected call to NodeMock.Role.")
			return
		}

		result := m.RoleMock.expectationSeries[counter-1].result
		if result == nil {
			m.t.Fatal("No results are set for the NodeMock.Role")
			return
		}

		r = result.r

		return
	}

	if m.RoleMock.mainExpectation != nil {

		result := m.RoleMock.mainExpectation.result
		if result == nil {
			m.t.Fatal("No results are set for the NodeMock.Role")
		}

		r = result.r

		return
	}

	if m.RoleFunc == nil {
		m.t.Fatalf("Unexpected call to NodeMock.Role.")
		return
	}

	return m.RoleFunc()
}

//RoleMinimockCounter returns a count of NodeMock.RoleFunc invocations
func (m *NodeMock) RoleMinimockCounter() uint64 {
	return atomic.LoadUint64(&m.RoleCounter)
}

//RoleMinimockPreCounter returns the value of NodeMock.Role invocations
func (m *NodeMock) RoleMinimockPreCounter() uint64 {
	return atomic.LoadUint64(&m.RolePreCounter)
}

//RoleFinished returns true if mock invocations count is ok
func (m *NodeMock) RoleFinished() bool {
	// if expectation series were set then invocations count should be equal to expectations count
	if len(m.RoleMock.expectationSeries) > 0 {
		return atomic.LoadUint64(&m.RoleCounter) == uint64(len(m.RoleMock.expectationSeries))
	}

	// if main expectation was set then invocations count should be greater than zero
	if m.RoleMock.mainExpectation != nil {
		return atomic.LoadUint64(&m.RoleCounter) > 0
	}

	// if func was set then invocations count should be greater than zero
	if m.RoleFunc != nil {
		return atomic.LoadUint64(&m.RoleCounter) > 0
	}

	return true
}

type mNodeMockShortID struct {
	mock              *NodeMock
	mainExpectation   *NodeMockShortIDExpectation
	expectationSeries []*NodeMockShortIDExpectation
}

type NodeMockShortIDExpectation struct {
	result *NodeMockShortIDResult
}

type NodeMockShortIDResult struct {
	r core.ShortNodeID
}

//Expect specifies that invocation of Node.ShortID is expected from 1 to Infinity times
func (m *mNodeMockShortID) Expect() *mNodeMockShortID {
	m.mock.ShortIDFunc = nil
	m.expectationSeries = nil

	if m.mainExpectation == nil {
		m.mainExpectation = &NodeMockShortIDExpectation{}
	}

	return m
}

//Return specifies results of invocation of Node.ShortID
func (m *mNodeMockShortID) Return(r core.ShortNodeID) *NodeMock {
	m.mock.ShortIDFunc = nil
	m.expectationSeries = nil

	if m.mainExpectation == nil {
		m.mainExpectation = &NodeMockShortIDExpectation{}
	}
	m.mainExpectation.result = &NodeMockShortIDResult{r}
	return m.mock
}

//ExpectOnce specifies that invocation of Node.ShortID is expected once
func (m *mNodeMockShortID) ExpectOnce() *NodeMockShortIDExpectation {
	m.mock.ShortIDFunc = nil
	m.mainExpectation = nil

	expectation := &NodeMockShortIDExpectation{}

	m.expectationSeries = append(m.expectationSeries, expectation)
	return expectation
}

func (e *NodeMockShortIDExpectation) Return(r core.ShortNodeID) {
	e.result = &NodeMockShortIDResult{r}
}

//Set uses given function f as a mock of Node.ShortID method
func (m *mNodeMockShortID) Set(f func() (r core.ShortNodeID)) *NodeMock {
	m.mainExpectation = nil
	m.expectationSeries = nil

	m.mock.ShortIDFunc = f
	return m.mock
}

//ShortID implements github.com/insolar/insolar/core.Node interface
func (m *NodeMock) ShortID() (r core.ShortNodeID) {
	counter := atomic.AddUint64(&m.ShortIDPreCounter, 1)
	defer atomic.AddUint64(&m.ShortIDCounter, 1)

	if len(m.ShortIDMock.expectationSeries) > 0 {
		if counter > uint64(len(m.ShortIDMock.expectationSeries)) {
			m.t.Fatalf("Unexpected call to NodeMock.ShortID.")
			return
		}

		result := m.ShortIDMock.expectationSeries[counter-1].result
		if result == nil {
			m.t.Fatal("No results are set for the NodeMock.ShortID")
			return
		}

		r = result.r

		return
	}

	if m.ShortIDMock.mainExpectation != nil {

		result := m.ShortIDMock.mainExpectation.result
		if result == nil {
			m.t.Fatal("No results are set for the NodeMock.ShortID")
		}

		r = result.r

		return
	}

	if m.ShortIDFunc == nil {
		m.t.Fatalf("Unexpected call to NodeMock.ShortID.")
		return
	}

	return m.ShortIDFunc()
}

//ShortIDMinimockCounter returns a count of NodeMock.ShortIDFunc invocations
func (m *NodeMock) ShortIDMinimockCounter() uint64 {
	return atomic.LoadUint64(&m.ShortIDCounter)
}

//ShortIDMinimockPreCounter returns the value of NodeMock.ShortID invocations
func (m *NodeMock) ShortIDMinimockPreCounter() uint64 {
	return atomic.LoadUint64(&m.ShortIDPreCounter)
}

//ShortIDFinished returns true if mock invocations count is ok
func (m *NodeMock) ShortIDFinished() bool {
	// if expectation series were set then invocations count should be equal to expectations count
	if len(m.ShortIDMock.expectationSeries) > 0 {
		return atomic.LoadUint64(&m.ShortIDCounter) == uint64(len(m.ShortIDMock.expectationSeries))
	}

	// if main expectation was set then invocations count should be greater than zero
	if m.ShortIDMock.mainExpectation != nil {
		return atomic.LoadUint64(&m.ShortIDCounter) > 0
	}

	// if func was set then invocations count should be greater than zero
	if m.ShortIDFunc != nil {
		return atomic.LoadUint64(&m.ShortIDCounter) > 0
	}

	return true
}

type mNodeMockVersion struct {
	mock              *NodeMock
	mainExpectation   *NodeMockVersionExpectation
	expectationSeries []*NodeMockVersionExpectation
}

type NodeMockVersionExpectation struct {
	result *NodeMockVersionResult
}

type NodeMockVersionResult struct {
	r string
}

//Expect specifies that invocation of Node.Version is expected from 1 to Infinity times
func (m *mNodeMockVersion) Expect() *mNodeMockVersion {
	m.mock.VersionFunc = nil
	m.expectationSeries = nil

	if m.mainExpectation == nil {
		m.mainExpectation = &NodeMockVersionExpectation{}
	}

	return m
}

//Return specifies results of invocation of Node.Version
func (m *mNodeMockVersion) Return(r string) *NodeMock {
	m.mock.VersionFunc = nil
	m.expectationSeries = nil

	if m.mainExpectation == nil {
		m.mainExpectation = &NodeMockVersionExpectation{}
	}
	m.mainExpectation.result = &NodeMockVersionResult{r}
	return m.mock
}

//ExpectOnce specifies that invocation of Node.Version is expected once
func (m *mNodeMockVersion) ExpectOnce() *NodeMockVersionExpectation {
	m.mock.VersionFunc = nil
	m.mainExpectation = nil

	expectation := &NodeMockVersionExpectation{}

	m.expectationSeries = append(m.expectationSeries, expectation)
	return expectation
}

func (e *NodeMockVersionExpectation) Return(r string) {
	e.result = &NodeMockVersionResult{r}
}

//Set uses given function f as a mock of Node.Version method
func (m *mNodeMockVersion) Set(f func() (r string)) *NodeMock {
	m.mainExpectation = nil
	m.expectationSeries = nil

	m.mock.VersionFunc = f
	return m.mock
}

//Version implements github.com/insolar/insolar/core.Node interface
func (m *NodeMock) Version() (r string) {
	counter := atomic.AddUint64(&m.VersionPreCounter, 1)
	defer atomic.AddUint64(&m.VersionCounter, 1)

	if len(m.VersionMock.expectationSeries) > 0 {
		if counter > uint64(len(m.VersionMock.expectationSeries)) {
			m.t.Fatalf("Unexpected call to NodeMock.Version.")
			return
		}

		result := m.VersionMock.expectationSeries[counter-1].result
		if result == nil {
			m.t.Fatal("No results are set for the NodeMock.Version")
			return
		}

		r = result.r

		return
	}

	if m.VersionMock.mainExpectation != nil {

		result := m.VersionMock.mainExpectation.result
		if result == nil {
			m.t.Fatal("No results are set for the NodeMock.Version")
		}

		r = result.r

		return
	}

	if m.VersionFunc == nil {
		m.t.Fatalf("Unexpected call to NodeMock.Version.")
		return
	}

	return m.VersionFunc()
}

//VersionMinimockCounter returns a count of NodeMock.VersionFunc invocations
func (m *NodeMock) VersionMinimockCounter() uint64 {
	return atomic.LoadUint64(&m.VersionCounter)
}

//VersionMinimockPreCounter returns the value of NodeMock.Version invocations
func (m *NodeMock) VersionMinimockPreCounter() uint64 {
	return atomic.LoadUint64(&m.VersionPreCounter)
}

//VersionFinished returns true if mock invocations count is ok
func (m *NodeMock) VersionFinished() bool {
	// if expectation series were set then invocations count should be equal to expectations count
	if len(m.VersionMock.expectationSeries) > 0 {
		return atomic.LoadUint64(&m.VersionCounter) == uint64(len(m.VersionMock.expectationSeries))
	}

	// if main expectation was set then invocations count should be greater than zero
	if m.VersionMock.mainExpectation != nil {
		return atomic.LoadUint64(&m.VersionCounter) > 0
	}

	// if func was set then invocations count should be greater than zero
	if m.VersionFunc != nil {
		return atomic.LoadUint64(&m.VersionCounter) > 0
	}

	return true
}

//ValidateCallCounters checks that all mocked methods of the interface have been called at least once
//Deprecated: please use MinimockFinish method or use Finish method of minimock.Controller
func (m *NodeMock) ValidateCallCounters() {

	if !m.AddressFinished() {
		m.t.Fatal("Expected call to NodeMock.Address")
	}

	if !m.ConsensusAddressFinished() {
		m.t.Fatal("Expected call to NodeMock.ConsensusAddress")
	}

	if !m.GetGlobuleIDFinished() {
		m.t.Fatal("Expected call to NodeMock.GetGlobuleID")
	}

	if !m.IDFinished() {
		m.t.Fatal("Expected call to NodeMock.ID")
	}

<<<<<<< HEAD
	if !m.IsActiveFinished() {
		m.t.Fatal("Expected call to NodeMock.IsActive")
=======
	if !m.LeavingFinished() {
		m.t.Fatal("Expected call to NodeMock.Leaving")
	}

	if !m.LeavingETAFinished() {
		m.t.Fatal("Expected call to NodeMock.LeavingETA")
>>>>>>> 74116e65
	}

	if !m.PublicKeyFinished() {
		m.t.Fatal("Expected call to NodeMock.PublicKey")
	}

	if !m.RoleFinished() {
		m.t.Fatal("Expected call to NodeMock.Role")
	}

	if !m.ShortIDFinished() {
		m.t.Fatal("Expected call to NodeMock.ShortID")
	}

	if !m.VersionFinished() {
		m.t.Fatal("Expected call to NodeMock.Version")
	}

}

//CheckMocksCalled checks that all mocked methods of the interface have been called at least once
//Deprecated: please use MinimockFinish method or use Finish method of minimock.Controller
func (m *NodeMock) CheckMocksCalled() {
	m.Finish()
}

//Finish checks that all mocked methods of the interface have been called at least once
//Deprecated: please use MinimockFinish or use Finish method of minimock.Controller
func (m *NodeMock) Finish() {
	m.MinimockFinish()
}

//MinimockFinish checks that all mocked methods of the interface have been called at least once
func (m *NodeMock) MinimockFinish() {

	if !m.AddressFinished() {
		m.t.Fatal("Expected call to NodeMock.Address")
	}

	if !m.ConsensusAddressFinished() {
		m.t.Fatal("Expected call to NodeMock.ConsensusAddress")
	}

	if !m.GetGlobuleIDFinished() {
		m.t.Fatal("Expected call to NodeMock.GetGlobuleID")
	}

	if !m.IDFinished() {
		m.t.Fatal("Expected call to NodeMock.ID")
	}

<<<<<<< HEAD
	if !m.IsActiveFinished() {
		m.t.Fatal("Expected call to NodeMock.IsActive")
=======
	if !m.LeavingFinished() {
		m.t.Fatal("Expected call to NodeMock.Leaving")
	}

	if !m.LeavingETAFinished() {
		m.t.Fatal("Expected call to NodeMock.LeavingETA")
>>>>>>> 74116e65
	}

	if !m.PublicKeyFinished() {
		m.t.Fatal("Expected call to NodeMock.PublicKey")
	}

	if !m.RoleFinished() {
		m.t.Fatal("Expected call to NodeMock.Role")
	}

	if !m.ShortIDFinished() {
		m.t.Fatal("Expected call to NodeMock.ShortID")
	}

	if !m.VersionFinished() {
		m.t.Fatal("Expected call to NodeMock.Version")
	}

}

//Wait waits for all mocked methods to be called at least once
//Deprecated: please use MinimockWait or use Wait method of minimock.Controller
func (m *NodeMock) Wait(timeout time.Duration) {
	m.MinimockWait(timeout)
}

//MinimockWait waits for all mocked methods to be called at least once
//this method is called by minimock.Controller
func (m *NodeMock) MinimockWait(timeout time.Duration) {
	timeoutCh := time.After(timeout)
	for {
		ok := true
		ok = ok && m.AddressFinished()
		ok = ok && m.ConsensusAddressFinished()
		ok = ok && m.GetGlobuleIDFinished()
		ok = ok && m.IDFinished()
<<<<<<< HEAD
		ok = ok && m.IsActiveFinished()
=======
		ok = ok && m.LeavingFinished()
		ok = ok && m.LeavingETAFinished()
>>>>>>> 74116e65
		ok = ok && m.PublicKeyFinished()
		ok = ok && m.RoleFinished()
		ok = ok && m.ShortIDFinished()
		ok = ok && m.VersionFinished()

		if ok {
			return
		}

		select {
		case <-timeoutCh:

			if !m.AddressFinished() {
				m.t.Error("Expected call to NodeMock.Address")
			}

			if !m.ConsensusAddressFinished() {
				m.t.Error("Expected call to NodeMock.ConsensusAddress")
			}

			if !m.GetGlobuleIDFinished() {
				m.t.Error("Expected call to NodeMock.GetGlobuleID")
			}

			if !m.IDFinished() {
				m.t.Error("Expected call to NodeMock.ID")
			}

<<<<<<< HEAD
			if !m.IsActiveFinished() {
				m.t.Error("Expected call to NodeMock.IsActive")
=======
			if !m.LeavingFinished() {
				m.t.Error("Expected call to NodeMock.Leaving")
			}

			if !m.LeavingETAFinished() {
				m.t.Error("Expected call to NodeMock.LeavingETA")
>>>>>>> 74116e65
			}

			if !m.PublicKeyFinished() {
				m.t.Error("Expected call to NodeMock.PublicKey")
			}

			if !m.RoleFinished() {
				m.t.Error("Expected call to NodeMock.Role")
			}

			if !m.ShortIDFinished() {
				m.t.Error("Expected call to NodeMock.ShortID")
			}

			if !m.VersionFinished() {
				m.t.Error("Expected call to NodeMock.Version")
			}

			m.t.Fatalf("Some mocks were not called on time: %s", timeout)
			return
		default:
			time.Sleep(time.Millisecond)
		}
	}
}

//AllMocksCalled returns true if all mocked methods were called before the execution of AllMocksCalled,
//it can be used with assert/require, i.e. assert.True(mock.AllMocksCalled())
func (m *NodeMock) AllMocksCalled() bool {

	if !m.AddressFinished() {
		return false
	}

	if !m.ConsensusAddressFinished() {
		return false
	}

	if !m.GetGlobuleIDFinished() {
		return false
	}

	if !m.IDFinished() {
		return false
	}

<<<<<<< HEAD
	if !m.IsActiveFinished() {
=======
	if !m.LeavingFinished() {
		return false
	}

	if !m.LeavingETAFinished() {
>>>>>>> 74116e65
		return false
	}

	if !m.PublicKeyFinished() {
		return false
	}

	if !m.RoleFinished() {
		return false
	}

	if !m.ShortIDFinished() {
		return false
	}

	if !m.VersionFinished() {
		return false
	}

	return true
}<|MERGE_RESOLUTION|>--- conflicted
+++ resolved
@@ -38,12 +38,11 @@
 	IDPreCounter uint64
 	IDMock       mNodeMockID
 
-<<<<<<< HEAD
 	IsActiveFunc       func() (r bool)
 	IsActiveCounter    uint64
 	IsActivePreCounter uint64
 	IsActiveMock       mNodeMockIsActive
-=======
+
 	LeavingFunc       func() (r bool)
 	LeavingCounter    uint64
 	LeavingPreCounter uint64
@@ -53,7 +52,6 @@
 	LeavingETACounter    uint64
 	LeavingETAPreCounter uint64
 	LeavingETAMock       mNodeMockLeavingETA
->>>>>>> 74116e65
 
 	PublicKeyFunc       func() (r crypto.PublicKey)
 	PublicKeyCounter    uint64
@@ -88,12 +86,9 @@
 	m.ConsensusAddressMock = mNodeMockConsensusAddress{mock: m}
 	m.GetGlobuleIDMock = mNodeMockGetGlobuleID{mock: m}
 	m.IDMock = mNodeMockID{mock: m}
-<<<<<<< HEAD
 	m.IsActiveMock = mNodeMockIsActive{mock: m}
-=======
 	m.LeavingMock = mNodeMockLeaving{mock: m}
 	m.LeavingETAMock = mNodeMockLeavingETA{mock: m}
->>>>>>> 74116e65
 	m.PublicKeyMock = mNodeMockPublicKey{mock: m}
 	m.RoleMock = mNodeMockRole{mock: m}
 	m.ShortIDMock = mNodeMockShortID{mock: m}
@@ -638,7 +633,6 @@
 	return true
 }
 
-<<<<<<< HEAD
 type mNodeMockIsActive struct {
 	mock              *NodeMock
 	mainExpectation   *NodeMockIsActiveExpectation
@@ -660,35 +654,11 @@
 
 	if m.mainExpectation == nil {
 		m.mainExpectation = &NodeMockIsActiveExpectation{}
-=======
-type mNodeMockLeaving struct {
-	mock              *NodeMock
-	mainExpectation   *NodeMockLeavingExpectation
-	expectationSeries []*NodeMockLeavingExpectation
-}
-
-type NodeMockLeavingExpectation struct {
-	result *NodeMockLeavingResult
-}
-
-type NodeMockLeavingResult struct {
-	r bool
-}
-
-//Expect specifies that invocation of Node.Leaving is expected from 1 to Infinity times
-func (m *mNodeMockLeaving) Expect() *mNodeMockLeaving {
-	m.mock.LeavingFunc = nil
-	m.expectationSeries = nil
-
-	if m.mainExpectation == nil {
-		m.mainExpectation = &NodeMockLeavingExpectation{}
->>>>>>> 74116e65
 	}
 
 	return m
 }
 
-<<<<<<< HEAD
 //Return specifies results of invocation of Node.IsActive
 func (m *mNodeMockIsActive) Return(r bool) *NodeMock {
 	m.mock.IsActiveFunc = nil
@@ -707,32 +677,11 @@
 	m.mainExpectation = nil
 
 	expectation := &NodeMockIsActiveExpectation{}
-=======
-//Return specifies results of invocation of Node.Leaving
-func (m *mNodeMockLeaving) Return(r bool) *NodeMock {
-	m.mock.LeavingFunc = nil
-	m.expectationSeries = nil
-
-	if m.mainExpectation == nil {
-		m.mainExpectation = &NodeMockLeavingExpectation{}
-	}
-	m.mainExpectation.result = &NodeMockLeavingResult{r}
-	return m.mock
-}
-
-//ExpectOnce specifies that invocation of Node.Leaving is expected once
-func (m *mNodeMockLeaving) ExpectOnce() *NodeMockLeavingExpectation {
-	m.mock.LeavingFunc = nil
-	m.mainExpectation = nil
-
-	expectation := &NodeMockLeavingExpectation{}
->>>>>>> 74116e65
 
 	m.expectationSeries = append(m.expectationSeries, expectation)
 	return expectation
 }
 
-<<<<<<< HEAD
 func (e *NodeMockIsActiveExpectation) Return(r bool) {
 	e.result = &NodeMockIsActiveResult{r}
 }
@@ -760,64 +709,26 @@
 		result := m.IsActiveMock.expectationSeries[counter-1].result
 		if result == nil {
 			m.t.Fatal("No results are set for the NodeMock.IsActive")
-=======
-func (e *NodeMockLeavingExpectation) Return(r bool) {
-	e.result = &NodeMockLeavingResult{r}
-}
-
-//Set uses given function f as a mock of Node.Leaving method
-func (m *mNodeMockLeaving) Set(f func() (r bool)) *NodeMock {
-	m.mainExpectation = nil
-	m.expectationSeries = nil
-
-	m.mock.LeavingFunc = f
-	return m.mock
-}
-
-//Leaving implements github.com/insolar/insolar/core.Node interface
-func (m *NodeMock) Leaving() (r bool) {
-	counter := atomic.AddUint64(&m.LeavingPreCounter, 1)
-	defer atomic.AddUint64(&m.LeavingCounter, 1)
-
-	if len(m.LeavingMock.expectationSeries) > 0 {
-		if counter > uint64(len(m.LeavingMock.expectationSeries)) {
-			m.t.Fatalf("Unexpected call to NodeMock.Leaving.")
-			return
-		}
-
-		result := m.LeavingMock.expectationSeries[counter-1].result
-		if result == nil {
-			m.t.Fatal("No results are set for the NodeMock.Leaving")
->>>>>>> 74116e65
-			return
-		}
-
-		r = result.r
-
-		return
-	}
-
-<<<<<<< HEAD
+			return
+		}
+
+		r = result.r
+
+		return
+	}
+
 	if m.IsActiveMock.mainExpectation != nil {
 
 		result := m.IsActiveMock.mainExpectation.result
 		if result == nil {
 			m.t.Fatal("No results are set for the NodeMock.IsActive")
-=======
-	if m.LeavingMock.mainExpectation != nil {
-
-		result := m.LeavingMock.mainExpectation.result
-		if result == nil {
-			m.t.Fatal("No results are set for the NodeMock.Leaving")
->>>>>>> 74116e65
-		}
-
-		r = result.r
-
-		return
-	}
-
-<<<<<<< HEAD
+		}
+
+		r = result.r
+
+		return
+	}
+
 	if m.IsActiveFunc == nil {
 		m.t.Fatalf("Unexpected call to NodeMock.IsActive.")
 		return
@@ -851,7 +762,107 @@
 	// if func was set then invocations count should be greater than zero
 	if m.IsActiveFunc != nil {
 		return atomic.LoadUint64(&m.IsActiveCounter) > 0
-=======
+	}
+
+	return true
+}
+
+type mNodeMockLeaving struct {
+	mock              *NodeMock
+	mainExpectation   *NodeMockLeavingExpectation
+	expectationSeries []*NodeMockLeavingExpectation
+}
+
+type NodeMockLeavingExpectation struct {
+	result *NodeMockLeavingResult
+}
+
+type NodeMockLeavingResult struct {
+	r bool
+}
+
+//Expect specifies that invocation of Node.Leaving is expected from 1 to Infinity times
+func (m *mNodeMockLeaving) Expect() *mNodeMockLeaving {
+	m.mock.LeavingFunc = nil
+	m.expectationSeries = nil
+
+	if m.mainExpectation == nil {
+		m.mainExpectation = &NodeMockLeavingExpectation{}
+	}
+
+	return m
+}
+
+//Return specifies results of invocation of Node.Leaving
+func (m *mNodeMockLeaving) Return(r bool) *NodeMock {
+	m.mock.LeavingFunc = nil
+	m.expectationSeries = nil
+
+	if m.mainExpectation == nil {
+		m.mainExpectation = &NodeMockLeavingExpectation{}
+	}
+	m.mainExpectation.result = &NodeMockLeavingResult{r}
+	return m.mock
+}
+
+//ExpectOnce specifies that invocation of Node.Leaving is expected once
+func (m *mNodeMockLeaving) ExpectOnce() *NodeMockLeavingExpectation {
+	m.mock.LeavingFunc = nil
+	m.mainExpectation = nil
+
+	expectation := &NodeMockLeavingExpectation{}
+
+	m.expectationSeries = append(m.expectationSeries, expectation)
+	return expectation
+}
+
+func (e *NodeMockLeavingExpectation) Return(r bool) {
+	e.result = &NodeMockLeavingResult{r}
+}
+
+//Set uses given function f as a mock of Node.Leaving method
+func (m *mNodeMockLeaving) Set(f func() (r bool)) *NodeMock {
+	m.mainExpectation = nil
+	m.expectationSeries = nil
+
+	m.mock.LeavingFunc = f
+	return m.mock
+}
+
+//Leaving implements github.com/insolar/insolar/core.Node interface
+func (m *NodeMock) Leaving() (r bool) {
+	counter := atomic.AddUint64(&m.LeavingPreCounter, 1)
+	defer atomic.AddUint64(&m.LeavingCounter, 1)
+
+	if len(m.LeavingMock.expectationSeries) > 0 {
+		if counter > uint64(len(m.LeavingMock.expectationSeries)) {
+			m.t.Fatalf("Unexpected call to NodeMock.Leaving.")
+			return
+		}
+
+		result := m.LeavingMock.expectationSeries[counter-1].result
+		if result == nil {
+			m.t.Fatal("No results are set for the NodeMock.Leaving")
+			return
+		}
+
+		r = result.r
+
+		return
+	}
+
+	if m.LeavingMock.mainExpectation != nil {
+
+		result := m.LeavingMock.mainExpectation.result
+		if result == nil {
+			m.t.Fatal("No results are set for the NodeMock.Leaving")
+		}
+
+		r = result.r
+
+		return
+	}
+
 	if m.LeavingFunc == nil {
 		m.t.Fatalf("Unexpected call to NodeMock.Leaving.")
 		return
@@ -1019,7 +1030,6 @@
 	// if func was set then invocations count should be greater than zero
 	if m.LeavingETAFunc != nil {
 		return atomic.LoadUint64(&m.LeavingETACounter) > 0
->>>>>>> 74116e65
 	}
 
 	return true
@@ -1581,17 +1591,16 @@
 		m.t.Fatal("Expected call to NodeMock.ID")
 	}
 
-<<<<<<< HEAD
 	if !m.IsActiveFinished() {
 		m.t.Fatal("Expected call to NodeMock.IsActive")
-=======
+	}
+
 	if !m.LeavingFinished() {
 		m.t.Fatal("Expected call to NodeMock.Leaving")
 	}
 
 	if !m.LeavingETAFinished() {
 		m.t.Fatal("Expected call to NodeMock.LeavingETA")
->>>>>>> 74116e65
 	}
 
 	if !m.PublicKeyFinished() {
@@ -1643,17 +1652,16 @@
 		m.t.Fatal("Expected call to NodeMock.ID")
 	}
 
-<<<<<<< HEAD
 	if !m.IsActiveFinished() {
 		m.t.Fatal("Expected call to NodeMock.IsActive")
-=======
+	}
+
 	if !m.LeavingFinished() {
 		m.t.Fatal("Expected call to NodeMock.Leaving")
 	}
 
 	if !m.LeavingETAFinished() {
 		m.t.Fatal("Expected call to NodeMock.LeavingETA")
->>>>>>> 74116e65
 	}
 
 	if !m.PublicKeyFinished() {
@@ -1690,12 +1698,9 @@
 		ok = ok && m.ConsensusAddressFinished()
 		ok = ok && m.GetGlobuleIDFinished()
 		ok = ok && m.IDFinished()
-<<<<<<< HEAD
 		ok = ok && m.IsActiveFinished()
-=======
 		ok = ok && m.LeavingFinished()
 		ok = ok && m.LeavingETAFinished()
->>>>>>> 74116e65
 		ok = ok && m.PublicKeyFinished()
 		ok = ok && m.RoleFinished()
 		ok = ok && m.ShortIDFinished()
@@ -1724,17 +1729,16 @@
 				m.t.Error("Expected call to NodeMock.ID")
 			}
 
-<<<<<<< HEAD
 			if !m.IsActiveFinished() {
 				m.t.Error("Expected call to NodeMock.IsActive")
-=======
+			}
+
 			if !m.LeavingFinished() {
 				m.t.Error("Expected call to NodeMock.Leaving")
 			}
 
 			if !m.LeavingETAFinished() {
 				m.t.Error("Expected call to NodeMock.LeavingETA")
->>>>>>> 74116e65
 			}
 
 			if !m.PublicKeyFinished() {
@@ -1781,15 +1785,15 @@
 		return false
 	}
 
-<<<<<<< HEAD
 	if !m.IsActiveFinished() {
-=======
+		return false
+	}
+
 	if !m.LeavingFinished() {
 		return false
 	}
 
 	if !m.LeavingETAFinished() {
->>>>>>> 74116e65
 		return false
 	}
 
