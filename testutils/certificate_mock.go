--- conflicted
+++ resolved
@@ -50,17 +50,15 @@
 	GetRootDomainReferencePreCounter uint64
 	GetRootDomainReferenceMock       mCertificateMockGetRootDomainReference
 
-<<<<<<< HEAD
 	NewCertForHostFunc       func(p string, p1 string, p2 string) (r core.Certificate, r1 error)
 	NewCertForHostCounter    uint64
 	NewCertForHostPreCounter uint64
 	NewCertForHostMock       mCertificateMockNewCertForHost
-=======
+
 	SerializeFunc       func() (r []byte, r1 error)
 	SerializeCounter    uint64
 	SerializePreCounter uint64
 	SerializeMock       mCertificateMockSerialize
->>>>>>> 71118efe
 
 	SetRootDomainReferenceFunc       func(p *core.RecordRef)
 	SetRootDomainReferenceCounter    uint64
@@ -82,11 +80,8 @@
 	m.GetPublicKeyMock = mCertificateMockGetPublicKey{mock: m}
 	m.GetRoleMock = mCertificateMockGetRole{mock: m}
 	m.GetRootDomainReferenceMock = mCertificateMockGetRootDomainReference{mock: m}
-<<<<<<< HEAD
 	m.NewCertForHostMock = mCertificateMockNewCertForHost{mock: m}
-=======
 	m.SerializeMock = mCertificateMockSerialize{mock: m}
->>>>>>> 71118efe
 	m.SetRootDomainReferenceMock = mCertificateMockSetRootDomainReference{mock: m}
 
 	return m
@@ -368,7 +363,6 @@
 	return atomic.LoadUint64(&m.GetRootDomainReferencePreCounter)
 }
 
-<<<<<<< HEAD
 type mCertificateMockNewCertForHost struct {
 	mock             *CertificateMock
 	mockExpectations *CertificateMockNewCertForHostParams
@@ -390,21 +384,11 @@
 //Return sets up a mock for Certificate.NewCertForHost to return Return's arguments
 func (m *mCertificateMockNewCertForHost) Return(r core.Certificate, r1 error) *CertificateMock {
 	m.mock.NewCertForHostFunc = func(p string, p1 string, p2 string) (core.Certificate, error) {
-=======
-type mCertificateMockSerialize struct {
-	mock *CertificateMock
-}
-
-//Return sets up a mock for Certificate.Serialize to return Return's arguments
-func (m *mCertificateMockSerialize) Return(r []byte, r1 error) *CertificateMock {
-	m.mock.SerializeFunc = func() ([]byte, error) {
->>>>>>> 71118efe
 		return r, r1
 	}
 	return m.mock
 }
 
-<<<<<<< HEAD
 //Set uses given function f as a mock of Certificate.NewCertForHost method
 func (m *mCertificateMockNewCertForHost) Set(f func(p string, p1 string, p2 string) (r core.Certificate, r1 error)) *CertificateMock {
 	m.mock.NewCertForHostFunc = f
@@ -445,7 +429,20 @@
 //NewCertForHostMinimockPreCounter returns the value of CertificateMock.NewCertForHost invocations
 func (m *CertificateMock) NewCertForHostMinimockPreCounter() uint64 {
 	return atomic.LoadUint64(&m.NewCertForHostPreCounter)
-=======
+}
+
+type mCertificateMockSerialize struct {
+	mock *CertificateMock
+}
+
+//Return sets up a mock for Certificate.Serialize to return Return's arguments
+func (m *mCertificateMockSerialize) Return(r []byte, r1 error) *CertificateMock {
+	m.mock.SerializeFunc = func() ([]byte, error) {
+		return r, r1
+	}
+	return m.mock
+}
+
 //Set uses given function f as a mock of Certificate.Serialize method
 func (m *mCertificateMockSerialize) Set(f func() (r []byte, r1 error)) *CertificateMock {
 	m.mock.SerializeFunc = f
@@ -474,7 +471,6 @@
 //SerializeMinimockPreCounter returns the value of CertificateMock.Serialize invocations
 func (m *CertificateMock) SerializeMinimockPreCounter() uint64 {
 	return atomic.LoadUint64(&m.SerializePreCounter)
->>>>>>> 71118efe
 }
 
 type mCertificateMockSetRootDomainReference struct {
@@ -571,13 +567,12 @@
 		m.t.Fatal("Expected call to CertificateMock.GetRootDomainReference")
 	}
 
-<<<<<<< HEAD
 	if m.NewCertForHostFunc != nil && atomic.LoadUint64(&m.NewCertForHostCounter) == 0 {
 		m.t.Fatal("Expected call to CertificateMock.NewCertForHost")
-=======
+	}
+
 	if m.SerializeFunc != nil && atomic.LoadUint64(&m.SerializeCounter) == 0 {
 		m.t.Fatal("Expected call to CertificateMock.Serialize")
->>>>>>> 71118efe
 	}
 
 	if m.SetRootDomainReferenceFunc != nil && atomic.LoadUint64(&m.SetRootDomainReferenceCounter) == 0 {
@@ -625,13 +620,12 @@
 		m.t.Fatal("Expected call to CertificateMock.GetRootDomainReference")
 	}
 
-<<<<<<< HEAD
 	if m.NewCertForHostFunc != nil && atomic.LoadUint64(&m.NewCertForHostCounter) == 0 {
 		m.t.Fatal("Expected call to CertificateMock.NewCertForHost")
-=======
+	}
+
 	if m.SerializeFunc != nil && atomic.LoadUint64(&m.SerializeCounter) == 0 {
 		m.t.Fatal("Expected call to CertificateMock.Serialize")
->>>>>>> 71118efe
 	}
 
 	if m.SetRootDomainReferenceFunc != nil && atomic.LoadUint64(&m.SetRootDomainReferenceCounter) == 0 {
@@ -658,11 +652,8 @@
 		ok = ok && (m.GetPublicKeyFunc == nil || atomic.LoadUint64(&m.GetPublicKeyCounter) > 0)
 		ok = ok && (m.GetRoleFunc == nil || atomic.LoadUint64(&m.GetRoleCounter) > 0)
 		ok = ok && (m.GetRootDomainReferenceFunc == nil || atomic.LoadUint64(&m.GetRootDomainReferenceCounter) > 0)
-<<<<<<< HEAD
 		ok = ok && (m.NewCertForHostFunc == nil || atomic.LoadUint64(&m.NewCertForHostCounter) > 0)
-=======
 		ok = ok && (m.SerializeFunc == nil || atomic.LoadUint64(&m.SerializeCounter) > 0)
->>>>>>> 71118efe
 		ok = ok && (m.SetRootDomainReferenceFunc == nil || atomic.LoadUint64(&m.SetRootDomainReferenceCounter) > 0)
 
 		if ok {
@@ -696,13 +687,12 @@
 				m.t.Error("Expected call to CertificateMock.GetRootDomainReference")
 			}
 
-<<<<<<< HEAD
 			if m.NewCertForHostFunc != nil && atomic.LoadUint64(&m.NewCertForHostCounter) == 0 {
 				m.t.Error("Expected call to CertificateMock.NewCertForHost")
-=======
+			}
+
 			if m.SerializeFunc != nil && atomic.LoadUint64(&m.SerializeCounter) == 0 {
 				m.t.Error("Expected call to CertificateMock.Serialize")
->>>>>>> 71118efe
 			}
 
 			if m.SetRootDomainReferenceFunc != nil && atomic.LoadUint64(&m.SetRootDomainReferenceCounter) == 0 {
@@ -745,11 +735,11 @@
 		return false
 	}
 
-<<<<<<< HEAD
 	if m.NewCertForHostFunc != nil && atomic.LoadUint64(&m.NewCertForHostCounter) == 0 {
-=======
+		return false
+	}
+
 	if m.SerializeFunc != nil && atomic.LoadUint64(&m.SerializeCounter) == 0 {
->>>>>>> 71118efe
 		return false
 	}
 
