/*
 *
 *  *    Copyright 2018 Insolar
 *  *
 *  *    Licensed under the Apache License, Version 2.0 (the "License");
 *  *    you may not use this file except in compliance with the License.
 *  *    You may obtain a copy of the License at
 *  *
 *  *        http://www.apache.org/licenses/LICENSE-2.0
 *  *
 *  *    Unless required by applicable law or agreed to in writing, software
 *  *    distributed under the License is distributed on an "AS IS" BASIS,
 *  *    WITHOUT WARRANTIES OR CONDITIONS OF ANY KIND, either express or implied.
 *  *    See the License for the specific language governing permissions and
 *  *    limitations under the License.
 *
 */

package testmessagebus

import (
	"context"
	"errors"
	"fmt"
	"io"

	"github.com/insolar/insolar/core"
	"github.com/insolar/insolar/core/message"
	"github.com/insolar/insolar/cryptohelpers/ecdsa"
	"github.com/insolar/insolar/testutils"
)

type TestMessageBus struct {
	handlers    map[core.MessageType]core.MessageHandler
	PulseNumber core.PulseNumber
}

func (mb *TestMessageBus) NewPlayer(ctx context.Context, reader io.Reader) (core.MessageBus, error) {
	panic("implement me")
}

func (mb *TestMessageBus) WriteTape(ctx context.Context, writer io.Writer) error {
	panic("implement me")
}

func (mb *TestMessageBus) NewRecorder(ctx context.Context) (core.MessageBus, error) {
	panic("implement me")
}

func NewTestMessageBus() *TestMessageBus {
	return &TestMessageBus{handlers: map[core.MessageType]core.MessageHandler{}}
}

func (mb *TestMessageBus) Register(p core.MessageType, handler core.MessageHandler) error {
	_, ok := mb.handlers[p]
	if ok {
		return errors.New("handler for this type already exists")
	}

	mb.handlers[p] = handler
	return nil
}

func (mb *TestMessageBus) ReRegister(p core.MessageType, handler core.MessageHandler) {
	mb.handlers[p] = handler
}

func (mb *TestMessageBus) MustRegister(p core.MessageType, handler core.MessageHandler) {
	err := mb.Register(p, handler)
	if err != nil {
		panic(err)
	}
}

func (mb *TestMessageBus) Start(components core.Components) error {
	panic("implement me")
}

func (mb *TestMessageBus) Stop() error {
	panic("implement me")
}

func (mb *TestMessageBus) Send(ctx context.Context, m core.Message) (core.Reply, error) {
	key, _ := ecdsa.GeneratePrivateKey()
<<<<<<< HEAD
	signedMsg, err := message.NewParcel(ctx, m, testutils.RandomRef(), key, mb.PulseNumber, nil)
=======
	parcel, err := message.NewParcel(ctx, m, testutils.RandomRef(), key, 0, nil)
>>>>>>> ea286e5a
	if err != nil {
		return nil, err
	}
	t := parcel.Message().Type()
	handler, ok := mb.handlers[t]
	if !ok {
		return nil, errors.New(fmt.Sprint("no handler for message type:", t.String()))
	}

	return handler(ctx, parcel)
}<|MERGE_RESOLUTION|>--- conflicted
+++ resolved
@@ -82,11 +82,7 @@
 
 func (mb *TestMessageBus) Send(ctx context.Context, m core.Message) (core.Reply, error) {
 	key, _ := ecdsa.GeneratePrivateKey()
-<<<<<<< HEAD
-	signedMsg, err := message.NewParcel(ctx, m, testutils.RandomRef(), key, mb.PulseNumber, nil)
-=======
-	parcel, err := message.NewParcel(ctx, m, testutils.RandomRef(), key, 0, nil)
->>>>>>> ea286e5a
+	parcel, err := message.NewParcel(ctx, m, testutils.RandomRef(), key, mb.PulseNumber, nil)
 	if err != nil {
 		return nil, err
 	}
