--- conflicted
+++ resolved
@@ -369,13 +369,8 @@
 		CertManager,
 		NodeNetwork,
 		NetworkService,
-<<<<<<< HEAD
 		publisher,
 		subscriber,
-		rules.NewRules(),
-=======
-		pubSub,
->>>>>>> 2558db09
 	)
 	err = c.cmp.Init(ctx)
 	if err != nil {
