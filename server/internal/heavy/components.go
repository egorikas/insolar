//
// Copyright 2019 Insolar Technologies GmbH
//
// Licensed under the Apache License, Version 2.0 (the "License");
// you may not use this file except in compliance with the License.
// You may obtain a copy of the License at
//
//     http://www.apache.org/licenses/LICENSE-2.0
//
// Unless required by applicable law or agreed to in writing, software
// distributed under the License is distributed on an "AS IS" BASIS,
// WITHOUT WARRANTIES OR CONDITIONS OF ANY KIND, either express or implied.
// See the License for the specific language governing permissions and
// limitations under the License.
//

package heavy

import (
	"context"
	"fmt"
	"net"

	"github.com/insolar/insolar/ledger/heavy/exporter"
	"github.com/insolar/insolar/network/rules"
	"google.golang.org/grpc"

	"github.com/ThreeDotsLabs/watermill"
	watermillMsg "github.com/ThreeDotsLabs/watermill/message"
	"github.com/ThreeDotsLabs/watermill/message/infrastructure/gochannel"

	"github.com/insolar/insolar/ledger/heavy/executor"
	"github.com/insolar/insolar/ledger/heavy/replica"
	"github.com/insolar/insolar/ledger/heavy/sequence"
	"github.com/insolar/insolar/log"
	"github.com/insolar/insolar/server/internal"

	"github.com/ThreeDotsLabs/watermill/message/router/middleware"

	"github.com/insolar/insolar/instrumentation/inslogger"
	"github.com/insolar/insolar/internal/ledger/artifact"
	"github.com/insolar/insolar/ledger/genesis"

	"github.com/pkg/errors"

	"github.com/insolar/insolar/api"
	"github.com/insolar/insolar/certificate"
	"github.com/insolar/insolar/component"
	"github.com/insolar/insolar/configuration"
	"github.com/insolar/insolar/contractrequester"
	"github.com/insolar/insolar/cryptography"
	"github.com/insolar/insolar/genesisdataprovider"
	"github.com/insolar/insolar/insolar"
	"github.com/insolar/insolar/insolar/bus"
	"github.com/insolar/insolar/insolar/delegationtoken"
	"github.com/insolar/insolar/insolar/jet"
	"github.com/insolar/insolar/insolar/jetcoordinator"
	"github.com/insolar/insolar/insolar/message"
	"github.com/insolar/insolar/insolar/node"
	"github.com/insolar/insolar/insolar/pulse"
	"github.com/insolar/insolar/internal/ledger/store"
	"github.com/insolar/insolar/keystore"
	"github.com/insolar/insolar/ledger/drop"
	"github.com/insolar/insolar/ledger/heavy/handler"
	"github.com/insolar/insolar/ledger/heavy/pulsemanager"
	"github.com/insolar/insolar/ledger/object"
	"github.com/insolar/insolar/logicrunner/artifacts"
	"github.com/insolar/insolar/messagebus"
	"github.com/insolar/insolar/metrics"
	"github.com/insolar/insolar/network/nodenetwork"
	"github.com/insolar/insolar/network/servicenetwork"
	"github.com/insolar/insolar/network/termination"
	"github.com/insolar/insolar/platformpolicy"
)

type components struct {
	cmp       component.Manager
	NodeRef   string
	NodeRole  string
	rollback  *executor.DBRollback
	inRouter  *watermillMsg.Router
	outRouter *watermillMsg.Router
}

func newComponents(ctx context.Context, cfg configuration.Configuration, genesisCfg insolar.GenesisHeavyConfig) (*components, error) {
	// Cryptography.
	var (
		KeyProcessor  insolar.KeyProcessor
		CryptoScheme  insolar.PlatformCryptographyScheme
		CryptoService insolar.CryptographyService
		CertManager   insolar.CertificateManager
	)
	{
		var err error
		// Private key storage.
		ks, err := keystore.NewKeyStore(cfg.KeysPath)
		if err != nil {
			return nil, errors.Wrap(err, "failed to load KeyStore")
		}
		// Public key manipulations.
		KeyProcessor = platformpolicy.NewKeyProcessor()
		// Platform cryptography.
		CryptoScheme = platformpolicy.NewPlatformCryptographyScheme()
		// Sign, verify, etc.
		CryptoService = cryptography.NewCryptographyService()

		c := component.Manager{}
		c.Inject(CryptoService, CryptoScheme, KeyProcessor, ks)

		publicKey, err := CryptoService.GetPublicKey()
		if err != nil {
			return nil, errors.Wrap(err, "failed to retrieve node public key")
		}

		// Node certificate.
		CertManager, err = certificate.NewManagerReadCertificate(publicKey, KeyProcessor, cfg.CertificatePath)
		if err != nil {
			return nil, errors.Wrap(err, "failed to start Certificate")
		}
	}

	c := &components{}
	c.cmp = component.Manager{}
	c.NodeRef = CertManager.GetCertificate().GetNodeRef().String()
	c.NodeRole = CertManager.GetCertificate().GetRole().String()

	logger := inslogger.FromContext(ctx)
	wmLogger := log.NewWatermillLogAdapter(logger)
	pubSub := gochannel.NewGoChannel(gochannel.Config{}, wmLogger)
	pubSub = internal.PubSubWrapper(ctx, &c.cmp, cfg.Introspection, pubSub)

	// Network.
	var (
		NetworkService *servicenetwork.ServiceNetwork
		NodeNetwork    insolar.NodeNetwork
		Termination    insolar.TerminationHandler
	)
	{
		var err error
		// External communication.
		NetworkService, err = servicenetwork.NewServiceNetwork(cfg, &c.cmp)
		if err != nil {
			return nil, errors.Wrap(err, "failed to start Network")
		}

		Termination = termination.NewHandler(NetworkService)

		// Node info.
		NodeNetwork, err = nodenetwork.NewNodeNetwork(cfg.Host.Transport, CertManager.GetCertificate())
		if err != nil {
			return nil, errors.Wrap(err, "failed to start NodeNetwork")
		}

	}

	// API.
	var (
		Requester       insolar.ContractRequester
		GenesisProvider insolar.GenesisDataProvider
		API             insolar.APIRunner
	)
	{
		var err error
		Requester, err = contractrequester.New(nil)
		if err != nil {
			return nil, errors.Wrap(err, "failed to start ContractRequester")
		}

		GenesisProvider, err = genesisdataprovider.New()
		if err != nil {
			return nil, errors.Wrap(err, "failed to start GenesisDataProvider")
		}

		API, err = api.NewRunner(&cfg.APIRunner)
		if err != nil {
			return nil, errors.Wrap(err, "failed to start ApiRunner")
		}
	}

	// Storage.
	var (
		Coordinator jet.Coordinator
		Pulses      *pulse.DB
		Jets        jet.Storage
		Nodes       *node.Storage
		DB          *store.BadgerDB
	)
	{
		var err error
		DB, err = store.NewBadgerDB(cfg.Ledger.Storage.DataDirectory)
		if err != nil {
			panic(errors.Wrap(err, "failed to initialize DB"))
		}
		Nodes = node.NewStorage()
		Pulses = pulse.NewDB(DB)
		Jets = jet.NewStore()

		c := jetcoordinator.NewJetCoordinator(cfg.Ledger.LightChainLimit)
		c.PulseCalculator = Pulses
		c.PulseAccessor = Pulses
		c.JetAccessor = Jets
		c.NodeNet = NodeNetwork
		c.PlatformCryptographyScheme = CryptoScheme
		c.Nodes = Nodes

		Coordinator = c
	}

	// Communication.
	var (
		Tokens  insolar.DelegationTokenFactory
		Parcels message.ParcelFactory
		Bus     insolar.MessageBus
		WmBus   *bus.Bus
	)
	{
		var err error
		Tokens = delegationtoken.NewDelegationTokenFactory()
		Parcels = messagebus.NewParcelFactory()
		Bus, err = messagebus.NewMessageBus(cfg)
		if err != nil {
			return nil, errors.Wrap(err, "failed to start MessageBus")
		}
		WmBus = bus.NewBus(cfg.Bus, pubSub, Pulses, Coordinator, CryptoScheme)
	}

	metricsHandler, err := metrics.NewMetrics(
		ctx,
		cfg.Metrics,
		metrics.GetInsolarRegistry(c.NodeRole),
		c.NodeRole,
	)
	if err != nil {
		return nil, errors.Wrap(err, "failed to start Metrics")
	}

	var (
<<<<<<< HEAD
		PulseManager    insolar.PulseManager
		Handler         *handler.Handler
		Genesis         *genesis.Genesis
		RecordSequencer sequence.Sequencer
		Replicator      *replica.Replicator
=======
		PulseManager   insolar.PulseManager
		Handler        *handler.Handler
		Genesis        *genesis.Genesis
		RecordPosition *object.RecordPositionDB
		Records        *object.RecordDB
		JetKeeper      executor.JetKeeper
>>>>>>> 639a6acc
	)
	{
		Records = object.NewRecordDB(DB)
		RecordPosition = object.NewRecordPositionDB(DB)
		indexes := object.NewIndexDB(DB)
		drops := drop.NewDB(DB)
		jets := jet.NewDBStore(DB)
		JetKeeper = executor.NewJetKeeper(jets, DB, Pulses)
		c.rollback = executor.NewDBRollback(JetKeeper, Pulses, drops, Records, indexes, jets, Pulses)

		sp := pulse.NewStartPulse()

		pm := pulsemanager.NewPulseManager()
		pm.Bus = Bus
		pm.NodeNet = NodeNetwork
		pm.NodeSetter = Nodes
		pm.Nodes = Nodes
		pm.PulseAppender = Pulses
		pm.PulseAccessor = Pulses
		pm.JetModifier = jets
		pm.StartPulse = sp
		pm.FinalizationKeeper = executor.NewFinalizationKeeperDefault(JetKeeper, Termination, Pulses, cfg.Ledger.LightChainLimit)

		h := handler.New(cfg.Ledger)
		h.RecordAccessor = Records
		h.RecordPositions = RecordPosition
		h.RecordModifier = Records
		h.JetCoordinator = Coordinator
		h.IndexAccessor = indexes
		h.IndexModifier = indexes
		h.Bus = Bus
		h.DropModifier = drops
		h.PCS = CryptoScheme
		h.PulseAccessor = Pulses
		h.PulseCalculator = Pulses
		h.StartPulse = sp
		h.JetModifier = jets
		h.JetAccessor = jets
		h.JetTree = jets
		h.DropDB = drops
		h.JetKeeper = JetKeeper
		h.Sender = WmBus

		PulseManager = pm
		Handler = h

		RecordSequencer = sequence.NewSequencer(DB)
		r := replica.NewReplicator(cfg, jetKeeper)
		Replicator = r

		artifactManager := &artifact.Scope{
			PulseNumber:    insolar.FirstPulseNumber,
			PCS:            CryptoScheme,
			RecordAccessor: Records,
			RecordModifier: Records,
			IndexModifier:  indexes,
			IndexAccessor:  indexes,
		}
		Genesis = &genesis.Genesis{
			ArtifactManager: artifactManager,
			BaseRecord: &genesis.BaseRecord{
				DB:             DB,
				DropModifier:   drops,
				PulseAppender:  Pulses,
				PulseAccessor:  Pulses,
				RecordModifier: Records,
				IndexModifier:  indexes,
			},

			DiscoveryNodes:  genesisCfg.DiscoveryNodes,
			ContractsConfig: genesisCfg.ContractsConfig,
		}
	}

	// Exporter
	var (
		recordExporter *exporter.RecordServer
	)
	{
		recordExporter = exporter.NewRecordServer(Pulses, RecordPosition, Records, JetKeeper)
		lis, err := net.Listen("tcp", cfg.Exporter.Addr)
		if err != nil {
			return nil, errors.Wrap(err, "failed to open port for Exporter")
		}
		grpcServer := grpc.NewServer()
		exporter.RegisterRecordExporterServer(grpcServer, recordExporter)
		go func() {
			if err := grpcServer.Serve(lis); err != nil {
				panic(fmt.Errorf("exporter failed to serve: %s", err))
			}
		}()
	}

	c.cmp.Inject(
		DB,
		WmBus,
		Handler,
		PulseManager,
		Jets,
		Pulses,
		Coordinator,
		metricsHandler,
		Bus,
		Requester,
		Tokens,
		Parcels,
		artifacts.NewClient(WmBus),
		GenesisProvider,
		API,
		KeyProcessor,
		Termination,
		CryptoScheme,
		CryptoService,
		CertManager,
		NodeNetwork,
		NetworkService,
		pubSub,
		rules.NewRules(),
		RecordSequencer,
		replica.NewGRPCTransport(cfg.Ledger.Replica.Port),
		Replicator,
	)
	err = c.cmp.Init(ctx)
	if err != nil {
		return nil, errors.Wrap(err, "failed to init components")
	}

	if !genesisCfg.Skip {
		if err := Genesis.Start(ctx); err != nil {
			logger.Fatalf("genesis failed on heavy with error: %v", err)
		}
	}

	c.startWatermill(ctx, wmLogger, pubSub, WmBus, NetworkService.SendMessageHandler, Handler.Process)

	return c, nil
}

func (c *components) Start(ctx context.Context) error {
	err := c.rollback.Start(ctx)
	if err != nil {
		return errors.Wrap(err, "rollback.Start return error: ")
	}
	return c.cmp.Start(ctx)
}

func (c *components) Stop(ctx context.Context) error {
	err := c.inRouter.Close()
	if err != nil {
		inslogger.FromContext(ctx).Error("Error while closing router", err)
	}
	err = c.outRouter.Close()
	if err != nil {
		inslogger.FromContext(ctx).Error("Error while closing router", err)
	}
	return c.cmp.Stop(ctx)
}

func (c *components) startWatermill(
	ctx context.Context,
	logger watermill.LoggerAdapter,
	pubSub watermillMsg.PubSub,
	b *bus.Bus,
	outHandler, inHandler watermillMsg.HandlerFunc,
) {
	inRouter, err := watermillMsg.NewRouter(watermillMsg.RouterConfig{}, logger)
	if err != nil {
		panic(err)
	}
	outRouter, err := watermillMsg.NewRouter(watermillMsg.RouterConfig{}, logger)
	if err != nil {
		panic(err)
	}

	outRouter.AddNoPublisherHandler(
		"OutgoingHandler",
		bus.TopicOutgoing,
		pubSub,
		outHandler,
	)

	inRouter.AddMiddleware(
		middleware.InstantAck,
		b.IncomingMessageRouter,
	)

	inRouter.AddNoPublisherHandler(
		"IncomingHandler",
		bus.TopicIncoming,
		pubSub,
		inHandler,
	)

	startRouter(ctx, inRouter)
	c.inRouter = inRouter
	startRouter(ctx, outRouter)
	c.outRouter = outRouter
}

func startRouter(ctx context.Context, router *watermillMsg.Router) {
	go func() {
		if err := router.Run(); err != nil {
			inslogger.FromContext(ctx).Error("Error while running router", err)
		}
	}()
	<-router.Running()
}<|MERGE_RESOLUTION|>--- conflicted
+++ resolved
@@ -235,20 +235,14 @@
 	}
 
 	var (
-<<<<<<< HEAD
 		PulseManager    insolar.PulseManager
 		Handler         *handler.Handler
 		Genesis         *genesis.Genesis
+		RecordPosition  *object.RecordPositionDB
+		Records         *object.RecordDB
+		JetKeeper       executor.JetKeeper
 		RecordSequencer sequence.Sequencer
 		Replicator      *replica.Replicator
-=======
-		PulseManager   insolar.PulseManager
-		Handler        *handler.Handler
-		Genesis        *genesis.Genesis
-		RecordPosition *object.RecordPositionDB
-		Records        *object.RecordDB
-		JetKeeper      executor.JetKeeper
->>>>>>> 639a6acc
 	)
 	{
 		Records = object.NewRecordDB(DB)
@@ -296,7 +290,7 @@
 		Handler = h
 
 		RecordSequencer = sequence.NewSequencer(DB)
-		r := replica.NewReplicator(cfg, jetKeeper)
+		r := replica.NewReplicator(cfg, JetKeeper)
 		Replicator = r
 
 		artifactManager := &artifact.Scope{
