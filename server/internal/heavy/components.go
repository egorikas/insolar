--- conflicted
+++ resolved
@@ -251,7 +251,7 @@
 
 		sp := pulse.NewStartPulse()
 
-		backupMaker, err := executor.NewBackupMaker(ctx, DB, cfg.Ledger.Backup, jetKeeper.TopSyncPulse())
+		backupMaker, err := executor.NewBackupMaker(ctx, DB, cfg.Ledger.Backup, JetKeeper.TopSyncPulse())
 		if err != nil {
 			return nil, errors.Wrap(err, "failed create backuper")
 		}
@@ -282,14 +282,10 @@
 		h.StartPulse = sp
 		h.JetModifier = jets
 		h.JetAccessor = jets
-<<<<<<< HEAD
-		h.JetKeeper = jetKeeper
-		h.BackupMaker = backupMaker
-=======
 		h.JetTree = jets
 		h.DropDB = drops
 		h.JetKeeper = JetKeeper
->>>>>>> 7dad51bb
+		h.BackupMaker = backupMaker
 		h.Sender = WmBus
 
 		PulseManager = pm
