--- conflicted
+++ resolved
@@ -66,18 +66,12 @@
 )
 
 type components struct {
-<<<<<<< HEAD
 	cmp       component.Manager
 	NodeRef   string
 	NodeRole  string
+	rollback  *executor.DBRollback
 	inRouter  *watermillMsg.Router
 	outRouter *watermillMsg.Router
-=======
-	cmp      component.Manager
-	NodeRef  string
-	NodeRole string
-	rollback *executor.DBRollback
->>>>>>> 9dee03eb
 }
 
 func newComponents(ctx context.Context, cfg configuration.Configuration, genesisCfg insolar.GenesisHeavyConfig) (*components, error) {
