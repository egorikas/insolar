//
// Copyright 2019 Insolar Technologies GmbH
//
// Licensed under the Apache License, Version 2.0 (the "License");
// you may not use this file except in compliance with the License.
// You may obtain a copy of the License at
//
//     http://www.apache.org/licenses/LICENSE-2.0
//
// Unless required by applicable law or agreed to in writing, software
// distributed under the License is distributed on an "AS IS" BASIS,
// WITHOUT WARRANTIES OR CONDITIONS OF ANY KIND, either express or implied.
// See the License for the specific language governing permissions and
// limitations under the License.
//

package heavy

import (
	"context"

	"github.com/ThreeDotsLabs/watermill"
	watermillMsg "github.com/ThreeDotsLabs/watermill/message"
	"github.com/ThreeDotsLabs/watermill/message/infrastructure/gochannel"

	"github.com/insolar/insolar/ledger/heavy/replica"
	"github.com/insolar/insolar/log"

	"github.com/ThreeDotsLabs/watermill/message/router/middleware"

	"github.com/insolar/insolar/instrumentation/inslogger"
	"github.com/insolar/insolar/internal/ledger/artifact"
	"github.com/insolar/insolar/ledger/genesis"

	"github.com/pkg/errors"

	"github.com/insolar/insolar/api"
	"github.com/insolar/insolar/certificate"
	"github.com/insolar/insolar/component"
	"github.com/insolar/insolar/configuration"
	"github.com/insolar/insolar/contractrequester"
	"github.com/insolar/insolar/cryptography"
	"github.com/insolar/insolar/genesisdataprovider"
	"github.com/insolar/insolar/insolar"
	"github.com/insolar/insolar/insolar/bus"
	"github.com/insolar/insolar/insolar/delegationtoken"
	"github.com/insolar/insolar/insolar/jet"
	"github.com/insolar/insolar/insolar/jetcoordinator"
	"github.com/insolar/insolar/insolar/message"
	"github.com/insolar/insolar/insolar/node"
	"github.com/insolar/insolar/insolar/pulse"
	"github.com/insolar/insolar/internal/ledger/store"
	"github.com/insolar/insolar/keystore"
	"github.com/insolar/insolar/ledger/blob"
	"github.com/insolar/insolar/ledger/drop"
	"github.com/insolar/insolar/ledger/heavy/handler"
	"github.com/insolar/insolar/ledger/heavy/pulsemanager"
	"github.com/insolar/insolar/ledger/object"
	"github.com/insolar/insolar/logicrunner/artifacts"
	"github.com/insolar/insolar/messagebus"
	"github.com/insolar/insolar/metrics"
	"github.com/insolar/insolar/network/nodenetwork"
	"github.com/insolar/insolar/network/servicenetwork"
	"github.com/insolar/insolar/network/termination"
	"github.com/insolar/insolar/platformpolicy"
)

type components struct {
	cmp      component.Manager
	NodeRef  string
	NodeRole string
}

func newComponents(ctx context.Context, cfg configuration.Configuration, genesisCfg insolar.GenesisHeavyConfig) (*components, error) {
	// Cryptography.
	var (
		KeyProcessor  insolar.KeyProcessor
		CryptoScheme  insolar.PlatformCryptographyScheme
		CryptoService insolar.CryptographyService
		CertManager   insolar.CertificateManager
	)
	{
		var err error
		// Private key storage.
		ks, err := keystore.NewKeyStore(cfg.KeysPath)
		if err != nil {
			return nil, errors.Wrap(err, "failed to load KeyStore")
		}
		// Public key manipulations.
		KeyProcessor = platformpolicy.NewKeyProcessor()
		// Platform cryptography.
		CryptoScheme = platformpolicy.NewPlatformCryptographyScheme()
		// Sign, verify, etc.
		CryptoService = cryptography.NewCryptographyService()

		c := component.Manager{}
		c.Inject(CryptoService, CryptoScheme, KeyProcessor, ks)

		publicKey, err := CryptoService.GetPublicKey()
		if err != nil {
			return nil, errors.Wrap(err, "failed to retrieve node public key")
		}

		// Node certificate.
		CertManager, err = certificate.NewManagerReadCertificate(publicKey, KeyProcessor, cfg.CertificatePath)
		if err != nil {
			return nil, errors.Wrap(err, "failed to start Certificate")
		}
	}

	c := &components{}
	c.cmp = component.Manager{}
	c.NodeRef = CertManager.GetCertificate().GetNodeRef().String()
	c.NodeRole = CertManager.GetCertificate().GetRole().String()

	logger := inslogger.FromContext(ctx)
	wmLogger := log.NewWatermillLogAdapter(logger)
	pubSub := gochannel.NewGoChannel(gochannel.Config{}, wmLogger)

	// Network.
	var (
		NetworkService *servicenetwork.ServiceNetwork
		NodeNetwork    insolar.NodeNetwork
		Termination    insolar.TerminationHandler
	)
	{
		var err error
		// External communication.
		NetworkService, err = servicenetwork.NewServiceNetwork(cfg, &c.cmp, false)
		if err != nil {
			return nil, errors.Wrap(err, "failed to start Network")
		}

		Termination = termination.NewHandler(NetworkService)

		// Node info.
		NodeNetwork, err = nodenetwork.NewNodeNetwork(cfg.Host.Transport, CertManager.GetCertificate())
		if err != nil {
			return nil, errors.Wrap(err, "failed to start NodeNetwork")
		}

	}

	// API.
	var (
		Requester       insolar.ContractRequester
		GenesisProvider insolar.GenesisDataProvider
		API             insolar.APIRunner
	)
	{
		var err error
		Requester, err = contractrequester.New()
		if err != nil {
			return nil, errors.Wrap(err, "failed to start ContractRequester")
		}

		GenesisProvider, err = genesisdataprovider.New()
		if err != nil {
			return nil, errors.Wrap(err, "failed to start GenesisDataProvider")
		}

		API, err = api.NewRunner(&cfg.APIRunner)
		if err != nil {
			return nil, errors.Wrap(err, "failed to start ApiRunner")
		}
	}

	// Storage.
	var (
		Coordinator jet.Coordinator
		Pulses      *pulse.DB
		Jets        jet.Storage
		Nodes       *node.Storage
		DB          *store.BadgerDB
	)
	{
		var err error
		DB, err = store.NewBadgerDB(cfg.Ledger.Storage.DataDirectory)
		if err != nil {
			panic(errors.Wrap(err, "failed to initialize DB"))
		}
		Nodes = node.NewStorage()
		Pulses = pulse.NewDB(DB)
		Jets = jet.NewStore()

		c := jetcoordinator.NewJetCoordinator(cfg.Ledger.LightChainLimit)
		c.PulseCalculator = Pulses
		c.PulseAccessor = Pulses
		c.JetAccessor = Jets
		c.NodeNet = NodeNetwork
		c.PlatformCryptographyScheme = CryptoScheme
		c.Nodes = Nodes

		Coordinator = c
	}

	// Communication.
	var (
		Tokens  insolar.DelegationTokenFactory
		Parcels message.ParcelFactory
		Bus     insolar.MessageBus
		WmBus   *bus.Bus
	)
	{
		var err error
		Tokens = delegationtoken.NewDelegationTokenFactory()
		Parcels = messagebus.NewParcelFactory()
		Bus, err = messagebus.NewMessageBus(cfg)
		if err != nil {
			return nil, errors.Wrap(err, "failed to start MessageBus")
		}
		WmBus = bus.NewBus(pubSub, Pulses, Coordinator, CryptoScheme)
	}

	metricsHandler, err := metrics.NewMetrics(
		ctx,
		cfg.Metrics,
		metrics.GetInsolarRegistry(c.NodeRole),
		c.NodeRole,
	)
	if err != nil {
		return nil, errors.Wrap(err, "failed to start Metrics")
	}

	var (
		PulseManager insolar.PulseManager
		Handler      *handler.Handler
		Genesis      *genesis.Genesis
	)
	{
		records := object.NewRecordDB(DB)
		indexes := object.NewIndexDB(DB)
		blobs := blob.NewDB(DB)
		drops := drop.NewDB(DB)
		jets := jet.NewDBStore(DB)
		jetKeeper := replica.NewJetKeeper(jets, DB)

		pm := pulsemanager.NewPulseManager()
		pm.Bus = Bus
		pm.NodeNet = NodeNetwork
		pm.NodeSetter = Nodes
		pm.Nodes = Nodes
		pm.PulseAppender = Pulses
		pm.PulseAccessor = Pulses
		pm.JetModifier = jets

		h := handler.New()
		h.RecordAccessor = records
		h.RecordModifier = records
		h.JetCoordinator = Coordinator
		h.IndexAccessor = indexes
		h.IndexModifier = indexes
		h.Bus = Bus
		h.BlobAccessor = blobs
		h.BlobModifier = blobs
		h.DropModifier = drops
		h.PCS = CryptoScheme
		h.PulseAccessor = Pulses
		h.JetModifier = jets
		h.JetKeeper = jetKeeper
		h.Sender = WmBus

		PulseManager = pm
		Handler = h

		artifactManager := &artifact.Scope{
			PulseNumber:    insolar.FirstPulseNumber,
			PCS:            CryptoScheme,
			BlobStorage:    blobs,
			RecordAccessor: records,
			RecordModifier: records,
			IndexModifier:  indexes,
			IndexAccessor:  indexes,
		}
		Genesis = &genesis.Genesis{
			ArtifactManager: artifactManager,
			BaseRecord: &genesis.BaseRecord{
<<<<<<< HEAD
				DB:             DB,
				DropModifier:   drops,
				PulseAppender:  pulses,
				PulseAccessor:  pulses,
				RecordModifier: records,
				IndexModifier:  indexes,
=======
				DB:                    DB,
				DropModifier:          drops,
				PulseAppender:         Pulses,
				PulseAccessor:         Pulses,
				RecordModifier:        records,
				IndexLifelineModifier: indexes,
>>>>>>> 8a217bd2
			},

			DiscoveryNodes:  genesisCfg.DiscoveryNodes,
			PluginsDir:      genesisCfg.PluginsDir,
			ContractsConfig: genesisCfg.ContractsConfig,
		}
	}

	c.cmp.Inject(
		DB,
		WmBus,
		Handler,
		PulseManager,
		Jets,
		Pulses,
		Coordinator,
		metricsHandler,
		Bus,
		Requester,
		Tokens,
		Parcels,
		artifacts.NewClient(WmBus),
		GenesisProvider,
		API,
		KeyProcessor,
		Termination,
		CryptoScheme,
		CryptoService,
		CertManager,
		NodeNetwork,
		NetworkService,
		pubSub,
	)
	err = c.cmp.Init(ctx)
	if err != nil {
		return nil, errors.Wrap(err, "failed to init components")
	}

	if !genesisCfg.Skip {
		if err := Genesis.Start(ctx); err != nil {
			logger.Fatalf("genesis failed on heavy with error: %v", err)
		}
	}

	startWatermill(ctx, wmLogger, pubSub, WmBus, NetworkService.SendMessageHandler, Handler.Process)

	return c, nil
}

func (c *components) Start(ctx context.Context) error {
	return c.cmp.Start(ctx)
}

func (c *components) Stop(ctx context.Context) error {
	return c.cmp.Stop(ctx)
}

func startWatermill(
	ctx context.Context,
	logger watermill.LoggerAdapter,
	pubSub watermillMsg.PubSub,
	b *bus.Bus,
	outHandler, inHandler watermillMsg.HandlerFunc,
) {
	inRouter, err := watermillMsg.NewRouter(watermillMsg.RouterConfig{}, logger)
	if err != nil {
		panic(err)
	}
	outRouter, err := watermillMsg.NewRouter(watermillMsg.RouterConfig{}, logger)
	if err != nil {
		panic(err)
	}

	outRouter.AddNoPublisherHandler(
		"OutgoingHandler",
		bus.TopicOutgoing,
		pubSub,
		outHandler,
	)

	inRouter.AddMiddleware(
		middleware.InstantAck,
		b.IncomingMessageRouter,
	)

	inRouter.AddNoPublisherHandler(
		"IncomingHandler",
		bus.TopicIncoming,
		pubSub,
		inHandler,
	)

	startRouter(ctx, inRouter)
	startRouter(ctx, outRouter)
}

func startRouter(ctx context.Context, router *watermillMsg.Router) {
	go func() {
		if err := router.Run(); err != nil {
			inslogger.FromContext(ctx).Error("Error while running router", err)
		}
	}()
	<-router.Running()
}<|MERGE_RESOLUTION|>--- conflicted
+++ resolved
@@ -275,21 +275,12 @@
 		Genesis = &genesis.Genesis{
 			ArtifactManager: artifactManager,
 			BaseRecord: &genesis.BaseRecord{
-<<<<<<< HEAD
 				DB:             DB,
 				DropModifier:   drops,
-				PulseAppender:  pulses,
-				PulseAccessor:  pulses,
+				PulseAppender:  Pulses,
+				PulseAccessor:  Pulses,
 				RecordModifier: records,
 				IndexModifier:  indexes,
-=======
-				DB:                    DB,
-				DropModifier:          drops,
-				PulseAppender:         Pulses,
-				PulseAccessor:         Pulses,
-				RecordModifier:        records,
-				IndexLifelineModifier: indexes,
->>>>>>> 8a217bd2
 			},
 
 			DiscoveryNodes:  genesisCfg.DiscoveryNodes,
