//
// Copyright 2019 Insolar Technologies GmbH
//
// Licensed under the Apache License, Version 2.0 (the "License");
// you may not use this file except in compliance with the License.
// You may obtain a copy of the License at
//
//     http://www.apache.org/licenses/LICENSE-2.0
//
// Unless required by applicable law or agreed to in writing, software
// distributed under the License is distributed on an "AS IS" BASIS,
// WITHOUT WARRANTIES OR CONDITIONS OF ANY KIND, either express or implied.
// See the License for the specific language governing permissions and
// limitations under the License.
//

package heavy

import (
	"context"

	"github.com/ThreeDotsLabs/watermill"
	watermillMsg "github.com/ThreeDotsLabs/watermill/message"
	"github.com/ThreeDotsLabs/watermill/message/infrastructure/gochannel"
	"github.com/insolar/insolar/log"

	"github.com/ThreeDotsLabs/watermill/message/router/middleware"
	"github.com/insolar/insolar/instrumentation/inslogger"
	"github.com/insolar/insolar/internal/ledger/artifact"
	"github.com/insolar/insolar/ledger/genesis"

	"github.com/insolar/insolar/api"
	"github.com/insolar/insolar/certificate"
	"github.com/insolar/insolar/component"
	"github.com/insolar/insolar/configuration"
	"github.com/insolar/insolar/contractrequester"
	"github.com/insolar/insolar/cryptography"
	"github.com/insolar/insolar/genesisdataprovider"
	"github.com/insolar/insolar/insolar"
	"github.com/insolar/insolar/insolar/bus"
	"github.com/insolar/insolar/insolar/delegationtoken"
	"github.com/insolar/insolar/insolar/jet"
	"github.com/insolar/insolar/insolar/jetcoordinator"
	"github.com/insolar/insolar/insolar/message"
	"github.com/insolar/insolar/insolar/node"
	"github.com/insolar/insolar/insolar/pulse"
	"github.com/insolar/insolar/internal/ledger/store"
	"github.com/insolar/insolar/keystore"
	"github.com/insolar/insolar/ledger/blob"
	"github.com/insolar/insolar/ledger/drop"
	"github.com/insolar/insolar/ledger/heavy/handler"
	"github.com/insolar/insolar/ledger/heavy/pulsemanager"
	"github.com/insolar/insolar/ledger/object"
	"github.com/insolar/insolar/logicrunner/artifacts"
	"github.com/insolar/insolar/messagebus"
	"github.com/insolar/insolar/metrics"
	"github.com/insolar/insolar/network/nodenetwork"
	"github.com/insolar/insolar/network/servicenetwork"
	"github.com/insolar/insolar/network/termination"
	"github.com/insolar/insolar/platformpolicy"
	"github.com/pkg/errors"
)

type components struct {
	cmp       component.Manager
	NodeRef   string
	NodeRole  string
	inRouter  *watermillMsg.Router
	outRouter *watermillMsg.Router
}

func newComponents(ctx context.Context, cfg configuration.Configuration, genesisCfg insolar.GenesisHeavyConfig) (*components, error) {
	// Cryptography.
	var (
		KeyProcessor  insolar.KeyProcessor
		CryptoScheme  insolar.PlatformCryptographyScheme
		CryptoService insolar.CryptographyService
		CertManager   insolar.CertificateManager
	)
	{
		var err error
		// Private key storage.
		ks, err := keystore.NewKeyStore(cfg.KeysPath)
		if err != nil {
			return nil, errors.Wrap(err, "failed to load KeyStore")
		}
		// Public key manipulations.
		KeyProcessor = platformpolicy.NewKeyProcessor()
		// Platform cryptography.
		CryptoScheme = platformpolicy.NewPlatformCryptographyScheme()
		// Sign, verify, etc.
		CryptoService = cryptography.NewCryptographyService()

		c := component.Manager{}
		c.Inject(CryptoService, CryptoScheme, KeyProcessor, ks)

		publicKey, err := CryptoService.GetPublicKey()
		if err != nil {
			return nil, errors.Wrap(err, "failed to retrieve node public key")
		}

		// Node certificate.
		CertManager, err = certificate.NewManagerReadCertificate(publicKey, KeyProcessor, cfg.CertificatePath)
		if err != nil {
			return nil, errors.Wrap(err, "failed to start Certificate")
		}
	}

	c := &components{}
	c.cmp = component.Manager{}
	c.NodeRef = CertManager.GetCertificate().GetNodeRef().String()
	c.NodeRole = CertManager.GetCertificate().GetRole().String()

	logger := inslogger.FromContext(ctx)
	wmLogger := log.NewWatermillLogAdapter(logger)
	pubSub := gochannel.NewGoChannel(gochannel.Config{}, wmLogger)

	// Network.
	var (
		NetworkService *servicenetwork.ServiceNetwork
		NodeNetwork    insolar.NodeNetwork
		Termination    insolar.TerminationHandler
	)
	{
		var err error
		// External communication.
		NetworkService, err = servicenetwork.NewServiceNetwork(cfg, &c.cmp, false)
		if err != nil {
			return nil, errors.Wrap(err, "failed to start Network")
		}

		Termination = termination.NewHandler(NetworkService)

		// Node info.
		NodeNetwork, err = nodenetwork.NewNodeNetwork(cfg.Host.Transport, CertManager.GetCertificate())
		if err != nil {
			return nil, errors.Wrap(err, "failed to start NodeNetwork")
		}

	}

	// API.
	var (
		Requester       insolar.ContractRequester
		GenesisProvider insolar.GenesisDataProvider
		API             insolar.APIRunner
	)
	{
		var err error
		Requester, err = contractrequester.New()
		if err != nil {
			return nil, errors.Wrap(err, "failed to start ContractRequester")
		}

		GenesisProvider, err = genesisdataprovider.New()
		if err != nil {
			return nil, errors.Wrap(err, "failed to start GenesisDataProvider")
		}

		API, err = api.NewRunner(&cfg.APIRunner)
		if err != nil {
			return nil, errors.Wrap(err, "failed to start ApiRunner")
		}
	}

	// Storage.
	var (
		Coordinator jet.Coordinator
		Pulses      *pulse.DB
		Jets        jet.Storage
		Nodes       *node.Storage
		DB          *store.BadgerDB
	)
	{
		var err error
		DB, err = store.NewBadgerDB(cfg.Ledger.Storage.DataDirectory)
		if err != nil {
			panic(errors.Wrap(err, "failed to initialize DB"))
		}
		Nodes = node.NewStorage()
		Pulses = pulse.NewDB(DB)
		Jets = jet.NewStore()

		c := jetcoordinator.NewJetCoordinator(cfg.Ledger.LightChainLimit)
		c.PulseCalculator = Pulses
		c.PulseAccessor = Pulses
		c.JetAccessor = Jets
		c.NodeNet = NodeNetwork
		c.PlatformCryptographyScheme = CryptoScheme
		c.Nodes = Nodes

		Coordinator = c
	}

	// Communication.
	var (
		Tokens  insolar.DelegationTokenFactory
		Parcels message.ParcelFactory
		Bus     insolar.MessageBus
		WmBus   *bus.Bus
	)
	{
		var err error
		Tokens = delegationtoken.NewDelegationTokenFactory()
		Parcels = messagebus.NewParcelFactory()
		Bus, err = messagebus.NewMessageBus(cfg)
		if err != nil {
			return nil, errors.Wrap(err, "failed to start MessageBus")
		}
		WmBus = bus.NewBus(pubSub, Pulses, Coordinator, CryptoScheme)
	}

	metricsHandler, err := metrics.NewMetrics(
		ctx,
		cfg.Metrics,
		metrics.GetInsolarRegistry(c.NodeRole),
		c.NodeRole,
	)
	if err != nil {
		return nil, errors.Wrap(err, "failed to start Metrics")
	}

	var (
		PulseManager insolar.PulseManager
		Handler      *handler.Handler
		Genesis      *genesis.Genesis
	)
	{
		pulses := pulse.NewDB(DB)
		records := object.NewRecordDB(DB)
		indexes := object.NewIndexDB(DB)
		blobs := blob.NewDB(DB)
		drops := drop.NewDB(DB)

		pm := pulsemanager.NewPulseManager()
		pm.Bus = Bus
		pm.NodeNet = NodeNetwork
		pm.NodeSetter = Nodes
		pm.Nodes = Nodes
		pm.PulseAppender = pulses

		h := handler.New()
		h.RecordAccessor = records
		h.RecordModifier = records
		h.JetCoordinator = Coordinator
		h.IndexLifelineAccessor = indexes
		h.IndexBucketModifier = indexes
		h.Bus = Bus
		h.BlobAccessor = blobs
		h.BlobModifier = blobs
		h.DropModifier = drops
		h.PCS = CryptoScheme
		h.Sender = WmBus

		PulseManager = pm
		Handler = h

		artifactManager := &artifact.Scope{
			PulseNumber:      insolar.FirstPulseNumber,
			PCS:              CryptoScheme,
			BlobStorage:      blobs,
			RecordAccessor:   records,
			RecordModifier:   records,
			LifelineModifier: indexes,
			LifelineAccessor: indexes,
		}
		Genesis = &genesis.Genesis{
			ArtifactManager: artifactManager,
			BaseRecord: &genesis.BaseRecord{
				DB:                    DB,
				DropModifier:          drops,
				PulseAppender:         pulses,
				PulseAccessor:         pulses,
				RecordModifier:        records,
				IndexLifelineModifier: indexes,
			},

			DiscoveryNodes:  genesisCfg.DiscoveryNodes,
			PluginsDir:      genesisCfg.PluginsDir,
			ContractsConfig: genesisCfg.ContractsConfig,
		}
	}

	c.cmp.Inject(
		DB,
		WmBus,
		Handler,
		PulseManager,
		Jets,
		Pulses,
		Coordinator,
		metricsHandler,
		Bus,
		Requester,
		Tokens,
		Parcels,
		artifacts.NewClient(WmBus),
		GenesisProvider,
		API,
		KeyProcessor,
		Termination,
		CryptoScheme,
		CryptoService,
		CertManager,
		NodeNetwork,
		NetworkService,
		pubSub,
	)
	err = c.cmp.Init(ctx)
	if err != nil {
		return nil, errors.Wrap(err, "failed to init components")
	}

	if !genesisCfg.Skip {
		if err := Genesis.Start(ctx); err != nil {
			logger.Fatalf("genesis failed on heavy with error: %v", err)
		}
	}

	c.startWatermill(ctx, wmLogger, pubSub, WmBus, NetworkService.SendMessageHandler, Handler.Process)

	return c, nil
}

func (c *components) Start(ctx context.Context) error {
	return c.cmp.Start(ctx)
}

func (c *components) Stop(ctx context.Context) error {
	err := c.inRouter.Close()
	if err != nil {
		inslogger.FromContext(ctx).Error("Error while closing router", err)
	}
	err = c.outRouter.Close()
	if err != nil {
		inslogger.FromContext(ctx).Error("Error while closing router", err)
	}
	return c.cmp.Stop(ctx)
}

func (c *components) startWatermill(
	ctx context.Context,
	logger watermill.LoggerAdapter,
	pubSub watermillMsg.PubSub,
	b *bus.Bus,
	outHandler, inHandler watermillMsg.HandlerFunc,
) {
	inRouter, err := watermillMsg.NewRouter(watermillMsg.RouterConfig{}, logger)
	if err != nil {
		panic(err)
	}
	outRouter, err := watermillMsg.NewRouter(watermillMsg.RouterConfig{}, logger)
	if err != nil {
		panic(err)
	}

	outRouter.AddNoPublisherHandler(
		"OutgoingHandler",
		bus.TopicOutgoing,
		pubSub,
		outHandler,
	)

	inRouter.AddMiddleware(
		middleware.InstantAck,
		b.IncomingMessageRouter,
<<<<<<< HEAD
		b.CheckPulse,
		middleware.CorrelationID,
=======
>>>>>>> 6d4e55f7
	)

	inRouter.AddNoPublisherHandler(
		"IncomingHandler",
		bus.TopicIncoming,
		pubSub,
		inHandler,
	)

	startRouter(ctx, inRouter)
	c.inRouter = inRouter
	startRouter(ctx, outRouter)
	c.outRouter = outRouter
}

func startRouter(ctx context.Context, router *watermillMsg.Router) {
	go func() {
		if err := router.Run(); err != nil {
			inslogger.FromContext(ctx).Error("Error while running router", err)
		}
	}()
	<-router.Running()
}<|MERGE_RESOLUTION|>--- conflicted
+++ resolved
@@ -364,11 +364,7 @@
 	inRouter.AddMiddleware(
 		middleware.InstantAck,
 		b.IncomingMessageRouter,
-<<<<<<< HEAD
 		b.CheckPulse,
-		middleware.CorrelationID,
-=======
->>>>>>> 6d4e55f7
 	)
 
 	inRouter.AddNoPublisherHandler(
