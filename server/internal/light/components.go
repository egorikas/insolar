--- conflicted
+++ resolved
@@ -179,9 +179,6 @@
 		return nil, errors.Wrap(err, "failed to start Metrics")
 	}
 
-<<<<<<< HEAD
-	components := ledger.GetLedgerComponents(cfg.Ledger, messageBus, certManager.GetCertificate())
-=======
 	// Light components.
 	var (
 		PulseManager insolar.PulseManager
@@ -278,7 +275,6 @@
 		Jets = jets
 		Handler = handler
 	}
->>>>>>> 6bb51853
 
 	c.cmp.Inject(
 		Handler,
