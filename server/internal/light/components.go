--- conflicted
+++ resolved
@@ -279,11 +279,8 @@
 			records,
 			indexes,
 			lthSyncer,
-<<<<<<< HEAD
+			writeController,
 			indexes,
-=======
-			writeController,
->>>>>>> 40c5909f
 		)
 		pm.MessageHandler = handler
 		pm.Bus = Bus
