--- conflicted
+++ resolved
@@ -23,13 +23,8 @@
 	"os"
 	"testing"
 
-<<<<<<< HEAD
-	ecdsa_helper "github.com/insolar/insolar/cryptohelpers/ecdsa"
+	ecdsahelper "github.com/insolar/insolar/cryptohelpers/ecdsa"
 	"github.com/insolar/insolar/testutils"
-=======
-	"github.com/insolar/insolar/core"
-	ecdsahelper "github.com/insolar/insolar/cryptohelpers/ecdsa"
->>>>>>> ce5468d5
 	"github.com/stretchr/testify/assert"
 )
 
@@ -110,11 +105,7 @@
 	privateKeys := []*ecdsa.PrivateKey{}
 
 	for i := 0; i < len(keysData); i++ {
-<<<<<<< HEAD
-		privKey, err := ecdsa_helper.ImportPrivateKey(keysData[i].PrivateKey)
-=======
-		privKey, err := ecdsahelper.ImportPrivateKey(keysData[i].Private_key)
->>>>>>> ce5468d5
+		privKey, err := ecdsahelper.ImportPrivateKey(keysData[i].PrivateKey)
 		if err != nil {
 			return nil, err
 		}
