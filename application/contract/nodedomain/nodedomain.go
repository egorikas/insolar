--- conflicted
+++ resolved
@@ -113,18 +113,11 @@
 	}
 
 	// TODO: what should be done when record already exists?
-<<<<<<< HEAD
 	newRecord := noderecord.NewNodeRecord(publicKey, roles, ip)
-	record := newRecord.AsChild(nd.GetReference())
-=======
-	newRecord := noderecord.NewNodeRecord(pk, role)
 	record, err := newRecord.AsChild(nd.GetReference())
 	if err != nil {
-		return core.RecordRef{}, err
+		return nil, errors.New("[ RegisterNode ] " + err.Error())
 	}
-	return record.GetReference(), nil
-}
->>>>>>> 278359bb
 
 	result["reference"] = record.GetReference().String()
 
