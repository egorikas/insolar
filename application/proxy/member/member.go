--- conflicted
+++ resolved
@@ -182,7 +182,6 @@
 	}
 }
 
-<<<<<<< HEAD
 // Call is proxy generated method
 func (r *Member) Call(rootDomain core.RecordRef, method string, params []byte, seed []byte, sign []byte) (interface{}, error) {
 	var args [5]interface{}
@@ -191,17 +190,6 @@
 	args[2] = params
 	args[3] = seed
 	args[4] = sign
-=======
-// AuthorizedCall is proxy generated method
-func (r *Member) AuthorizedCall(ref core.RecordRef, delegate core.RecordRef, method string, params []byte, seed []byte, sign []byte) ([]byte, error) {
-	var args [6]interface{}
-	args[0] = ref
-	args[1] = delegate
-	args[2] = method
-	args[3] = params
-	args[4] = seed
-	args[5] = sign
->>>>>>> 520c658b
 
 	var argsSerialized []byte
 
