--- conflicted
+++ resolved
@@ -23,16 +23,6 @@
 	"github.com/insolar/insolar/logicrunner/goplugin/foundation"
 )
 
-<<<<<<< HEAD
-type Request struct {
-	JsonRpc  string `json:"jsonrpc"`
-	Id       int    `json:"id"`
-	Method   string `json:"method"`
-	Params   Params `json:"params"`
-	LogLevel string `json:"logLevel,omitempty"`
-}
-=======
->>>>>>> f19ea2bc
 type Params struct {
 	Seed       string      `json:"seed"`
 	CallSite   string      `json:"callSite"`
@@ -40,12 +30,6 @@
 	Reference  string      `json:"reference"`
 	PublicKey  string      `json:"memberPubKey"`
 }
-<<<<<<< HEAD
-
-// PrototypeReference to prototype of this contract
-// error checking hides in generator
-var PrototypeReference, _ = insolar.NewReferenceFromBase58("1111E4dYgoxBai8VhzAcYMHQ8XWdUYp3QJKGns7bfC.11111111111111111111111111111111")
-=======
 type Request struct {
 	JSONRPC  string `json:"jsonrpc"`
 	ID       int    `json:"id"`
@@ -57,7 +41,6 @@
 // PrototypeReference to prototype of this contract
 // error checking hides in generator
 var PrototypeReference, _ = insolar.NewReferenceFromBase58("11113JsLnwJrimzaphigjj8pF4orZzNKUQZfbz59TTX.11111111111111111111111111111111")
->>>>>>> f19ea2bc
 
 // Member holds proxy type
 type Member struct {
@@ -449,94 +432,6 @@
 	return ret0, nil
 }
 
-<<<<<<< HEAD
-// GetMyBalance is proxy generated method
-func (r *Member) GetMyBalance() (interface{}, error) {
-	var args [0]interface{}
-
-	var argsSerialized []byte
-
-	ret := [2]interface{}{}
-	var ret0 interface{}
-	ret[0] = &ret0
-	var ret1 *foundation.Error
-	ret[1] = &ret1
-
-	err := common.CurrentProxyCtx.Serialize(args, &argsSerialized)
-	if err != nil {
-		return ret0, err
-	}
-
-	res, err := common.CurrentProxyCtx.RouteCall(r.Reference, true, false, "GetMyBalance", argsSerialized, *PrototypeReference)
-	if err != nil {
-		return ret0, err
-	}
-
-	err = common.CurrentProxyCtx.Deserialize(res, &ret)
-	if err != nil {
-		return ret0, err
-	}
-
-	if ret1 != nil {
-		return ret0, ret1
-	}
-	return ret0, nil
-}
-
-// GetMyBalanceNoWait is proxy generated method
-func (r *Member) GetMyBalanceNoWait() error {
-	var args [0]interface{}
-
-	var argsSerialized []byte
-
-	err := common.CurrentProxyCtx.Serialize(args, &argsSerialized)
-	if err != nil {
-		return err
-	}
-
-	_, err = common.CurrentProxyCtx.RouteCall(r.Reference, false, false, "GetMyBalance", argsSerialized, *PrototypeReference)
-	if err != nil {
-		return err
-	}
-
-	return nil
-}
-
-// GetMyBalanceAsImmutable is proxy generated method
-func (r *Member) GetMyBalanceAsImmutable() (interface{}, error) {
-	var args [0]interface{}
-
-	var argsSerialized []byte
-
-	ret := [2]interface{}{}
-	var ret0 interface{}
-	ret[0] = &ret0
-	var ret1 *foundation.Error
-	ret[1] = &ret1
-
-	err := common.CurrentProxyCtx.Serialize(args, &argsSerialized)
-	if err != nil {
-		return ret0, err
-	}
-
-	res, err := common.CurrentProxyCtx.RouteCall(r.Reference, true, true, "GetMyBalance", argsSerialized, *PrototypeReference)
-	if err != nil {
-		return ret0, err
-	}
-
-	err = common.CurrentProxyCtx.Deserialize(res, &ret)
-	if err != nil {
-		return ret0, err
-	}
-
-	if ret1 != nil {
-		return ret0, ret1
-	}
-	return ret0, nil
-}
-
-=======
->>>>>>> f19ea2bc
 // FindDeposit is proxy generated method
 func (r *Member) FindDeposit(txHash string, inputAmountStr string) (bool, deposit.Deposit, error) {
 	var args [2]interface{}
