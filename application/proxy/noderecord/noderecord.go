--- conflicted
+++ resolved
@@ -89,6 +89,56 @@
 	return ClassReference
 }
 
+// GetNodeInfo is proxy generated method
+func (r *NodeRecord) GetNodeInfo() (RecordInfo, error) {
+	var args [0]interface{}
+
+	var argsSerialized []byte
+
+	err := proxyctx.Current.Serialize(args, &argsSerialized)
+	if err != nil {
+		panic(err)
+	}
+
+	res, err := proxyctx.Current.RouteCall(r.Reference, true, "GetNodeInfo", argsSerialized)
+	if err != nil {
+		panic(err)
+	}
+
+	ret := [2]interface{}{}
+	var ret0 RecordInfo
+	ret[0] = &ret0
+	var ret1 *foundation.Error
+	ret[1] = &ret1
+
+	err = proxyctx.Current.Deserialize(res, &ret)
+	if err != nil {
+		panic(err)
+	}
+
+	if ret1 != nil {
+		return ret0, ret1
+	}
+	return ret0, nil
+}
+
+// GetNodeInfoNoWait is proxy generated method
+func (r *NodeRecord) GetNodeInfoNoWait() {
+	var args [0]interface{}
+
+	var argsSerialized []byte
+
+	err := proxyctx.Current.Serialize(args, &argsSerialized)
+	if err != nil {
+		panic(err)
+	}
+
+	_, err = proxyctx.Current.RouteCall(r.Reference, false, "GetNodeInfo", argsSerialized)
+	if err != nil {
+		panic(err)
+	}
+}
+
 // GetPublicKey is proxy generated method
 func (r *NodeRecord) GetPublicKey() (string, error) {
 	var args [0]interface{}
@@ -139,37 +189,26 @@
 	}
 }
 
-<<<<<<< HEAD
-// GetRoleAndPublicKey is proxy generated method
-func (r *NodeRecord) GetRoleAndPublicKey() ([]core.NodeRole, string) {
-=======
 // GetRole is proxy generated method
-func (r *NodeRecord) GetRole() (core.NodeRole, error) {
->>>>>>> 520c658b
-	var args [0]interface{}
-
-	var argsSerialized []byte
-
-	err := proxyctx.Current.Serialize(args, &argsSerialized)
-	if err != nil {
-		panic(err)
-	}
-
-	res, err := proxyctx.Current.RouteCall(r.Reference, true, "GetRoleAndPublicKey", argsSerialized)
+func (r *NodeRecord) GetRole() ([]core.NodeRole, error) {
+	var args [0]interface{}
+
+	var argsSerialized []byte
+
+	err := proxyctx.Current.Serialize(args, &argsSerialized)
+	if err != nil {
+		panic(err)
+	}
+
+	res, err := proxyctx.Current.RouteCall(r.Reference, true, "GetRole", argsSerialized)
 	if err != nil {
 		panic(err)
 	}
 
 	ret := [2]interface{}{}
-<<<<<<< HEAD
 	var ret0 []core.NodeRole
 	ret[0] = &ret0
-	var ret1 string
-=======
-	var ret0 core.NodeRole
-	ret[0] = &ret0
 	var ret1 *foundation.Error
->>>>>>> 520c658b
 	ret[1] = &ret1
 
 	err = proxyctx.Current.Deserialize(res, &ret)
@@ -177,95 +216,24 @@
 		panic(err)
 	}
 
-<<<<<<< HEAD
-	return ret0, ret1
-=======
 	if ret1 != nil {
 		return ret0, ret1
 	}
 	return ret0, nil
->>>>>>> 520c658b
-}
-
-// GetRoleAndPublicKeyNoWait is proxy generated method
-func (r *NodeRecord) GetRoleAndPublicKeyNoWait() {
-	var args [0]interface{}
-
-	var argsSerialized []byte
-
-	err := proxyctx.Current.Serialize(args, &argsSerialized)
-	if err != nil {
-		panic(err)
-	}
-
-	_, err = proxyctx.Current.RouteCall(r.Reference, false, "GetRoleAndPublicKey", argsSerialized)
-	if err != nil {
-		panic(err)
-	}
-}
-
-<<<<<<< HEAD
-// GetNodeInfo is proxy generated method
-func (r *NodeRecord) GetNodeInfo() RecordInfo {
-=======
-// GetRoleAndPublicKey is proxy generated method
-func (r *NodeRecord) GetRoleAndPublicKey() (core.NodeRole, string, error) {
->>>>>>> 520c658b
-	var args [0]interface{}
-
-	var argsSerialized []byte
-
-	err := proxyctx.Current.Serialize(args, &argsSerialized)
-	if err != nil {
-		panic(err)
-	}
-
-	res, err := proxyctx.Current.RouteCall(r.Reference, true, "GetNodeInfo", argsSerialized)
-	if err != nil {
-		panic(err)
-	}
-
-<<<<<<< HEAD
-	ret := [1]interface{}{}
-	var ret0 RecordInfo
-	ret[0] = &ret0
-=======
-	ret := [3]interface{}{}
-	var ret0 core.NodeRole
-	ret[0] = &ret0
-	var ret1 string
-	ret[1] = &ret1
-	var ret2 *foundation.Error
-	ret[2] = &ret2
->>>>>>> 520c658b
-
-	err = proxyctx.Current.Deserialize(res, &ret)
-	if err != nil {
-		panic(err)
-	}
-
-<<<<<<< HEAD
-	return ret0
-=======
-	if ret2 != nil {
-		return ret0, ret1, ret2
-	}
-	return ret0, ret1, nil
->>>>>>> 520c658b
-}
-
-// GetNodeInfoNoWait is proxy generated method
-func (r *NodeRecord) GetNodeInfoNoWait() {
-	var args [0]interface{}
-
-	var argsSerialized []byte
-
-	err := proxyctx.Current.Serialize(args, &argsSerialized)
-	if err != nil {
-		panic(err)
-	}
-
-	_, err = proxyctx.Current.RouteCall(r.Reference, false, "GetNodeInfo", argsSerialized)
+}
+
+// GetRoleNoWait is proxy generated method
+func (r *NodeRecord) GetRoleNoWait() {
+	var args [0]interface{}
+
+	var argsSerialized []byte
+
+	err := proxyctx.Current.Serialize(args, &argsSerialized)
+	if err != nil {
+		panic(err)
+	}
+
+	_, err = proxyctx.Current.RouteCall(r.Reference, false, "GetRole", argsSerialized)
 	if err != nil {
 		panic(err)
 	}
