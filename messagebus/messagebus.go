/*
 *    Copyright 2018 Insolar
 *
 *    Licensed under the Apache License, Version 2.0 (the "License");
 *    you may not use this file except in compliance with the License.
 *    You may obtain a copy of the License at
 *
 *        http://www.apache.org/licenses/LICENSE-2.0
 *
 *    Unless required by applicable law or agreed to in writing, software
 *    distributed under the License is distributed on an "AS IS" BASIS,
 *    WITHOUT WARRANTIES OR CONDITIONS OF ANY KIND, either express or implied.
 *    See the License for the specific language governing permissions and
 *    limitations under the License.
 */

package messagebus

import (
	"bytes"
	"context"
	"encoding/gob"
	"time"

	"github.com/insolar/insolar/configuration"
	"github.com/insolar/insolar/core"
	"github.com/insolar/insolar/core/message"
	"github.com/insolar/insolar/core/reply"
	"github.com/insolar/insolar/instrumentation/hack"
	"github.com/pkg/errors"
)

const deliverRPCMethodName = "MessageBus.Deliver"

// MessageBus is component that routes application logic requests,
// e.g. glue between network and logic runner
type MessageBus struct {
	Service      core.Network     `inject:""`
	Ledger       core.Ledger      `inject:""`
	ActiveNodes  core.NodeNetwork `inject:""`
	handlers     map[core.MessageType]core.MessageHandler
	queue        *ExpiryQueue
	signmessages bool
}

// NewMessageBus is a `MessageBus` constructor
func NewMessageBus(config configuration.Configuration) (*MessageBus, error) {
	return &MessageBus{
		handlers:     map[core.MessageType]core.MessageHandler{},
		signmessages: config.Host.SignMessages,
		// TODO: pass value from config
		queue: NewExpiryQueue(10 * time.Second),
	}, nil
}

// Start initializes message bus
func (mb *MessageBus) Start(ctx context.Context) error {
	mb.Service.RemoteProcedureRegister(deliverRPCMethodName, mb.deliver)

	return nil
}

// Stop releases resources and stops the bus
func (mb *MessageBus) Stop(ctx context.Context) error { return nil }

// Register sets a function as a hadler for particular message type,
// only one handler per type is allowed
func (mb *MessageBus) Register(p core.MessageType, handler core.MessageHandler) error {
	_, ok := mb.handlers[p]
	if ok {
		return errors.New("handler for this type already exists")
	}

	mb.handlers[p] = handler
	return nil
}

// MustRegister is a Register wrapper that panics if an error was returned.
func (mb *MessageBus) MustRegister(p core.MessageType, handler core.MessageHandler) {
	err := mb.Register(p, handler)
	if err != nil {
		panic(err)
	}
}

// Send an `Message` and get a `Reply` or error from remote host.
func (mb *MessageBus) Send(ctx context.Context, msg core.Message) (core.Reply, error) {
	jc := mb.Ledger.GetJetCoordinator()
	pm := mb.Ledger.GetPulseManager()
	pulse, err := pm.Current(ctx)
	if err != nil {
		return nil, err
	}

	signedMsg, err := message.NewParcel(
		ctx, msg, mb.Service.GetNodeID(), mb.Service.GetPrivateKey(), pulse.PulseNumber, nil,
	)
	if err != nil {
		return nil, err
	}
	mb.queue.Push(msg)

	// TODO: send to all actors of the role if nil Target
<<<<<<< HEAD
	nodes, err := jc.QueryRole(ctx, message.ExtractRole(signedMsg.Msg), message.ExtractTarget(signedMsg.Msg), pulse.PulseNumber)
=======
	nodes, err := jc.QueryRole(ctx, signedMsg.TargetRole(), signedMsg.Target(), pulse.PulseNumber)
>>>>>>> 8b6c1a6f
	if err != nil {
		return nil, err
	}

	if len(nodes) > 1 {
		cascade := core.Cascade{
			NodeIds:           nodes,
			Entropy:           pulse.Entropy,
			ReplicationFactor: 2,
		}
		err := mb.Service.SendCascadeMessage(cascade, deliverRPCMethodName, signedMsg)
		return nil, err
	}

	// Short path when sending to self node. Skip serialization
	if nodes[0].Equal(mb.Service.GetNodeID()) {
		return mb.doDeliver(signedMsg)
	}

	res, err := mb.Service.SendMessage(nodes[0], deliverRPCMethodName, signedMsg)
	if err != nil {
		return nil, err
	}

	return reply.Deserialize(bytes.NewBuffer(res))
}

type serializableError struct {
	S string
}

func (e *serializableError) Error() string {
	return e.S
}

func (mb *MessageBus) doDeliver(msg core.Parcel) (core.Reply, error) {
	handler, ok := mb.handlers[msg.Type()]
	if !ok {
		return nil, errors.New("no handler for received message type")
	}

	ctx := msg.Context(context.Background())
	ctx = hack.SetSkipValidation(ctx, true)
	resp, err := handler(ctx, msg)
	if err != nil {
		return nil, &serializableError{
			S: err.Error(),
		}
	}
	return resp, nil
}

// Deliver method calls LogicRunner.Execute on local host
// this method is registered as RPC stub
func (mb *MessageBus) deliver(args [][]byte) (result []byte, err error) {
	if len(args) < 1 {
		return nil, errors.New("need exactly one argument when mb.deliver()")
	}
	msg, err := message.DeserializeSigned(bytes.NewBuffer(args[0]))
	if err != nil {
		return nil, err
	}
	senderKey := mb.ActiveNodes.GetActiveNode(msg.GetSender()).PublicKey()
	if mb.signmessages && !msg.IsValid(senderKey) {
		return nil, errors.New("failed to check a message sign")
	}
	err = message.ValidateToken(senderKey, msg)
	if err != nil{
		return nil, errors.New("failed to check a token sign")
	}

	resp, err := mb.doDeliver(msg)
	if err != nil {
		return nil, err
	}

	rd, err := reply.Serialize(resp)
	if err != nil {
		return nil, err
	}
	buf := new(bytes.Buffer)
	_, err = buf.ReadFrom(rd)
	if err != nil {
		return nil, err
	}
	return buf.Bytes(), nil
}

func init() {
	gob.Register(&serializableError{})
}<|MERGE_RESOLUTION|>--- conflicted
+++ resolved
@@ -101,11 +101,8 @@
 	mb.queue.Push(msg)
 
 	// TODO: send to all actors of the role if nil Target
-<<<<<<< HEAD
-	nodes, err := jc.QueryRole(ctx, message.ExtractRole(signedMsg.Msg), message.ExtractTarget(signedMsg.Msg), pulse.PulseNumber)
-=======
-	nodes, err := jc.QueryRole(ctx, signedMsg.TargetRole(), signedMsg.Target(), pulse.PulseNumber)
->>>>>>> 8b6c1a6f
+	target := message.ExtractTarget(signedMsg.Msg)
+	nodes, err := jc.QueryRole(ctx, message.ExtractRole(signedMsg.Msg), &target, pulse.PulseNumber)
 	if err != nil {
 		return nil, err
 	}
