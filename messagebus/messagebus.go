/*
 *    Copyright 2018 Insolar
 *
 *    Licensed under the Apache License, Version 2.0 (the "License");
 *    you may not use this file except in compliance with the License.
 *    You may obtain a copy of the License at
 *
 *        http://www.apache.org/licenses/LICENSE-2.0
 *
 *    Unless required by applicable law or agreed to in writing, software
 *    distributed under the License is distributed on an "AS IS" BASIS,
 *    WITHOUT WARRANTIES OR CONDITIONS OF ANY KIND, either express or implied.
 *    See the License for the specific language governing permissions and
 *    limitations under the License.
 */

package messagebus

import (
	"bytes"
	"context"
	"encoding/gob"
	"io"
	"time"

	"github.com/pkg/errors"

	"github.com/insolar/insolar/configuration"
	"github.com/insolar/insolar/core"
	"github.com/insolar/insolar/core/message"
	"github.com/insolar/insolar/core/reply"
	"github.com/insolar/insolar/instrumentation/hack"
)

const deliverRPCMethodName = "MessageBus.Deliver"

// MessageBus is component that routes application logic requests,
// e.g. glue between network and logic runner
type MessageBus struct {
	Service core.Network `inject:""`
	// FIXME: Ledger component is deprecated. Inject required sub-components.
	Ledger                     core.Ledger                     `inject:""`
	ActiveNodes                core.NodeNetwork                `inject:""`
	PlatformCryptographyScheme core.PlatformCryptographyScheme `inject:""`
<<<<<<< HEAD
	CryptographyService        core.CryptographyService        `inject:""`
	RoutingTokenFactory        message.RoutingTokenFactory     `inject:""`
=======
	DelegationTokenFactory     core.DelegationTokenFactory     `inject:""`
>>>>>>> 76f5b5d4
	ParcelFactory              message.ParcelFactory           `inject:""`

	handlers     map[core.MessageType]core.MessageHandler
	queue        *ExpiryQueue
	signmessages bool
}

// NewMessageBus creates plain MessageBus instance. It can be used to create Player and Recorder instances that
// wrap it, providing additional functionality.
func NewMessageBus(config configuration.Configuration) (*MessageBus, error) {
	return &MessageBus{
		handlers:     map[core.MessageType]core.MessageHandler{},
		signmessages: config.Host.SignMessages,
		// TODO: pass value from config
		queue: NewExpiryQueue(10 * time.Second),
	}, nil
}

// newPlayer creates a new player from stream. This is a very long operation, as it saves replies in storage until the
// stream is exhausted.
//
// Player can be created from MessageBus and passed as MessageBus instance.
func (mb *MessageBus) NewPlayer(ctx context.Context, r io.Reader) (core.MessageBus, error) {
	tape, err := NewTapeFromReader(ctx, mb.Ledger.GetLocalStorage(), r)
	if err != nil {
		return nil, err
	}
	pl := newPlayer(mb, tape, mb.Ledger.GetPulseManager(), mb.PlatformCryptographyScheme)
	return pl, nil
}

// newRecorder creates a new recorder with unique tape that can be used to store message replies.
//
// Recorder can be created from MessageBus and passed as MessageBus instance.
func (mb *MessageBus) NewRecorder(ctx context.Context) (core.MessageBus, error) {
	pulse, err := mb.Ledger.GetPulseManager().Current(ctx)
	if err != nil {
		return nil, err
	}
	tape, err := NewTape(mb.Ledger.GetLocalStorage(), pulse.PulseNumber)
	if err != nil {
		return nil, err
	}
	rec := newRecorder(mb, tape, mb.Ledger.GetPulseManager(), mb.PlatformCryptographyScheme)
	return rec, nil
}

// Start initializes message bus
func (mb *MessageBus) Init(ctx context.Context) error {
	mb.Service.RemoteProcedureRegister(deliverRPCMethodName, mb.deliver)

	return nil
}

// Stop releases resources and stops the bus
func (mb *MessageBus) Stop(ctx context.Context) error { return nil }

// WriteTape for MessageBus is not available.
func (mb *MessageBus) WriteTape(ctx context.Context, writer io.Writer) error {
	panic("this is not a recorder")
}

// Register sets a function as a handler for particular message type,
// only one handler per type is allowed
func (mb *MessageBus) Register(p core.MessageType, handler core.MessageHandler) error {
	_, ok := mb.handlers[p]
	if ok {
		return errors.New("handler for this type already exists")
	}

	mb.handlers[p] = handler
	return nil
}

// MustRegister is a Register wrapper that panics if an error was returned.
func (mb *MessageBus) MustRegister(p core.MessageType, handler core.MessageHandler) {
	err := mb.Register(p, handler)
	if err != nil {
		panic(err)
	}
}

// Send an `Message` and get a `Value` or error from remote host.
func (mb *MessageBus) Send(ctx context.Context, msg core.Message) (core.Reply, error) {
	parcel, err := mb.CreateParcel(ctx, msg)
	if err != nil {
		return nil, err
	}

	return mb.SendParcel(ctx, parcel)
}

// CreateParcel creates signed message from provided message.
func (mb *MessageBus) CreateParcel(ctx context.Context, msg core.Message) (core.Parcel, error) {
	return mb.ParcelFactory.Create(ctx, msg, mb.Service.GetNodeID())
}

// SendParcel sends provided message via network.
func (mb *MessageBus) SendParcel(ctx context.Context, msg core.Parcel) (core.Reply, error) {
	mb.queue.Push(msg)

	pulse, err := mb.Ledger.GetPulseManager().Current(ctx)
	if err != nil {
		return nil, err
	}

	jc := mb.Ledger.GetJetCoordinator()
	// TODO: send to all actors of the role if nil Target
	target := message.ExtractTarget(msg)
	nodes, err := jc.QueryRole(ctx, message.ExtractRole(msg), &target, pulse.PulseNumber)
	if err != nil {
		return nil, err
	}

	if len(nodes) > 1 {
		cascade := core.Cascade{
			NodeIds:           nodes,
			Entropy:           pulse.Entropy,
			ReplicationFactor: 2,
		}
		err := mb.Service.SendCascadeMessage(cascade, deliverRPCMethodName, msg)
		return nil, err
	}

	// Short path when sending to self node. Skip serialization
	if nodes[0].Equal(mb.Service.GetNodeID()) {
		return mb.doDeliver(msg.Context(context.Background()), msg)
	}

	res, err := mb.Service.SendMessage(nodes[0], deliverRPCMethodName, msg)
	if err != nil {
		return nil, err
	}

	response, err := reply.Deserialize(bytes.NewBuffer(res))
	if err != nil {
		return response, err
	}

	if !isReplyRedirect(response) {
		return response, err
	}

	return mb.makeRedirect(ctx, msg, response)
}

func (mb *MessageBus) makeRedirect(ctx context.Context, parcel core.Parcel, response core.Reply) (core.Reply, error) {
	// TODO Need to be replaced with constant
	maxCountOfReply := 2

	for maxCountOfReply > 0 {
		to, parcel, err := mb.createRedirectParcel(ctx, parcel, response)
		res, err := mb.Service.SendMessage(*to, deliverRPCMethodName, parcel)
		if err != nil {
			return nil, err
		}

		response, err := reply.Deserialize(bytes.NewBuffer(res))
		if err != nil {
			return response, err
		}

		if !isReplyRedirect(response) {
			return response, err
		}

		maxCountOfReply--
	}

	return nil, errors.New("object not found")
}

func (mb *MessageBus) createRedirectParcel(ctx context.Context, parcel core.Parcel, response core.Reply) (*core.RecordRef, core.Parcel, error) {
	switch redirect := response.(type) {
	case *reply.ObjectRedirect:
		newMessage := redirect.RecreateMessage(parcel.Message())
		parcel, err := mb.CreateParcel(ctx, parcel.Pulse(), newMessage, nil)
		//TODO here a sign-token shoulb be put to parcel
		return redirect.GetTo(), parcel, err
	default:
		panic("unknown type of redirect")
	}
}

func isReplyRedirect(response core.Reply) bool {
	return response.Type() == reply.TypeGetObjectRedirect
}

type serializableError struct {
	S string
}

func (e *serializableError) Error() string {
	return e.S
}

func (mb *MessageBus) doDeliver(ctx context.Context, msg core.Parcel) (core.Reply, error) {
	handler, ok := mb.handlers[msg.Type()]
	if !ok {
		return nil, errors.New("no handler for received message type")
	}

	ctx = hack.SetSkipValidation(ctx, true)
	resp, err := handler(ctx, msg)
	if err != nil {
		return nil, &serializableError{
			S: err.Error(),
		}
	}

	if !isReplyRedirect(resp) {
		return resp, nil
	}

	redirect := resp.(reply.Redirect)
	newMessage := redirect.RecreateMessage(msg.Message())
	newParcel, err := mb.CreateParcel(ctx, msg.Pulse(), newMessage, nil)
	if err != nil {
		return nil, err
	}
	sign, err := mb.CryptographyService.Sign(message.ToBytes(newParcel))
	redirect.SetSign(sign)
	return redirect, nil
}

// Deliver method calls LogicRunner.Execute on local host
// this method is registered as RPC stub
func (mb *MessageBus) deliver(args [][]byte) (result []byte, err error) {
	if len(args) < 1 {
		return nil, errors.New("need exactly one argument when mb.deliver()")
	}
	parcel, err := message.DeserializeParcel(bytes.NewBuffer(args[0]))
	if err != nil {
		return nil, err
	}

	sender := parcel.GetSender()

	senderKey := mb.ActiveNodes.GetActiveNode(sender).PublicKey()
	if mb.signmessages {
		err := mb.ParcelFactory.Validate(senderKey, parcel)
		if err != nil {
			return nil, errors.Wrap(err, "failed to check a message sign")
		}
	}

	ctx := parcel.Context(context.Background())

	if len(parcel.DelegationToken()) != 0 {
		valid, err := mb.DelegationTokenFactory.Verify(parcel.DelegationToken(), parcel.Message())
		if err != nil {
			return nil, err
		}
		if !valid {
			return nil, errors.New("delegation token is not valid")
		}
	} else {
		sendingObject, allowedSenderRole := message.ExtractAllowedSenderObjectAndRole(parcel)
		if sendingObject != nil {
			currentPulse, err := mb.Ledger.GetPulseManager().Current(ctx)
			if err != nil {
				return nil, err
			}

			jc := mb.Ledger.GetJetCoordinator()
			validSender, err := jc.IsAuthorized(
				ctx, allowedSenderRole, sendingObject, currentPulse.PulseNumber, sender,
			)
			if err != nil {
				return nil, err
			}
			if !validSender {
				return nil, errors.New("sender is not allowed to act on behalve of that object")
			}
		}
	}

	resp, err := mb.doDeliver(ctx, parcel)
	if err != nil {
		return nil, err
	}

	rd, err := reply.Serialize(resp)
	if err != nil {
		return nil, err
	}
	buf := new(bytes.Buffer)
	_, err = buf.ReadFrom(rd)
	if err != nil {
		return nil, err
	}
	return buf.Bytes(), nil
}

func init() {
	gob.Register(&serializableError{})
}<|MERGE_RESOLUTION|>--- conflicted
+++ resolved
@@ -42,12 +42,8 @@
 	Ledger                     core.Ledger                     `inject:""`
 	ActiveNodes                core.NodeNetwork                `inject:""`
 	PlatformCryptographyScheme core.PlatformCryptographyScheme `inject:""`
-<<<<<<< HEAD
 	CryptographyService        core.CryptographyService        `inject:""`
-	RoutingTokenFactory        message.RoutingTokenFactory     `inject:""`
-=======
 	DelegationTokenFactory     core.DelegationTokenFactory     `inject:""`
->>>>>>> 76f5b5d4
 	ParcelFactory              message.ParcelFactory           `inject:""`
 
 	handlers     map[core.MessageType]core.MessageHandler
