--- conflicted
+++ resolved
@@ -228,15 +228,10 @@
 }
 
 func deserializePayload(msg *watermillMsg.Message) (insolar.Reply, error) {
-<<<<<<< HEAD
-	if msg == nil {
-		return nil, errors.New("provided message is nil")
-=======
 	meta := payload.Meta{}
 	err := meta.Unmarshal(msg.Payload)
 	if err != nil {
 		return nil, errors.Wrap(err, "can't deserialize meta payload")
->>>>>>> d193f3e5
 	}
 	if msg.Metadata.Get(bus.MetaType) == bus.TypeError {
 		errReply, err := bus.DeserializeError(bytes.NewBuffer(meta.Payload))
