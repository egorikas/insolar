--- conflicted
+++ resolved
@@ -53,11 +53,7 @@
 	net := network.GetTestNetwork()
 	jc := testutils.NewJetCoordinatorMock(t)
 	nn := network.NewNodeNetworkMock(t)
-<<<<<<< HEAD
-	nn.GetOriginFunc = func() (r core.NetworkNode) {
-=======
 	nn.GetOriginFunc = func() (r insolar.NetworkNode) {
->>>>>>> 2178e481
 		n := network.NewNodeMock(t)
 		n.IDMock.Return(insolar.Reference{})
 		return n
