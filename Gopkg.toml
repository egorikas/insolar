--- conflicted
+++ resolved
@@ -82,14 +82,13 @@
   version = "1.1.0"
 
 [[constraint]]
-<<<<<<< HEAD
-  name = "github.com/fortytw2/leaktest"
-  version = "1.3.0"
-=======
   name = "github.com/golang/protobuf"
   version = "1.3.1"
 
 [[constraint]]
   name = "google.golang.org/grpc"
   version = "=1.19.0"
->>>>>>> 5d1488f9
+
+[[constraint]]
+  name = "github.com/fortytw2/leaktest"
+  version = "1.3.0"