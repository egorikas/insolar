/*
 *    Copyright 2018 Insolar
 *
 *    Licensed under the Apache License, Version 2.0 (the "License");
 *    you may not use this file except in compliance with the License.
 *    You may obtain a copy of the License at
 *
 *        http://www.apache.org/licenses/LICENSE-2.0
 *
 *    Unless required by applicable law or agreed to in writing, software
 *    distributed under the License is distributed on an "AS IS" BASIS,
 *    WITHOUT WARRANTIES OR CONDITIONS OF ANY KIND, either express or implied.
 *    See the License for the specific language governing permissions and
 *    limitations under the License.
 */

package core

import (
	"context"
)

// DynamicRole is number representing a node role.
type DynamicRole int

const (
<<<<<<< HEAD
	// DynamicRoleVirtualExecutor is responsible for current pulse CPU operations.
	DynamicRoleVirtualExecutor = DynamicRole(iota + 1)
	// DynamicRoleVirtualValidator is responsible for previous pulse CPU operations.
	DynamicRoleVirtualValidator
	// DynamicRoleLightExecutor is responsible for current pulse Disk operations.
	DynamicRoleLightExecutor
	// DynamicRoleLightValidator is responsible for previous pulse Disk operations.
	DynamicRoleLightValidator
	// DynamicRoleHeavyExecutor is responsible for permanent Disk operations.
	DynamicRoleHeavyExecutor
=======
	// RoleUndefined is used for special cases.
	RoleUndefined = JetRole(iota)
	// RoleVirtualExecutor is responsible for current pulse CPU operations.
	RoleVirtualExecutor
	// RoleVirtualValidator is responsible for previous pulse CPU operations.
	RoleVirtualValidator
	// RoleLightExecutor is responsible for current pulse Disk operations.
	RoleLightExecutor
	// RoleLightValidator is responsible for previous pulse Disk operations.
	RoleLightValidator
	// RoleHeavyExecutor is responsible for permanent Disk operations.
	RoleHeavyExecutor
>>>>>>> 93065959
)

// Ledger is the global ledger handler. Other system parts communicate with ledger through it.
// FIXME: THIS INTERFACE IS DEPRECATED. USE DI.
type Ledger interface {
	// GetArtifactManager returns artifact manager to work with.
	GetArtifactManager() ArtifactManager

	// GetJetCoordinator returns jet coordinator to work with.
	GetJetCoordinator() JetCoordinator

	// GetPulseManager returns pulse manager to work with.
	GetPulseManager() PulseManager

	// GetLocalStorage returns local storage to work with.
	GetLocalStorage() LocalStorage
}

// PulseManager provides Ledger's methods related to Pulse.
//go:generate minimock -i github.com/insolar/insolar/core.PulseManager -o ../testutils -s _mock.go
type PulseManager interface {
	// Current returns current pulse structure.
	Current(context.Context) (*Pulse, error)

	// Set set's new pulse and closes current jet drop.
	Set(context.Context, Pulse) error
}

// JetCoordinator provides methods for calculating Jet affinity
// (e.g. to which Jet a message should be sent).
//go:generate minimock -i github.com/insolar/insolar/core.JetCoordinator -o ../testutils -s _mock.go
type JetCoordinator interface {
	// IsAuthorized checks for role on concrete pulse for the address.
	IsAuthorized(ctx context.Context, role DynamicRole, obj *RecordRef, pulse PulseNumber, node RecordRef) (bool, error)

	// QueryRole returns node refs responsible for role bound operations for given object and pulse.
	QueryRole(ctx context.Context, role DynamicRole, obj *RecordRef, pulse PulseNumber) ([]RecordRef, error)

	// GetActiveNodes return active nodes for specified pulse.
	GetActiveNodes(pulse PulseNumber) ([]Node, error)
}

// ArtifactManager is a high level storage interface.
//go:generate minimock -i github.com/insolar/insolar/core.ArtifactManager -o ../testutils -s _mock.go
type ArtifactManager interface {
	// GenesisRef returns the root record reference.
	//
	// Root record is the parent for all top-level records.
	GenesisRef() *RecordRef

	// RegisterRequest creates request record in storage.
	RegisterRequest(ctx context.Context, parcel Parcel) (*RecordID, error)

	// RegisterValidation marks provided object state as approved or disapproved.
	//
	// When fetching object, validity can be specified.
	RegisterValidation(ctx context.Context, object RecordRef, state RecordID, isValid bool, validationMessages []Message) error

	// RegisterResult saves VM method call result.
	RegisterResult(ctx context.Context, request RecordRef, payload []byte) (*RecordID, error)

	// GetCode returns code from code record by provided reference according to provided machine preference.
	//
	// This method is used by VM to fetch code for execution.
	GetCode(ctx context.Context, ref RecordRef) (CodeDescriptor, error)

	// GetObject returns descriptor for provided state.
	//
	// If provided state is nil, the latest state will be returned (with deactivation check). Returned descriptor will
	// provide methods for fetching all related data.
	GetObject(ctx context.Context, head RecordRef, state *RecordID, approved bool) (ObjectDescriptor, error)

	// GetDelegate returns provided object's delegate reference for provided type.
	//
	// Object delegate should be previously created for this object. If object delegate does not exist, an error will
	// be returned.
	GetDelegate(ctx context.Context, head, asType RecordRef) (*RecordRef, error)

	// GetChildren returns children iterator.
	//
	// During iteration children refs will be fetched from remote source (parent object).
	GetChildren(ctx context.Context, parent RecordRef, pulse *PulseNumber) (RefIterator, error)

	// DeclareType creates new type record in storage.
	//
	// Type is a contract interface. It contains one method signature.
	DeclareType(ctx context.Context, domain, request RecordRef, typeDec []byte) (*RecordID, error)

	// DeployCode creates new code record in storage.
	//
	// Code records are used to activate prototype.
	DeployCode(ctx context.Context, domain, request RecordRef, code []byte, machineType MachineType) (*RecordID, error)

	// ActivatePrototype creates activate object record in storage. Provided prototype reference will be used as objects prototype
	// memory as memory of created object. If memory is not provided, the prototype default memory will be used.
	//
	// Request reference will be this object's identifier and referred as "object head".
	ActivatePrototype(
		ctx context.Context,
		domain, request, parent, code RecordRef,
		memory []byte,
	) (ObjectDescriptor, error)

	// ActivateObject creates activate object record in storage. If memory is not provided, the prototype default
	// memory will be used.
	//
	// Request reference will be this object's identifier and referred as "object head".
	ActivateObject(
		ctx context.Context,
		domain, request, parent, prototype RecordRef,
		asDelegate bool,
		memory []byte,
	) (ObjectDescriptor, error)

	// UpdatePrototype creates amend object record in storage. Provided reference should be a reference to the head of
	// the prototype. Provided memory well be the new object memory.
	//
	// Returned reference will be the latest object state (exact) reference.
	UpdatePrototype(
		ctx context.Context,
		domain, request RecordRef,
		obj ObjectDescriptor,
		memory []byte,
		code *RecordRef,
	) (ObjectDescriptor, error)

	// UpdateObject creates amend object record in storage. Provided reference should be a reference to the head of the
	// object. Provided memory well be the new object memory.
	//
	// Returned reference will be the latest object state (exact) reference.
	UpdateObject(
		ctx context.Context,
		domain, request RecordRef,
		obj ObjectDescriptor,
		memory []byte,
	) (ObjectDescriptor, error)

	// DeactivateObject creates deactivate object record in storage. Provided reference should be a reference to the head
	// of the object. If object is already deactivated, an error should be returned.
	//
	// Deactivated object cannot be changed.
	DeactivateObject(ctx context.Context, domain, request RecordRef, obj ObjectDescriptor) (*RecordID, error)

	// State returns hash state for artifact manager.
	State() ([]byte, error)
}

// CodeDescriptor represents meta info required to fetch all code data.
type CodeDescriptor interface {
	// Ref returns reference to represented code record.
	Ref() *RecordRef

	// MachineType returns code machine type for represented code.
	MachineType() MachineType

	// Code returns code data.
	Code() ([]byte, error)
}

// ObjectDescriptor represents meta info required to fetch all object data.
type ObjectDescriptor interface {
	// HeadRef returns head reference to represented object record.
	HeadRef() *RecordRef

	// StateID returns reference to object state record.
	StateID() *RecordID

	// Memory fetches object memory from storage.
	Memory() []byte

	// IsPrototype determines if the object is a prototype.
	IsPrototype() bool

	// Code returns code reference.
	Code() (*RecordRef, error)

	// Prototype returns prototype reference.
	Prototype() (*RecordRef, error)

	// Children returns object's children references.
	Children(pulse *PulseNumber) (RefIterator, error)

	// ChildPointer returns the latest child for this object.
	ChildPointer() *RecordID

	// Parent returns object's parent.
	Parent() *RecordRef
}

// RefIterator is used for iteration over affined children(parts) of container.
type RefIterator interface {
	Next() (*RecordRef, error)
	HasNext() bool
}

// LocalStorage allows a node to save local data.
//go:generate minimock -i github.com/insolar/insolar/core.LocalStorage -o ../testutils -s _mock.go
type LocalStorage interface {
	// Set saves data in storage.
	Set(ctx context.Context, pulse PulseNumber, key []byte, data []byte) error
	// Get retrieves data from storage.
	Get(ctx context.Context, pulse PulseNumber, key []byte) ([]byte, error)
	// Iterate iterates over all record with specified prefix and calls handler with key and value of that record.
	//
	// The key will be returned without prefix (e.g. the remaining slice) and value will be returned as it was saved.
	Iterate(ctx context.Context, pulse PulseNumber, prefix []byte, handler func(k, v []byte) error) error
}

// KV is a generic key/value struct.
type KV struct {
	K []byte
	V []byte
}

// StorageExportResult represents storage data view.
type StorageExportResult struct {
	Data     map[string]interface{}
	NextFrom *PulseNumber
	Size     int
}

// StorageExporter provides methods for fetching data view from storage.
type StorageExporter interface {
	// Export returns data view from storage.
	Export(ctx context.Context, fromPulse PulseNumber, size int) (*StorageExportResult, error)
}<|MERGE_RESOLUTION|>--- conflicted
+++ resolved
@@ -24,9 +24,10 @@
 type DynamicRole int
 
 const (
-<<<<<<< HEAD
+	// DynamicRoleUndefined is used for special cases.
+	DynamicRoleUndefined = DynamicRole(iota)
 	// DynamicRoleVirtualExecutor is responsible for current pulse CPU operations.
-	DynamicRoleVirtualExecutor = DynamicRole(iota + 1)
+	DynamicRoleVirtualExecutor
 	// DynamicRoleVirtualValidator is responsible for previous pulse CPU operations.
 	DynamicRoleVirtualValidator
 	// DynamicRoleLightExecutor is responsible for current pulse Disk operations.
@@ -35,20 +36,6 @@
 	DynamicRoleLightValidator
 	// DynamicRoleHeavyExecutor is responsible for permanent Disk operations.
 	DynamicRoleHeavyExecutor
-=======
-	// RoleUndefined is used for special cases.
-	RoleUndefined = JetRole(iota)
-	// RoleVirtualExecutor is responsible for current pulse CPU operations.
-	RoleVirtualExecutor
-	// RoleVirtualValidator is responsible for previous pulse CPU operations.
-	RoleVirtualValidator
-	// RoleLightExecutor is responsible for current pulse Disk operations.
-	RoleLightExecutor
-	// RoleLightValidator is responsible for previous pulse Disk operations.
-	RoleLightValidator
-	// RoleHeavyExecutor is responsible for permanent Disk operations.
-	RoleHeavyExecutor
->>>>>>> 93065959
 )
 
 // Ledger is the global ledger handler. Other system parts communicate with ledger through it.
