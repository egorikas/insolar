/*
 *    Copyright 2018 Insolar
 *
 *    Licensed under the Apache License, Version 2.0 (the "License");
 *    you may not use this file except in compliance with the License.
 *    You may obtain a copy of the License at
 *
 *        http://www.apache.org/licenses/LICENSE-2.0
 *
 *    Unless required by applicable law or agreed to in writing, software
 *    distributed under the License is distributed on an "AS IS" BASIS,
 *    WITHOUT WARRANTIES OR CONDITIONS OF ANY KIND, either express or implied.
 *    See the License for the specific language governing permissions and
 *    limitations under the License.
 */

package message

import (
	"github.com/insolar/insolar/core"
	"github.com/insolar/insolar/ledger/storage/jet"
)

// FIXME: @andreyromancev. 21.12.18. Remove this and create 'LogicRunnerMessage' interface to get rid of 'GetCaller' in ledger.
type ledgerMessage struct {
}

// GetCaller implementation of Message interface.
func (ledgerMessage) GetCaller() *core.RecordRef {
	return nil
}

// SetRecord saves record in storage.
type SetRecord struct {
	ledgerMessage

	Record    []byte
	TargetRef core.RecordRef
}

// AllowedSenderObjectAndRole implements interface method
func (m *SetRecord) AllowedSenderObjectAndRole() (*core.RecordRef, core.DynamicRole) {
	return &m.TargetRef, core.DynamicRoleVirtualExecutor
}

// DefaultRole returns role for this event
func (*SetRecord) DefaultRole() core.DynamicRole {
	return core.DynamicRoleLightExecutor
}

// DefaultTarget returns of target of this event.
func (m *SetRecord) DefaultTarget() *core.RecordRef {
	return &m.TargetRef
}

// Type implementation of Message interface.
func (m *SetRecord) Type() core.MessageType {
	return core.TypeSetRecord
}

// GetCode retrieves code From storage.
type GetCode struct {
	ledgerMessage
	Code core.RecordRef
}

// AllowedSenderObjectAndRole implements interface method
func (m *GetCode) AllowedSenderObjectAndRole() (*core.RecordRef, core.DynamicRole) {
	return &m.Code, core.DynamicRoleVirtualExecutor
}

// DefaultRole returns role for this event
func (*GetCode) DefaultRole() core.DynamicRole {
	return core.DynamicRoleLightExecutor
}

// DefaultTarget returns of target of this event.
func (m *GetCode) DefaultTarget() *core.RecordRef {
	return &m.Code
}

// Type implementation of Message interface.
func (*GetCode) Type() core.MessageType {
	return core.TypeGetCode
}

// GetObject retrieves object From storage.
type GetObject struct {
	ledgerMessage
	Head     core.RecordRef
	State    *core.RecordID // If nil, will fetch the latest state.
	Approved bool
}

// AllowedSenderObjectAndRole implements interface method
func (m *GetObject) AllowedSenderObjectAndRole() (*core.RecordRef, core.DynamicRole) {
	return &m.Head, core.DynamicRoleVirtualExecutor
}

// DefaultRole returns role for this event
func (*GetObject) DefaultRole() core.DynamicRole {
	return core.DynamicRoleLightExecutor
}

// DefaultTarget returns of target of this event.
func (m *GetObject) DefaultTarget() *core.RecordRef {
	return &m.Head
}

// Type implementation of Message interface.
func (*GetObject) Type() core.MessageType {
	return core.TypeGetObject
}

// GetDelegate retrieves object represented as provided type.
type GetDelegate struct {
	ledgerMessage
	Head   core.RecordRef
	AsType core.RecordRef
}

// AllowedSenderObjectAndRole implements interface method
func (m *GetDelegate) AllowedSenderObjectAndRole() (*core.RecordRef, core.DynamicRole) {
	return &m.Head, core.DynamicRoleVirtualExecutor
}

// DefaultRole returns role for this event
func (*GetDelegate) DefaultRole() core.DynamicRole {
	return core.DynamicRoleLightExecutor
}

// DefaultTarget returns of target of this event.
func (m *GetDelegate) DefaultTarget() *core.RecordRef {
	return &m.Head
}

// Type implementation of Message interface.
func (*GetDelegate) Type() core.MessageType {
	return core.TypeGetDelegate
}

// UpdateObject amends object.
type UpdateObject struct {
	ledgerMessage

	Record []byte
	Object core.RecordRef
}

// AllowedSenderObjectAndRole implements interface method
func (m *UpdateObject) AllowedSenderObjectAndRole() (*core.RecordRef, core.DynamicRole) {
	return &m.Object, core.DynamicRoleVirtualExecutor
}

// DefaultRole returns role for this event
func (*UpdateObject) DefaultRole() core.DynamicRole {
	return core.DynamicRoleLightExecutor
}

// DefaultTarget returns of target of this event.
func (m *UpdateObject) DefaultTarget() *core.RecordRef {
	return &m.Object
}

// Type implementation of Message interface.
func (*UpdateObject) Type() core.MessageType {
	return core.TypeUpdateObject
}

// RegisterChild amends object.
type RegisterChild struct {
	ledgerMessage
	Record []byte
	Parent core.RecordRef
	Child  core.RecordRef
	AsType *core.RecordRef // If not nil, considered as delegate.
}

// AllowedSenderObjectAndRole implements interface method
func (m *RegisterChild) AllowedSenderObjectAndRole() (*core.RecordRef, core.DynamicRole) {
	return &m.Child, core.DynamicRoleVirtualExecutor
}

// DefaultRole returns role for this event
func (*RegisterChild) DefaultRole() core.DynamicRole {
	return core.DynamicRoleLightExecutor
}

// DefaultTarget returns of target of this event.
func (m *RegisterChild) DefaultTarget() *core.RecordRef {
	return &m.Parent
}

// Type implementation of Message interface.
func (*RegisterChild) Type() core.MessageType {
	return core.TypeRegisterChild
}

// GetChildren retrieves a chunk of children references.
type GetChildren struct {
	ledgerMessage
	Parent    core.RecordRef
	FromChild *core.RecordID
	FromPulse *core.PulseNumber
	Amount    int
}

// AllowedSenderObjectAndRole implements interface method
func (m *GetChildren) AllowedSenderObjectAndRole() (*core.RecordRef, core.DynamicRole) {
	return &m.Parent, core.DynamicRoleVirtualExecutor
}

// DefaultRole returns role for this event
func (*GetChildren) DefaultRole() core.DynamicRole {
	return core.DynamicRoleLightExecutor
}

// DefaultTarget returns of target of this event.
func (m *GetChildren) DefaultTarget() *core.RecordRef {
	return &m.Parent
}

// Type implementation of Message interface.
func (*GetChildren) Type() core.MessageType {
	return core.TypeGetChildren
}

// JetDrop spreads jet drop
type JetDrop struct {
	ledgerMessage

	JetID core.RecordID

	Drop        []byte
	Messages    [][]byte
	PulseNumber core.PulseNumber
}

// AllowedSenderObjectAndRole implements interface method
func (m *JetDrop) AllowedSenderObjectAndRole() (*core.RecordRef, core.DynamicRole) {
	// This check is not needed, because JetDrop sender is explicitly checked in handler.
	return nil, core.DynamicRoleUndefined
}

// DefaultRole returns role for this event
func (*JetDrop) DefaultRole() core.DynamicRole {
	return core.DynamicRoleLightExecutor
}

// DefaultTarget returns of target of this event.
func (m *JetDrop) DefaultTarget() *core.RecordRef {
	return core.NewRecordRef(core.RecordID{}, m.JetID)
}

// Type implementation of Message interface.
func (*JetDrop) Type() core.MessageType {
	return core.TypeJetDrop
}

// ValidateRecord creates VM validation for specific object record.
type ValidateRecord struct {
	ledgerMessage

	Object             core.RecordRef
	State              core.RecordID
	IsValid            bool
	ValidationMessages []core.Message
}

// AllowedSenderObjectAndRole implements interface method
func (m *ValidateRecord) AllowedSenderObjectAndRole() (*core.RecordRef, core.DynamicRole) {
	return &m.Object, core.DynamicRoleVirtualExecutor
}

// DefaultRole returns role for this event
func (*ValidateRecord) DefaultRole() core.DynamicRole {
	return core.DynamicRoleLightExecutor
}

// DefaultTarget returns of target of this event.
func (m *ValidateRecord) DefaultTarget() *core.RecordRef {
	return &m.Object
}

// Type implementation of Message interface.
func (*ValidateRecord) Type() core.MessageType {
	return core.TypeValidateRecord
}

// SetBlob saves blob in storage.
type SetBlob struct {
	ledgerMessage

	TargetRef core.RecordRef
	Memory    []byte
}

// AllowedSenderObjectAndRole implements interface method
func (m *SetBlob) AllowedSenderObjectAndRole() (*core.RecordRef, core.DynamicRole) {
	return &m.TargetRef, core.DynamicRoleVirtualExecutor
}

// DefaultRole returns role for this event
func (*SetBlob) DefaultRole() core.DynamicRole {
	return core.DynamicRoleLightExecutor
}

// DefaultTarget returns of target of this event.
func (m *SetBlob) DefaultTarget() *core.RecordRef {
	return &m.TargetRef
}

// Type implementation of Message interface.
func (*SetBlob) Type() core.MessageType {
	return core.TypeSetBlob
}

// GetObjectIndex fetches objects index.
type GetObjectIndex struct {
	ledgerMessage

	Object core.RecordRef
}

// AllowedSenderObjectAndRole implements interface method
func (m *GetObjectIndex) AllowedSenderObjectAndRole() (*core.RecordRef, core.DynamicRole) {
	return &m.Object, core.DynamicRoleLightExecutor
}

// DefaultRole returns role for this event
func (*GetObjectIndex) DefaultRole() core.DynamicRole {
	return core.DynamicRoleHeavyExecutor
}

// DefaultTarget returns of target of this event.
func (m *GetObjectIndex) DefaultTarget() *core.RecordRef {
	return &m.Object
}

// Type implementation of Message interface.
func (*GetObjectIndex) Type() core.MessageType {
	return core.TypeGetObjectIndex
}

// ValidationCheck checks if validation of a particular record can be performed.
type ValidationCheck struct {
	ledgerMessage

	Object              core.RecordRef
	ValidatedState      core.RecordID
	LatestStateApproved *core.RecordID
}

// DefaultTarget returns of target of this event.
func (m *ValidationCheck) DefaultTarget() *core.RecordRef {
	return &m.Object
}

// DefaultRole returns role for this event
func (m *ValidationCheck) DefaultRole() core.DynamicRole {
	return core.DynamicRoleLightExecutor
}

// AllowedSenderObjectAndRole implements interface method
func (m *ValidationCheck) AllowedSenderObjectAndRole() (*core.RecordRef, core.DynamicRole) {
	// TODO: return smth real
	return nil, 0
}

// Type implementation of Message interface.
func (*ValidationCheck) Type() core.MessageType {
	return core.TypeValidationCheck
}

// HotData contains hot-data
type HotData struct {
	ledgerMessage
	Jet                core.RecordRef
	Drop               jet.JetDrop
	RecentObjects      map[core.RecordID]*HotIndex
	PendingRequests    map[core.RecordID]map[core.RecordID][]byte
	PulseNumber        core.PulseNumber
	JetDropSizeHistory jet.DropSizeHistory
}

// AllowedSenderObjectAndRole implements interface method
func (m *HotData) AllowedSenderObjectAndRole() (*core.RecordRef, core.DynamicRole) {
	return &m.Jet, core.DynamicRoleLightExecutor
}

// DefaultRole returns role for this event
func (*HotData) DefaultRole() core.DynamicRole {
	return core.DynamicRoleLightExecutor
}

// DefaultTarget returns of target of this event.
func (m *HotData) DefaultTarget() *core.RecordRef {
	return &m.Jet
}

// Type implementation of Message interface.
func (*HotData) Type() core.MessageType {
	return core.TypeHotRecords
}

// HotIndex contains meat about hot-data
type HotIndex struct {
	TTL   int
	Index []byte
}

// GetPendingRequests fetches pending requests for object.
type GetPendingRequests struct {
	ledgerMessage

	Object core.RecordRef
}

// Type implementation of Message interface.
func (*GetPendingRequests) Type() core.MessageType {
	return core.TypeGetPendingRequests
}

// AllowedSenderObjectAndRole implements interface method
func (m *GetPendingRequests) AllowedSenderObjectAndRole() (*core.RecordRef, core.DynamicRole) {
	return &m.Object, core.DynamicRoleVirtualExecutor
}

// DefaultRole returns role for this event
func (*GetPendingRequests) DefaultRole() core.DynamicRole {
	return core.DynamicRoleLightExecutor
}

// DefaultTarget returns of target of this event.
func (m *GetPendingRequests) DefaultTarget() *core.RecordRef {
	return &m.Object
}

<<<<<<< HEAD
// GetJet requests to calculate a jet for provided object.
type GetJet struct {
	ledgerMessage

	Object core.RecordID
}

// Type implementation of Message interface.
func (*GetJet) Type() core.MessageType {
	return core.TypeGetJet
}

// AllowedSenderObjectAndRole implements interface method
func (m *GetJet) AllowedSenderObjectAndRole() (*core.RecordRef, core.DynamicRole) {
	return core.NewRecordRef(core.DomainID, m.Object), core.DynamicRoleLightExecutor
}

// DefaultRole returns role for this event
func (*GetJet) DefaultRole() core.DynamicRole {
	return core.DynamicRoleLightExecutor
}

// DefaultTarget returns of target of this event.
func (m *GetJet) DefaultTarget() *core.RecordRef {
=======
// AbandonedRequestsNotification informs virtual node about unclosed requests.
type AbandonedRequestsNotification struct {
	ledgerMessage

	Object   core.RecordID
	Requests []core.RecordID
}

// Type implementation of Message interface.
func (*AbandonedRequestsNotification) Type() core.MessageType {
	return core.TypeAbandonedRequestsNotification
}

// AllowedSenderObjectAndRole implements interface method
func (m *AbandonedRequestsNotification) AllowedSenderObjectAndRole() (*core.RecordRef, core.DynamicRole) {
	return nil, core.DynamicRoleUndefined
}

// DefaultRole returns role for this event
func (*AbandonedRequestsNotification) DefaultRole() core.DynamicRole {
	return core.DynamicRoleVirtualExecutor
}

// DefaultTarget returns of target of this event.
func (m *AbandonedRequestsNotification) DefaultTarget() *core.RecordRef {
>>>>>>> fe847249
	return core.NewRecordRef(core.DomainID, m.Object)
}<|MERGE_RESOLUTION|>--- conflicted
+++ resolved
@@ -436,7 +436,6 @@
 	return &m.Object
 }
 
-<<<<<<< HEAD
 // GetJet requests to calculate a jet for provided object.
 type GetJet struct {
 	ledgerMessage
@@ -461,7 +460,9 @@
 
 // DefaultTarget returns of target of this event.
 func (m *GetJet) DefaultTarget() *core.RecordRef {
-=======
+	return core.NewRecordRef(core.DomainID, m.Object)
+}
+
 // AbandonedRequestsNotification informs virtual node about unclosed requests.
 type AbandonedRequestsNotification struct {
 	ledgerMessage
@@ -487,6 +488,5 @@
 
 // DefaultTarget returns of target of this event.
 func (m *AbandonedRequestsNotification) DefaultTarget() *core.RecordRef {
->>>>>>> fe847249
 	return core.NewRecordRef(core.DomainID, m.Object)
 }