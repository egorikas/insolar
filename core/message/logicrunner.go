--- conflicted
+++ resolved
@@ -101,11 +101,7 @@
 }
 
 func (m *CallConstructor) GetReference() core.RecordRef {
-<<<<<<< HEAD
-	return m.PrototypeRef
-=======
 	return *core.GenRequest(m.PulseNum, MustSerializeBytes(m))
->>>>>>> 4d73b002
 }
 
 // Type returns TypeCallConstructor.
