--- conflicted
+++ resolved
@@ -25,7 +25,6 @@
 // Components is a registry for other core interfaces
 // Fields order are important and represent start and stop order in the daemon
 type Components struct {
-<<<<<<< HEAD
 	Certificate        Certificate
 	NodeNetwork        NodeNetwork
 	LogicRunner        LogicRunner
@@ -36,16 +35,4 @@
 	Bootstrapper       Bootstrapper
 	APIRunner          Component
 	NetworkCoordinator NetworkCoordinator
-=======
-	Certificate         Certificate
-	ActiveNodeComponent ActiveNodeComponent
-	LogicRunner         LogicRunner
-	Ledger              Ledger
-	Network             Network
-	MessageBus          MessageBus
-	Metrics             Component
-	Bootstrapper        Bootstrapper
-	APIRunner           Component
-	NetworkCoordinator  NetworkCoordinator
->>>>>>> d3de30fc
 }