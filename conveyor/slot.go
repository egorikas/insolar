/*
 *    Copyright 2019 Insolar Technologies
 *
 *    Licensed under the Apache License, Version 2.0 (the "License");
 *    you may not use this file except in compliance with the License.
 *    You may obtain a copy of the License at
 *
 *        http://www.apache.org/licenses/LICENSE-2.0
 *
 *    Unless required by applicable law or agreed to in writing, software
 *    distributed under the License is distributed on an "AS IS" BASIS,
 *    WITHOUT WARRANTIES OR CONDITIONS OF ANY KIND, either express or implied.
 *    See the License for the specific language governing permissions and
 *    limitations under the License.
 */

package conveyor

import (
	"fmt"

	"github.com/insolar/insolar/conveyor/interfaces/constant"
	"github.com/insolar/insolar/conveyor/interfaces/statemachine"
	"github.com/insolar/insolar/conveyor/queue"
	"github.com/insolar/insolar/core"
	"github.com/pkg/errors"
)

// SlotState shows slot working mode
type SlotState uint32

//go:generate stringer -type=SlotState
const (
	Initializing = SlotState(iota)
	Working
	Suspending
)

const slotSize = 10000
const slotElementDelta = slotSize // nolint: unused

// HandlersConfiguration contains configuration of handlers for specific pulse state
// TODO: logic will be provided after pulse change mechanism
type HandlersConfiguration struct {
	state SlotState // nolint: unused
}

// TODO: logic will be provided after pulse change mechanism
func (s *HandlersConfiguration) getMachineConfiguration(smType int) statemachine.StateMachineType { // nolint: unused
	return nil
}

// ElementList is a list of slotElements with pointers to head and tail
type ElementList struct {
	head   *slotElement
	tail   *slotElement
	length int
}

func (l *ElementList) isEmpty() bool {
	return l.head == nil
}

// popElement gets element from linked list (and remove it from list)
func (l *ElementList) popElement() *slotElement {
	result := l.head
	if result == nil {
		return nil
	}
	l.removeElement(result)
	return result
}

// removeElement removes element from linked list
func (l *ElementList) removeElement(element *slotElement) { // nolint: unused
	if element == nil {
		return
	}
	next := element.nextElement
	prev := element.prevElement
	if prev != nil {
		prev.nextElement = next
	} else {
		l.head = next
	}
	if next != nil {
		next.prevElement = prev
	} else {
		l.tail = prev
	}
	element.prevElement = nil
	element.nextElement = nil
	l.length--
<<<<<<< HEAD
	if l.length == 0 {
		l.tail = nil
	}
=======
>>>>>>> 457b17a5
}

// pushElement adds element to linked list
func (l *ElementList) pushElement(element *slotElement) { // nolint: unused
	if l.head == nil {
		l.head = element
	} else {
		l.tail.nextElement = element
		element.prevElement = l.tail
	}
	element.nextElement = nil
	l.tail = element
	l.length++
}

func (l *ElementList) len() int { // nolint: unused
	return l.length
}

// Slot holds info about specific pulse and events for it
type Slot struct {
	handlersConfiguration HandlersConfiguration // nolint
	inputQueue            queue.IQueue
	pulseState            constant.PulseState
	slotState             SlotState
	stateMachine          slotElement
	pulse                 core.Pulse
	pulseNumber           core.PulseNumber
	nodeID                uint32
	nodeData              interface{}
	elements              []slotElement
	// we can use slice or just several fields of ElementList, it will be faster but not pretty
	elementListMap map[ActivationStatus]*ElementList
}

// SlotStateMachine represents state machine of slot itself
var SlotStateMachine = slotElement{
	id:               0,
	state:            0,
	stateMachineType: nil, // TODO: add smth correct
}

func initElementsBuf() ([]slotElement, *ElementList) {
	elements := make([]slotElement, slotSize)
	emptyList := &ElementList{}
	for i := 0; i < slotSize; i++ {
		elements[i] = *newSlotElement(EmptyElement)
		elements[i].id = uint32(i)
		emptyList.pushElement(&elements[i])
	}
	return elements, emptyList
}

// NewSlot creates new instance of Slot
func NewSlot(pulseState constant.PulseState, pulseNumber core.PulseNumber) *Slot {
	slotState := Initializing
	if pulseState == constant.Antique {
		slotState = Working
	}

	elements, emptyList := initElementsBuf()

	elementListMap := map[ActivationStatus]*ElementList{
		EmptyElement:     emptyList,
		ActiveElement:    {},
		NotActiveElement: {},
	}
	return &Slot{
		pulseState:     pulseState,
		inputQueue:     queue.NewMutexQueue(),
		pulseNumber:    pulseNumber,
		slotState:      slotState,
		stateMachine:   SlotStateMachine,
		elements:       elements,
		elementListMap: elementListMap,
	}
}

// GetPulseNumber implements iface SlotDetails
func (s *Slot) GetPulseNumber() core.PulseNumber { // nolint: unused
	return s.pulseNumber
}

// GetPulseData implements iface SlotDetails
func (s *Slot) GetPulseData() core.Pulse { // nolint: unused
	return s.pulse
}

// GetNodeID implements iface SlotDetails
func (s *Slot) GetNodeID() uint32 { // nolint: unused
	return s.nodeID
}

// GetNodeData implements iface SlotDetails
func (s *Slot) GetNodeData() interface{} { // nolint: unused
	return s.nodeData
}

// createElement creates new active element from empty element
func (s *Slot) createElement(stateMachineType statemachine.StateMachineType, state uint32, event queue.OutputElement) (*slotElement, error) { // nolint: unused
	element := s.popElement(EmptyElement)
	element.stateMachineType = stateMachineType
	element.state = state
	element.activationStatus = ActiveElement
	element.nextElement = nil
	// Set other fields to element, like:
	// element.payload = event.GetPayload()

	err := s.pushElement(element)
	if err != nil {
		emptyList := s.elementListMap[EmptyElement]
		emptyList.pushElement(element)
		return nil, errors.Wrap(err, "[ createElement ]")
	}
	return element, nil
}

func (s *Slot) hasExpired() bool {
	// TODO: This is used to delete past slot, which doesn't have elements and not active for some configure time
	return false
}

func (s *Slot) hasElements(status ActivationStatus) bool {
	list, ok := s.elementListMap[status]
	if !ok {
		return false
	}
	return !list.isEmpty()
}

// popElement gets element of provided status from correspondent linked list (and remove it from that list)
func (s *Slot) popElement(status ActivationStatus) *slotElement { // nolint: unused
	list, ok := s.elementListMap[status]
	if !ok {
		return nil
	}
	return list.popElement()
}

func (s *Slot) len(status ActivationStatus) int { // nolint: unused
	list, ok := s.elementListMap[status]
	if !ok {
		return 0
	}
	return list.len()
}

<<<<<<< HEAD
func (s *Slot) getSlotElementByID(id uint32) *slotElement {
	element := &s.elements[id%slotSize]
=======
func (s *Slot) extractSlotElementByID(id uint32) *slotElement { // nolint: unused
	element := &s.elements[id%slotSize]
	if element.id != id {
		return nil
	}
>>>>>>> 457b17a5
	list, ok := s.elementListMap[element.activationStatus]
	if ok {
		list.removeElement(element)
	}
	return element
}

// pushElement adds element of provided status to correspondent linked list
func (s *Slot) pushElement(element *slotElement) error { // nolint: unused
	status := element.activationStatus
	list, ok := s.elementListMap[status]
	if !ok {
		return fmt.Errorf("[ pushElement ] can't push element: list for status %s doesn't exist", status)
	}
	if status == EmptyElement {
		oldID := element.id
		*element = *newSlotElement(EmptyElement)
		element.id = oldID + slotElementDelta
	}
	list.pushElement(element)
	return nil
}<|MERGE_RESOLUTION|>--- conflicted
+++ resolved
@@ -91,12 +91,6 @@
 	element.prevElement = nil
 	element.nextElement = nil
 	l.length--
-<<<<<<< HEAD
-	if l.length == 0 {
-		l.tail = nil
-	}
-=======
->>>>>>> 457b17a5
 }
 
 // pushElement adds element to linked list
@@ -244,16 +238,11 @@
 	return list.len()
 }
 
-<<<<<<< HEAD
-func (s *Slot) getSlotElementByID(id uint32) *slotElement {
-	element := &s.elements[id%slotSize]
-=======
 func (s *Slot) extractSlotElementByID(id uint32) *slotElement { // nolint: unused
 	element := &s.elements[id%slotSize]
 	if element.id != id {
 		return nil
 	}
->>>>>>> 457b17a5
 	list, ok := s.elementListMap[element.activationStatus]
 	if ok {
 		list.removeElement(element)
