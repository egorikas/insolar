--- conflicted
+++ resolved
@@ -23,13 +23,10 @@
 	"strconv"
 	"time"
 
-<<<<<<< HEAD
 	"github.com/insolar/insolar/conveyor/adapter"
 	"github.com/insolar/insolar/conveyor/adapter/adapterid"
 	"github.com/insolar/insolar/conveyor/adapter/adapterstorage"
-=======
 	"github.com/insolar/insolar/conveyor/fsm"
->>>>>>> e304be69
 	"github.com/insolar/insolar/conveyor/generator/matrix"
 	"github.com/insolar/insolar/insolar"
 
@@ -451,20 +448,14 @@
 	switch w.slot.pulseState {
 	case Past:
 		w.sendRemovalSignalToConveyor()
-<<<<<<< HEAD
-	case constant.Present:
-=======
 	case Present:
-		w.calculateNodeState()
-	case Future:
->>>>>>> e304be69
 		if w.preparePulseSync != nil {
 			w.preparePulseSync.SetResult(nil)
 			w.preparePulseSync = nil
 		} else {
 			w.ctxLogger.Warn("[ suspending ] preparePulseSync is empty")
 		}
-	case constant.Future:
+	case Future:
 		w.calculateNodeState()
 	}
 
