--- conflicted
+++ resolved
@@ -46,12 +46,9 @@
 	}
 
 	nodeKeeperMock.GetActiveNodesMock.Set(func() (r []core.Node) {
-<<<<<<< HEAD
+
 		return []core.Node{nodenetwork.NewNode(core.RecordRef{}, core.RoleUnknown,
 			nil, 0, "", "")}
-=======
-		return []core.Node{nodenetwork.NewNode(core.RecordRef{}, core.RoleUnknown, nil, 0, "", "")}
->>>>>>> ba408be8
 	})
 
 	cm := component.Manager{}
