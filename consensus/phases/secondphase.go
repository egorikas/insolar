//
// Modified BSD 3-Clause Clear License
//
// Copyright (c) 2019 Insolar Technologies GmbH
//
// All rights reserved.
//
// Redistribution and use in source and binary forms, with or without modification,
// are permitted (subject to the limitations in the disclaimer below) provided that
// the following conditions are met:
//  * Redistributions of source code must retain the above copyright notice, this list
//    of conditions and the following disclaimer.
//  * Redistributions in binary form must reproduce the above copyright notice, this list
//    of conditions and the following disclaimer in the documentation and/or other materials
//    provided with the distribution.
//  * Neither the name of Insolar Technologies GmbH nor the names of its contributors
//    may be used to endorse or promote products derived from this software without
//    specific prior written permission.
//
// NO EXPRESS OR IMPLIED LICENSES TO ANY PARTY'S PATENT RIGHTS ARE GRANTED
// BY THIS LICENSE. THIS SOFTWARE IS PROVIDED BY THE COPYRIGHT HOLDERS
// AND CONTRIBUTORS "AS IS" AND ANY EXPRESS OR IMPLIED WARRANTIES,
// INCLUDING, BUT NOT LIMITED TO, THE IMPLIED WARRANTIES OF MERCHANTABILITY
// AND FITNESS FOR A PARTICULAR PURPOSE ARE DISCLAIMED. IN NO EVENT SHALL
// THE COPYRIGHT HOLDER OR CONTRIBUTORS BE LIABLE FOR ANY DIRECT, INDIRECT,
// INCIDENTAL, SPECIAL, EXEMPLARY, OR CONSEQUENTIAL DAMAGES (INCLUDING,
// BUT NOT LIMITED TO, PROCUREMENT OF SUBSTITUTE GOODS OR SERVICES; LOSS
// OF USE, DATA, OR PROFITS; OR BUSINESS INTERRUPTION) HOWEVER CAUSED AND
// ON ANY THEORY OF LIABILITY, WHETHER IN CONTRACT, STRICT LIABILITY, OR TORT
// (INCLUDING NEGLIGENCE OR OTHERWISE) ARISING IN ANY WAY OUT OF THE USE
// OF THIS SOFTWARE, EVEN IF ADVISED OF THE POSSIBILITY OF SUCH DAMAGE.
//
// Notwithstanding any other provisions of this license, it is prohibited to:
//    (a) use this software,
//
//    (b) prepare modifications and derivative works of this software,
//
//    (c) distribute this software (including without limitation in source code, binary or
//        object code form), and
//
//    (d) reproduce copies of this software
//
//    for any commercial purposes, and/or
//
//    for the purposes of making available this software to third parties as a service,
//    including, without limitation, any software-as-a-service, platform-as-a-service,
//    infrastructure-as-a-service or other similar online service, irrespective of
//    whether it competes with the products or services of Insolar Technologies GmbH.
//

package phases

import (
	"context"
	node2 "github.com/insolar/insolar/network/node"

	"github.com/insolar/insolar/consensus"
	"github.com/insolar/insolar/consensus/packets"
	"github.com/insolar/insolar/insolar"
	"github.com/insolar/insolar/instrumentation/inslogger"
	"github.com/insolar/insolar/instrumentation/instracer"
	"github.com/insolar/insolar/network"
	"github.com/insolar/insolar/network/merkle"
	"github.com/pkg/errors"
	"go.opencensus.io/stats"
	"go.opencensus.io/tag"
	"go.opencensus.io/trace"
)

type SecondPhase interface {
	Execute(ctx context.Context, pulse *insolar.Pulse, state *FirstPhaseState) (*SecondPhaseState, error)
	Execute21(ctx context.Context, pulse *insolar.Pulse, state *SecondPhaseState) (*SecondPhaseState, error)
}

func NewSecondPhase() SecondPhase {
	return &SecondPhaseImpl{}
}

type SecondPhaseImpl struct {
	NodeKeeper   network.NodeKeeper          `inject:""`
	Calculator   merkle.Calculator           `inject:""`
	Communicator Communicator                `inject:""`
	Cryptography insolar.CryptographyService `inject:""`
}

func (sp *SecondPhaseImpl) Execute(ctx context.Context, pulse *insolar.Pulse, state *FirstPhaseState) (*SecondPhaseState, error) {
	logger := inslogger.FromContext(ctx)
	ctx, span := instracer.StartSpan(ctx, "SecondPhase.Execute")
	span.AddAttributes(trace.Int64Attribute("pulse", int64(state.PulseEntry.Pulse.PulseNumber)))
	defer span.End()
	prevCloudHash := sp.NodeKeeper.GetCloudHash()

	state.ValidProofs[sp.NodeKeeper.GetOrigin()] = state.PulseProof

	entry := &merkle.GlobuleEntry{
		PulseEntry:    state.PulseEntry,
		ProofSet:      state.ValidProofs,
		PulseHash:     state.PulseHash,
		PrevCloudHash: prevCloudHash,
		GlobuleID:     sp.NodeKeeper.GetOrigin().GetGlobuleID(),
	}
	globuleHash, globuleProof, err := sp.Calculator.GetGlobuleProof(entry)

	if err != nil {
		return nil, errors.Wrap(err, "[ NET Consensus phase-2.0 ] Failed to calculate globule proof")
	}

	packet := packets.NewPhase2Packet(pulse.PulseNumber)
	err = packet.SetGlobuleHashSignature(globuleProof.Signature.Bytes())
	if err != nil {
		return nil, errors.Wrap(err, "[ NET Consensus phase-2.0 ] Failed to set globule proof in Phase2Packet")
	}
	bitset, err := sp.generatePhase2Bitset(state.UnsyncList, state.ValidProofs, pulse.PulseNumber)
	if err != nil {
		return nil, errors.Wrap(err, "[ NET Consensus phase-2.0 ] Failed to generate bitset for Phase2Packet")
	}
	packet.SetBitSet(bitset)
	activeNodes := state.UnsyncList.GetActiveNodes()
	packets, err := sp.Communicator.ExchangePhase2(ctx, state.UnsyncList, state.ClaimHandler, activeNodes, packet)
	if err != nil {
		return nil, errors.Wrap(err, "[ NET Consensus phase-2.0 ] Failed to exchange packets")
	}
	logger.Infof("[ NET Consensus phase-2.0 ] Received responses: %d/%d", len(packets), state.UnsyncList.Length())
	err = stats.RecordWithTags(ctx, []tag.Mutator{tag.Upsert(consensus.TagPhase, "phase 2")}, consensus.PacketsRecv.M(int64(len(packets))))
	if err != nil {
		logger.Warn("[ NET Consensus phase-2.0 ] Failed to record received packets metric: " + err.Error())
	}

	origin := sp.NodeKeeper.GetOrigin().ID()
	stateMatrix := NewStateMatrix(state.UnsyncList)

	for ref, packet := range packets {
		err = nil
		if !ref.Equal(origin) {
			err = sp.checkPacketSignature(packet, ref, state.UnsyncList)
		}
		if err != nil {
			logger.Warnf("[ NET Consensus phase-2.0 ] Failed to check phase2 packet signature from %s: %s", ref, err.Error())
			continue
		}
		state.UnsyncList.SetGlobuleHashSignature(ref, packet.GetGlobuleHashSignature())
		err = stateMatrix.ApplyBitSet(ref, packet.GetBitSet())
		if err != nil {
			logger.Warnf("[ NET Consensus phase-2.0 ] Could not apply bitset from node %s: %s", ref, err.Error())
			continue
		}
	}

	matrixCalculation, err := stateMatrix.CalculatePhase2(origin)
	if err != nil {
		return nil, errors.Wrap(err, "[ NET Consensus phase-2.0 ] Failed to calculate bitset matrix consensus result")
	}

	if len(matrixCalculation.TimedOut) > 0 {
		for _, nodeID := range matrixCalculation.TimedOut {
			state.UnsyncList.RemoveNode(nodeID)
		}

		type none struct{}
		newActive := make(map[insolar.Reference]none)
		for _, active := range matrixCalculation.Active {
			newActive[active] = none{}
		}

<<<<<<< HEAD
		newProofs := make(map[core.NetworkNode]*merkle.PulseProof)
=======
		newProofs := make(map[insolar.NetworkNode]*merkle.PulseProof)
>>>>>>> 2178e481
		for node, proof := range state.ValidProofs {
			_, ok := newActive[node.ID()]
			if !ok {
				continue
			}
			newProofs[node] = proof
		}
		newProofs[sp.NodeKeeper.GetOrigin()] = state.PulseProof

		state.ValidProofs = newProofs

		entry := &merkle.GlobuleEntry{
			PulseEntry:    state.PulseEntry,
			ProofSet:      state.ValidProofs,
			PulseHash:     state.PulseHash,
			PrevCloudHash: prevCloudHash,
			GlobuleID:     sp.NodeKeeper.GetOrigin().GetGlobuleID(),
		}
		globuleHash, globuleProof, err = sp.Calculator.GetGlobuleProof(entry)

		if err != nil {
			return nil, errors.Wrap(err, "[ NET Consensus phase-2.0 ] Failed to calculate globule proof")
		}
	}

	return &SecondPhaseState{
		FirstPhaseState: state,
		Matrix:          stateMatrix,
		MatrixState:     matrixCalculation,
		BitSet:          bitset,

		GlobuleHash:  globuleHash,
		GlobuleProof: globuleProof,
	}, nil
}

func (sp *SecondPhaseImpl) Execute21(ctx context.Context, pulse *insolar.Pulse, state *SecondPhaseState) (*SecondPhaseState, error) {
	ctx, span := instracer.StartSpan(ctx, "SecondPhase.Execute21")
	span.AddAttributes(trace.Int64Attribute("pulse", int64(state.PulseEntry.Pulse.PulseNumber)))
	defer span.End()
	stats.Record(ctx, consensus.Phase21Exec.M(1))
	additionalRequests := state.MatrixState.AdditionalRequestsPhase2

	logger := inslogger.FromContext(ctx)
	logger.Infof("[ NET Consensus phase-2.1 ] Additional requests needed: %d", len(additionalRequests))

	results := make(map[uint16]*packets.MissingNodeSupplementaryVote)
	claims := make(map[uint16]*packets.MissingNodeClaim)

	packet := packets.NewPhase2Packet(pulse.PulseNumber)
	err := packet.SetGlobuleHashSignature(state.GlobuleProof.Signature.Bytes())
	if err != nil {
		return nil, errors.Wrap(err, "[ NET Consensus phase-2.1 ] Failed to set pulse proof in Phase2Packet")
	}
	packet.SetBitSet(state.BitSet)

	voteAnswers, err := sp.Communicator.ExchangePhase21(ctx, state.UnsyncList, state.ClaimHandler, packet, additionalRequests)
	if err != nil {
		return nil, errors.Wrap(err, "[ NET Consensus phase-2.1 ] Failed to send additional requests")
	}

	if len(additionalRequests) == 0 {
		return state, nil
	}

	for _, vote := range voteAnswers {
		switch v := vote.(type) {
		case *packets.MissingNodeSupplementaryVote:
			results[v.NodeIndex] = v
		case *packets.MissingNodeClaim:
			claims[v.NodeIndex] = v
		}
	}

	err = stats.RecordWithTags(ctx, []tag.Mutator{tag.Upsert(consensus.TagPhase, "phase 21")}, consensus.PacketsRecv.M(int64(len(results))))
	if err != nil {
		logger.Warn("[ NET Consensus phase-2.1 ] Failed to record received results metric: " + err.Error())
	}
	if len(results) != len(additionalRequests) {
		return nil, errors.Errorf("[ NET Consensus phase-2.1 ] Failed to receive enough MissingNodeSupplementaryVote responses,"+
			" received: %d/%d", len(results), len(additionalRequests))
	}

	origin := sp.NodeKeeper.GetOrigin().ID()
	bitsetChanges := make([]packets.BitSetCell, 0)
	for index, result := range results {
		claim := result.NodeClaimUnsigned
		node, err := node2.ClaimToNode("", &claim)
		if err != nil {
			return nil, errors.Wrapf(err, "[ NET Consensus phase-2.1 ] Failed to convert claim to node, "+
				"ref: %s", claim.NodeRef)
		}

		merkleProof := &merkle.PulseProof{
			BaseProof: merkle.BaseProof{
				Signature: insolar.SignatureFromBytes(result.NodePulseProof.Signature()),
			},
			StateHash: result.NodePulseProof.StateHash(),
		}

		state.UnsyncList.AddNode(node, index)
		err = sp.NodeKeeper.GetConsensusInfo().AddTemporaryMapping(claim.NodeRef, claim.ShortNodeID, claim.NodeAddress.Get())
		if err != nil {
			logger.Warn("Error adding temporary mapping: " + err.Error())
		}
		valid := validateProof(sp.Calculator, state.UnsyncList, state.PulseHash, node.ID(), merkleProof)
		if !valid {
			logger.Warnf("[ NET Consensus phase-2.1 ] Failed to validate proof from %s", node.ID())
			state.UnsyncList.RemoveNode(node.ID())
			continue
		}

		err = state.Matrix.ReceivedProofFromNode(origin, node.ID())
		if err != nil {
			return nil, errors.Wrapf(err, "[ NET Consensus phase-2.1 ] Failed to assign proof from node %s "+
				"to state matrix", claim.NodeRef)
		}
		state.UnsyncList.AddProof(node.ID(), &result.NodePulseProof)
		state.ValidProofs[node] = merkleProof
		bitsetChanges = append(bitsetChanges, packets.BitSetCell{NodeID: node.ID(), State: packets.Legit})
	}

	err = state.BitSet.ApplyChanges(bitsetChanges, state.UnsyncList)
	if err != nil {
		return nil, errors.Wrap(err, "[ NET Consensus phase-2.1 ] Failed to apply changes to current bitset")
	}
	claimMap := make(map[insolar.Reference][]packets.ReferendumClaim)
	for index, claim := range claims {
		ref, err := state.UnsyncList.IndexToRef(int(index))
		if err != nil {
			return nil, errors.Wrapf(err, "[ NET Consensus phase-2.1 ] Failed to map index %d to ref", index)
		}
		list := claimMap[ref]
		if list == nil {
			list = make([]packets.ReferendumClaim, 0)
		}
		list = append(list, claim.Claim)
		claimMap[ref] = list
	}
	for ref, claims := range claimMap {
		state.ClaimHandler.SetClaimsFromNode(ref, claims)
	}
	state.MatrixState, err = state.Matrix.CalculatePhase2(origin)
	if err != nil {
		return nil, errors.Wrap(err, "[ NET Consensus phase-2.1 ] Failed to calculate matrix state")
	}
	addReqCount := len(state.MatrixState.AdditionalRequestsPhase2)
	if addReqCount != 0 {
		return nil, errors.Errorf("[ NET Consensus phase-2.1 ] Failed to get enough data during phase 2.1 "+
			"(still need additional %d requests)", addReqCount)
	}

	prevCloudHash := sp.NodeKeeper.GetCloudHash()
	entry := &merkle.GlobuleEntry{
		PulseEntry:    state.PulseEntry,
		ProofSet:      state.ValidProofs,
		PulseHash:     state.PulseHash,
		PrevCloudHash: prevCloudHash,
		GlobuleID:     sp.NodeKeeper.GetOrigin().GetGlobuleID(),
	}
	state.GlobuleHash, state.GlobuleProof, err = sp.Calculator.GetGlobuleProof(entry)
	if err != nil {
		return nil, errors.Wrap(err, "[ NET Consensus phase-2.1 ] Failed to calculate globule proof")
	}
	var ghs packets.GlobuleHashSignature
	copy(ghs[:], state.GlobuleProof.Signature.Bytes()[:packets.SignatureLength])
	state.UnsyncList.SetGlobuleHashSignature(origin, ghs)

	return state, nil
}

<<<<<<< HEAD
func (sp *SecondPhaseImpl) generatePhase2Bitset(list network.UnsyncList, proofs map[core.NetworkNode]*merkle.PulseProof, pulseNumber core.PulseNumber) (packets.BitSet, error) {
=======
func (sp *SecondPhaseImpl) generatePhase2Bitset(list network.UnsyncList, proofs map[insolar.NetworkNode]*merkle.PulseProof, pulseNumber insolar.PulseNumber) (packets.BitSet, error) {
>>>>>>> 2178e481
	bitset, err := packets.NewBitSet(list.Length())
	if err != nil {
		return nil, err
	}
	cells := make([]packets.BitSetCell, 0)
	for node := range proofs {
		cells = append(cells, packets.BitSetCell{
			NodeID: node.ID(),
			State:  getNodeState(node, pulseNumber),
		})
	}
	cells = append(cells, packets.BitSetCell{
		NodeID: sp.NodeKeeper.GetOrigin().ID(),
		State:  getNodeState(sp.NodeKeeper.GetOrigin(), pulseNumber),
	})
	err = bitset.ApplyChanges(cells, list)
	if err != nil {
		return nil, err
	}
	return bitset, nil
}

<<<<<<< HEAD
func getNodeState(node core.NetworkNode, pulseNumber core.PulseNumber) packets.BitSetState {
=======
func getNodeState(node insolar.NetworkNode, pulseNumber insolar.PulseNumber) packets.BitSetState {
>>>>>>> 2178e481
	state := packets.Legit
	if node.GetState() == insolar.NodeLeaving && node.LeavingETA() < pulseNumber {
		state = packets.TimedOut
	}

	return state
}

func (sp *SecondPhaseImpl) checkPacketSignature(packet *packets.Phase2Packet, recordRef insolar.Reference, unsyncList network.UnsyncList) error {
	activeNode := unsyncList.GetActiveNode(recordRef)
	if activeNode == nil {
		return errors.New("failed to get active node")
	}
	key := activeNode.PublicKey()
	return packet.Verify(sp.Cryptography, key)
}<|MERGE_RESOLUTION|>--- conflicted
+++ resolved
@@ -52,7 +52,7 @@
 
 import (
 	"context"
-	node2 "github.com/insolar/insolar/network/node"
+	"github.com/insolar/insolar/network/node"
 
 	"github.com/insolar/insolar/consensus"
 	"github.com/insolar/insolar/consensus/packets"
@@ -162,11 +162,7 @@
 			newActive[active] = none{}
 		}
 
-<<<<<<< HEAD
-		newProofs := make(map[core.NetworkNode]*merkle.PulseProof)
-=======
 		newProofs := make(map[insolar.NetworkNode]*merkle.PulseProof)
->>>>>>> 2178e481
 		for node, proof := range state.ValidProofs {
 			_, ok := newActive[node.ID()]
 			if !ok {
@@ -254,7 +250,7 @@
 	bitsetChanges := make([]packets.BitSetCell, 0)
 	for index, result := range results {
 		claim := result.NodeClaimUnsigned
-		node, err := node2.ClaimToNode("", &claim)
+		node, err := node.ClaimToNode("", &claim)
 		if err != nil {
 			return nil, errors.Wrapf(err, "[ NET Consensus phase-2.1 ] Failed to convert claim to node, "+
 				"ref: %s", claim.NodeRef)
@@ -338,11 +334,7 @@
 	return state, nil
 }
 
-<<<<<<< HEAD
-func (sp *SecondPhaseImpl) generatePhase2Bitset(list network.UnsyncList, proofs map[core.NetworkNode]*merkle.PulseProof, pulseNumber core.PulseNumber) (packets.BitSet, error) {
-=======
 func (sp *SecondPhaseImpl) generatePhase2Bitset(list network.UnsyncList, proofs map[insolar.NetworkNode]*merkle.PulseProof, pulseNumber insolar.PulseNumber) (packets.BitSet, error) {
->>>>>>> 2178e481
 	bitset, err := packets.NewBitSet(list.Length())
 	if err != nil {
 		return nil, err
@@ -365,11 +357,7 @@
 	return bitset, nil
 }
 
-<<<<<<< HEAD
-func getNodeState(node core.NetworkNode, pulseNumber core.PulseNumber) packets.BitSetState {
-=======
 func getNodeState(node insolar.NetworkNode, pulseNumber insolar.PulseNumber) packets.BitSetState {
->>>>>>> 2178e481
 	state := packets.Legit
 	if node.GetState() == insolar.NodeLeaving && node.LeavingETA() < pulseNumber {
 		state = packets.TimedOut
