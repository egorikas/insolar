--- conflicted
+++ resolved
@@ -31,15 +31,9 @@
 }
 
 type Phases struct {
-<<<<<<< HEAD
-	FirstPhase  *FirstPhase  // `inject:""`
-	SecondPhase *SecondPhase // `inject:""`
-	ThirdPhase  *ThirdPhase  // `inject:""`
-=======
 	FirstPhase  FirstPhase  `inject:"subcomponent"`
 	SecondPhase SecondPhase `inject:"subcomponent"`
 	ThirdPhase  ThirdPhase  `inject:"subcomponent"`
->>>>>>> ea8be5e3
 
 	PulseManager core.PulseManager  `inject:""`
 	NodeKeeper   network.NodeKeeper `inject:""`
