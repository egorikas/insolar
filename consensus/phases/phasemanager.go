/*
 *    Copyright 2018 Insolar
 *
 *    Licensed under the Apache License, Version 2.0 (the "License");
 *    you may not use this file except in compliance with the License.
 *    You may obtain a copy of the License at
 *
 *        http://www.apache.org/licenses/LICENSE-2.0
 *
 *    Unless required by applicable law or agreed to in writing, software
 *    distributed under the License is distributed on an "AS IS" BASIS,
 *    WITHOUT WARRANTIES OR CONDITIONS OF ANY KIND, either express or implied.
 *    See the License for the specific language governing permissions and
 *    limitations under the License.
 */

package phases

import (
	"context"
	"time"

	"github.com/insolar/insolar/core"
	"github.com/insolar/insolar/network"
	"github.com/pkg/errors"
)

type PhaseManager interface {
	OnPulse(ctx context.Context, pulse *core.Pulse) error
}

type Phases struct {
	FirstPhase  *FirstPhase  //`inject:""`
	SecondPhase *SecondPhase //`inject:""`
	ThirdPhase  *ThirdPhase  //`inject:""`

	PulseManager core.PulseManager  `inject:""`
	NodeKeeper   network.NodeKeeper `inject:""`
}

// NewPhaseManager creates and returns a new phase manager.
func NewPhaseManager() PhaseManager {
	return &Phases{}
}

// OnPulse starts calculate args on phases.
func (pm *Phases) OnPulse(ctx context.Context, pulse *core.Pulse) error {
	var err error

	pulseDuration, err := getPulseDuration(pulse)
	if err != nil {
		return errors.Wrap(err, "[ OnPulse ] Failed to get pulse duration")
	}

	var tctx context.Context
	var cancel context.CancelFunc

	tctx, cancel = contextTimeout(ctx, *pulseDuration, 0.2)
	defer cancel()

	firstPhaseState, err := pm.FirstPhase.Execute(tctx, pulse)
	if err != nil {
<<<<<<< HEAD
		return errors.Wrap(err, "[ OnPulse ] Failed to execute first phase")
=======
		return errors.Wrap(err, "Network consensus: error executing phase 1")
>>>>>>> c788ead4
	}

	tctx, cancel = contextTimeout(ctx, *pulseDuration, 0.2)
	defer cancel()

	secondPhaseState, err := pm.SecondPhase.Execute(tctx, firstPhaseState)
	if err != nil {
<<<<<<< HEAD
		return errors.Wrap(err, "[ OnPulse ] Failed to execute second phase")
=======
		return errors.Wrap(err, "Network consensus: error executing phase 2.0")
>>>>>>> c788ead4
	}

	tctx, cancel = contextTimeout(ctx, *pulseDuration, 0.2)
	defer cancel()

	secondPhaseState, err = pm.SecondPhase.Execute21(tctx, secondPhaseState)
	if err != nil {
		return errors.Wrap(err, "Network consensus: error executing phase 2.1")
	}

	state := secondPhaseState
	if len(state.MatrixState.AdditionalRequestsPhase2) != 0 {
		return errors.New("Failed to get all node proofs in phases 2.0 and 2.1")
	}
	state.UnsyncList.ApproveSync(state.MatrixState.Active)
	pm.NodeKeeper.Sync(secondPhaseState.UnsyncList)

	return nil
}

func getPulseDuration(pulse *core.Pulse) (*time.Duration, error) {
	duration := time.Duration(pulse.PulseNumber-pulse.PrevPulseNumber) * time.Second
	return &duration, nil
}

func contextTimeout(ctx context.Context, duration time.Duration, k float64) (context.Context, context.CancelFunc) {
	timeout := time.Duration(k * float64(duration))
	timedCtx, cancelFund := context.WithTimeout(ctx, timeout)
	return timedCtx, cancelFund
<<<<<<< HEAD
}

func checkError(err error) {
	if err != nil {
	}
=======
>>>>>>> c788ead4
}<|MERGE_RESOLUTION|>--- conflicted
+++ resolved
@@ -60,11 +60,7 @@
 
 	firstPhaseState, err := pm.FirstPhase.Execute(tctx, pulse)
 	if err != nil {
-<<<<<<< HEAD
-		return errors.Wrap(err, "[ OnPulse ] Failed to execute first phase")
-=======
 		return errors.Wrap(err, "Network consensus: error executing phase 1")
->>>>>>> c788ead4
 	}
 
 	tctx, cancel = contextTimeout(ctx, *pulseDuration, 0.2)
@@ -72,11 +68,7 @@
 
 	secondPhaseState, err := pm.SecondPhase.Execute(tctx, firstPhaseState)
 	if err != nil {
-<<<<<<< HEAD
-		return errors.Wrap(err, "[ OnPulse ] Failed to execute second phase")
-=======
 		return errors.Wrap(err, "Network consensus: error executing phase 2.0")
->>>>>>> c788ead4
 	}
 
 	tctx, cancel = contextTimeout(ctx, *pulseDuration, 0.2)
@@ -106,12 +98,4 @@
 	timeout := time.Duration(k * float64(duration))
 	timedCtx, cancelFund := context.WithTimeout(ctx, timeout)
 	return timedCtx, cancelFund
-<<<<<<< HEAD
-}
-
-func checkError(err error) {
-	if err != nil {
-	}
-=======
->>>>>>> c788ead4
 }