//
// Modified BSD 3-Clause Clear License
//
// Copyright (c) 2019 Insolar Technologies GmbH
//
// All rights reserved.
//
// Redistribution and use in source and binary forms, with or without modification,
// are permitted (subject to the limitations in the disclaimer below) provided that
// the following conditions are met:
//  * Redistributions of source code must retain the above copyright notice, this list
//    of conditions and the following disclaimer.
//  * Redistributions in binary form must reproduce the above copyright notice, this list
//    of conditions and the following disclaimer in the documentation and/or other materials
//    provided with the distribution.
//  * Neither the name of Insolar Technologies GmbH nor the names of its contributors
//    may be used to endorse or promote products derived from this software without
//    specific prior written permission.
//
// NO EXPRESS OR IMPLIED LICENSES TO ANY PARTY'S PATENT RIGHTS ARE GRANTED
// BY THIS LICENSE. THIS SOFTWARE IS PROVIDED BY THE COPYRIGHT HOLDERS
// AND CONTRIBUTORS "AS IS" AND ANY EXPRESS OR IMPLIED WARRANTIES,
// INCLUDING, BUT NOT LIMITED TO, THE IMPLIED WARRANTIES OF MERCHANTABILITY
// AND FITNESS FOR A PARTICULAR PURPOSE ARE DISCLAIMED. IN NO EVENT SHALL
// THE COPYRIGHT HOLDER OR CONTRIBUTORS BE LIABLE FOR ANY DIRECT, INDIRECT,
// INCIDENTAL, SPECIAL, EXEMPLARY, OR CONSEQUENTIAL DAMAGES (INCLUDING,
// BUT NOT LIMITED TO, PROCUREMENT OF SUBSTITUTE GOODS OR SERVICES; LOSS
// OF USE, DATA, OR PROFITS; OR BUSINESS INTERRUPTION) HOWEVER CAUSED AND
// ON ANY THEORY OF LIABILITY, WHETHER IN CONTRACT, STRICT LIABILITY, OR TORT
// (INCLUDING NEGLIGENCE OR OTHERWISE) ARISING IN ANY WAY OUT OF THE USE
// OF THIS SOFTWARE, EVEN IF ADVISED OF THE POSSIBILITY OF SUCH DAMAGE.
//
// Notwithstanding any other provisions of this license, it is prohibited to:
//    (a) use this software,
//
//    (b) prepare modifications and derivative works of this software,
//
//    (c) distribute this software (including without limitation in source code, binary or
//        object code form), and
//
//    (d) reproduce copies of this software
//
//    for any commercial purposes, and/or
//
//    for the purposes of making available this software to third parties as a service,
//    including, without limitation, any software-as-a-service, platform-as-a-service,
//    infrastructure-as-a-service or other similar online service, irrespective of
//    whether it competes with the products or services of Insolar Technologies GmbH.
//

package phases

import (
	"context"
	"sync"
	"time"

	"github.com/pkg/errors"
	
	"github.com/insolar/insolar/configuration"
	"github.com/insolar/insolar/insolar"
	"github.com/insolar/insolar/instrumentation/inslogger"
	"github.com/insolar/insolar/network"
	"github.com/insolar/insolar/network/merkle"
)

type PhaseManager interface {
	OnPulse(ctx context.Context, pulse *insolar.Pulse, pulseStartTime time.Time) error
}

type Phases struct {
	FirstPhase  FirstPhase  `inject:""`
	SecondPhase SecondPhase `inject:""`
	ThirdPhase  ThirdPhase  `inject:""`

	PulseManager insolar.PulseManager `inject:""`
	NodeKeeper   network.NodeKeeper   `inject:""`
	Calculator   merkle.Calculator    `inject:""`

	lastPulse insolar.PulseNumber
	lock      sync.Mutex

	cfg configuration.Consensus
}

// NewPhaseManager creates and returns a new phase manager.
func NewPhaseManager(cfg configuration.Consensus) PhaseManager {
	return &Phases{cfg: cfg}
}

// OnPulse starts calculate args on phases.
func (pm *Phases) OnPulse(ctx context.Context, pulse *insolar.Pulse, pulseStartTime time.Time) error {
	pm.lock.Lock()
	defer pm.lock.Unlock()

	var err error

	// workaround for occasional race condition when multiple consensus processes are spawned for one pulse
	if pulse.PulseNumber <= pm.lastPulse {
		return nil
	}
	pm.lastPulse = pulse.PulseNumber

	consensusDelay := time.Since(pulseStartTime)
	inslogger.FromContext(ctx).Infof("[ NET Consensus ] Starting consensus process, delay: %v", consensusDelay)

	pulseDuration := getPulseDuration(pulse)

	var tctx context.Context
	var cancel context.CancelFunc

<<<<<<< HEAD
	tctx, cancel, err = contextTimeoutWithDelay(ctx, *pulseDuration, consensusDelay, 0.3)
	if err != nil {
		return err
	}
=======
	tctx, cancel = contextTimeoutFromPulseStart(ctx, pulseStartTime, *pulseDuration, pm.cfg.Phase1Timeout)
	defer cancel()

>>>>>>> 714901de
	firstPhaseState, err := pm.FirstPhase.Execute(tctx, pulse)
	cancel()
	if err != nil {
		return errors.Wrap(err, "[ NET Consensus ] Error executing phase 1")
	}
	inslogger.FromContext(ctx).Info("[ NET Consensus ] Done phase 1")

<<<<<<< HEAD
	tctx, cancel = contextTimeout(ctx, *pulseDuration, 0.05)
=======
	tctx, cancel = contextTimeoutFromPulseStart(ctx, pulseStartTime, *pulseDuration, pm.cfg.Phase2Timeout)
	defer cancel()

>>>>>>> 714901de
	secondPhaseState, err := pm.SecondPhase.Execute(tctx, pulse, firstPhaseState)
	cancel()
	if err != nil {
		return errors.Wrap(err, "[ NET Consensus ] Error executing phase 2.0")
	}
	inslogger.FromContext(ctx).Info("[ NET Consensus ] Done phase 2.0")

<<<<<<< HEAD
	tctx, cancel = contextTimeout(ctx, *pulseDuration, 0.05)
=======
	tctx, cancel = contextTimeoutFromPulseStart(ctx, pulseStartTime, *pulseDuration, pm.cfg.Phase21Timeout)
	defer cancel()

>>>>>>> 714901de
	secondPhaseState, err = pm.SecondPhase.Execute21(tctx, pulse, secondPhaseState)
	cancel()
	if err != nil {
		return errors.Wrap(err, "[ NET Consensus ] Error executing phase 2.1")
	}
	inslogger.FromContext(ctx).Info("[ NET Consensus ] Done phase 2.1")

<<<<<<< HEAD
	tctx, cancel = contextTimeout(ctx, *pulseDuration, 0.05)
=======
	tctx, cancel = contextTimeoutFromPulseStart(ctx, pulseStartTime, *pulseDuration, pm.cfg.Phase3Timeout)
	defer cancel()

>>>>>>> 714901de
	thirdPhaseState, err := pm.ThirdPhase.Execute(tctx, pulse, secondPhaseState)
	cancel()
	if err != nil {
		return errors.Wrap(err, "[ NET Consensus ] Error executing phase 3")
	}
	inslogger.FromContext(ctx).Info("[ NET Consensus ] Done phase 3")

	state := thirdPhaseState
	cloud := &merkle.CloudEntry{
		ProofSet:      []*merkle.GlobuleProof{state.GlobuleProof},
		PrevCloudHash: pm.NodeKeeper.GetCloudHash(),
	}
	hash, _, err := pm.Calculator.GetCloudProof(cloud)
	if err != nil {
		return errors.Wrap(err, "[ NET Consensus ] Error calculating cloud hash")
	}
	pm.NodeKeeper.SetCloudHash(hash)
	inslogger.FromContext(ctx).Info("[ NET Consensus ] Done")

	return pm.NodeKeeper.Sync(ctx, state.ActiveNodes, state.ApprovedClaims)
}

func getPulseDuration(pulse *insolar.Pulse) *time.Duration {
	duration := time.Duration(pulse.NextPulseNumber-pulse.PulseNumber) * time.Second
	return &duration
}

func contextTimeout(ctx context.Context, duration time.Duration, k float64) (context.Context, context.CancelFunc) {
	timeout := time.Duration(k * float64(duration))
	timedCtx, cancelFund := context.WithTimeout(ctx, timeout)
	return timedCtx, cancelFund
}

func contextTimeoutFromPulseStart(
	ctx context.Context, ps time.Time, duration time.Duration, k float64,
) (context.Context, context.CancelFunc) {
	timeout := ps.Add( time.Duration(k*float64(duration)) )
	return context.WithDeadline(ctx, timeout)
}<|MERGE_RESOLUTION|>--- conflicted
+++ resolved
@@ -56,7 +56,7 @@
 	"time"
 
 	"github.com/pkg/errors"
-	
+
 	"github.com/insolar/insolar/configuration"
 	"github.com/insolar/insolar/insolar"
 	"github.com/insolar/insolar/instrumentation/inslogger"
@@ -109,16 +109,7 @@
 	var tctx context.Context
 	var cancel context.CancelFunc
 
-<<<<<<< HEAD
-	tctx, cancel, err = contextTimeoutWithDelay(ctx, *pulseDuration, consensusDelay, 0.3)
-	if err != nil {
-		return err
-	}
-=======
 	tctx, cancel = contextTimeoutFromPulseStart(ctx, pulseStartTime, *pulseDuration, pm.cfg.Phase1Timeout)
-	defer cancel()
-
->>>>>>> 714901de
 	firstPhaseState, err := pm.FirstPhase.Execute(tctx, pulse)
 	cancel()
 	if err != nil {
@@ -126,13 +117,7 @@
 	}
 	inslogger.FromContext(ctx).Info("[ NET Consensus ] Done phase 1")
 
-<<<<<<< HEAD
-	tctx, cancel = contextTimeout(ctx, *pulseDuration, 0.05)
-=======
 	tctx, cancel = contextTimeoutFromPulseStart(ctx, pulseStartTime, *pulseDuration, pm.cfg.Phase2Timeout)
-	defer cancel()
-
->>>>>>> 714901de
 	secondPhaseState, err := pm.SecondPhase.Execute(tctx, pulse, firstPhaseState)
 	cancel()
 	if err != nil {
@@ -140,13 +125,7 @@
 	}
 	inslogger.FromContext(ctx).Info("[ NET Consensus ] Done phase 2.0")
 
-<<<<<<< HEAD
-	tctx, cancel = contextTimeout(ctx, *pulseDuration, 0.05)
-=======
 	tctx, cancel = contextTimeoutFromPulseStart(ctx, pulseStartTime, *pulseDuration, pm.cfg.Phase21Timeout)
-	defer cancel()
-
->>>>>>> 714901de
 	secondPhaseState, err = pm.SecondPhase.Execute21(tctx, pulse, secondPhaseState)
 	cancel()
 	if err != nil {
@@ -154,13 +133,7 @@
 	}
 	inslogger.FromContext(ctx).Info("[ NET Consensus ] Done phase 2.1")
 
-<<<<<<< HEAD
-	tctx, cancel = contextTimeout(ctx, *pulseDuration, 0.05)
-=======
 	tctx, cancel = contextTimeoutFromPulseStart(ctx, pulseStartTime, *pulseDuration, pm.cfg.Phase3Timeout)
-	defer cancel()
-
->>>>>>> 714901de
 	thirdPhaseState, err := pm.ThirdPhase.Execute(tctx, pulse, secondPhaseState)
 	cancel()
 	if err != nil {
@@ -188,15 +161,9 @@
 	return &duration
 }
 
-func contextTimeout(ctx context.Context, duration time.Duration, k float64) (context.Context, context.CancelFunc) {
-	timeout := time.Duration(k * float64(duration))
-	timedCtx, cancelFund := context.WithTimeout(ctx, timeout)
-	return timedCtx, cancelFund
-}
-
 func contextTimeoutFromPulseStart(
 	ctx context.Context, ps time.Time, duration time.Duration, k float64,
 ) (context.Context, context.CancelFunc) {
-	timeout := ps.Add( time.Duration(k*float64(duration)) )
+	timeout := ps.Add(time.Duration(k * float64(duration)))
 	return context.WithDeadline(ctx, timeout)
 }