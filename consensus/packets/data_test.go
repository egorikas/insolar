/*
 *    Copyright 2018 Insolar
 *
 *    Licensed under the Apache License, Version 2.0 (the "License");
 *    you may not use this file except in compliance with the License.
 *    You may obtain a copy of the License at
 *
 *        http://www.apache.org/licenses/LICENSE-2.0
 *
 *    Unless required by applicable law or agreed to in writing, software
 *    distributed under the License is distributed on an "AS IS" BASIS,
 *    WITHOUT WARRANTIES OR CONDITIONS OF ANY KIND, either express or implied.
 *    See the License for the specific language governing permissions and
 *    limitations under the License.
 */

package packets

import (
	"bytes"
	"crypto/rand"
	"reflect"
	"strings"
	"testing"

	"github.com/insolar/insolar/core"
	"github.com/stretchr/testify/assert"
	"github.com/stretchr/testify/require"
)

func makeDefaultPacketHeader(packetType PacketType) *PacketHeader {
	packetHeader := &PacketHeader{}
	packetHeader.HasRouting = true
	packetHeader.PacketT = packetType
	// -------------------
	packetHeader.f00 = true
	packetHeader.f01 = true
	// -------------------
	packetHeader.Pulse = uint32(22)
	packetHeader.OriginNodeID = core.ShortNodeID(42)
	packetHeader.TargetNodeID = core.ShortNodeID(62)

	return packetHeader
}

func serializeData(t *testing.T, serializer Serializer) []byte {
	data, err := serializer.Serialize()
	require.NoError(t, err)
	//TODO: require.NotEmpty(t, data) - need to fix test, coz some claims serializes to empty []byte

	return data
}

func checkSerializationDeserialization(t *testing.T, orig Serializer) {
	newObj := reflect.New(reflect.TypeOf(orig).Elem()).Interface()

	data := serializeData(t, orig)
	r := bytes.NewReader(data)
	err := newObj.(Serializer).Deserialize(r)
	require.NoError(t, err)
	require.Equal(t, orig, newObj)
}

func checkBadDataSerializationDeserialization(t *testing.T, orig Serializer, msg string) {
	newObj := reflect.New(reflect.TypeOf(orig).Elem()).Interface()
	data := serializeData(t, orig)
	r := bytes.NewReader(data[:len(data)-1])
	err := newObj.(Serializer).Deserialize(r)
	require.EqualError(t, err, msg)
}

func TestPacketHeaderReadWrite(t *testing.T) {
	checkSerializationDeserialization(t, makeDefaultPacketHeader(Phase1))
}

func TestPacketHeaderReadWrite_BadData(t *testing.T) {
	checkBadDataSerializationDeserialization(t, makeDefaultPacketHeader(Phase1),
		"[ PacketHeader.Deserialize ] Can't read TargetNodeID: unexpected EOF")
}

func makeDefaultPulseDataExt() *PulseDataExt {
	pulseDataExt := &PulseDataExt{}
	pulseDataExt.NextPulseDelta = uint16(11)
	pulseDataExt.PrevPulseDelta = uint16(12)
	pulseDataExt.Entropy = core.Entropy{}
	pulseDataExt.Entropy[1] = '3'
	pulseDataExt.EpochPulseNo = uint32(21)
	pulseDataExt.PulseTimestamp = uint32(33)
	pulseDataExt.OriginID = [16]byte{}

	return pulseDataExt
}

func TestPulseDataExtReadWrite(t *testing.T) {
	checkSerializationDeserialization(t, makeDefaultPulseDataExt())
}

func TestPulseDataExtReadWrite_BadData(t *testing.T) {
	checkBadDataSerializationDeserialization(t, makeDefaultPulseDataExt(),
		"[ PulseDataExt.Deserialize ] Can't read Entropy: unexpected EOF")
}

func TestPulseDataReadWrite(t *testing.T) {
	pulseData := &PulseData{}
	pulseData.PulseNumber = uint32(32)
	pulseData.Data = makeDefaultPulseDataExt()

	checkSerializationDeserialization(t, pulseData)
}

func TestPulseDataReadWrite_BadData(t *testing.T) {
	pulseData := &PulseData{}
	pulseData.PulseNumber = uint32(32)
	pulseData.Data = makeDefaultPulseDataExt()
	checkBadDataSerializationDeserialization(t, pulseData,
		"[ PulseData.Deserialize ] Can't read PulseDataExt: [ PulseDataExt.Deserialize ] Can't read Entropy: unexpected EOF")
}

func genRandomSlice(n int) []byte {
	var buf = make([]byte, n)
	_, err := rand.Read(buf[:])
	if err != nil {
		panic(buf)
	}

	return buf[:]
}

func randomArray71() [SignatureLength]byte {
	var buf [SignatureLength]byte
	copy(buf[:], genRandomSlice(SignatureLength))
	return buf
}

func randomArray64() [64]byte {
	var buf [64]byte
	copy(buf[:], genRandomSlice(64))
	return buf
}

func randomArray32() [32]byte {
	const n = 32
	var buf [n]byte
	copy(buf[:], genRandomSlice(n))
	return buf
}

func makeNodePulseProof() *NodePulseProof {
	nodePulseProof := &NodePulseProof{}
	nodePulseProof.NodeSignature = randomArray71()
	nodePulseProof.NodeStateHash = randomArray64()

	return nodePulseProof
}

func TestNodePulseProofReadWrite(t *testing.T) {
	checkSerializationDeserialization(t, makeNodePulseProof())
}

func TestNodePulseProofReadWrite_BadData(t *testing.T) {
	checkBadDataSerializationDeserialization(t, makeNodePulseProof(),
		"[ NodePulseProof.Deserialize ] Can't read NodeSignature: unexpected EOF")
}

func TestPhase1Packet_SetPulseProof(t *testing.T) {
	p := NewPhase1Packet()
	proofStateHash := genRandomSlice(HashLength)
	proofSignature := genRandomSlice(SignatureLength)

	err := p.SetPulseProof(proofStateHash, proofSignature)
	assert.NoError(t, err)

	assert.Equal(t, proofStateHash, p.proofNodePulse.NodeStateHash[:])
	assert.Equal(t, proofSignature, p.proofNodePulse.NodeSignature[:])

	invalidStateHash := genRandomSlice(32)
	invalidSignature := genRandomSlice(128)
	err = p.SetPulseProof(invalidStateHash, invalidSignature)
	assert.Error(t, err)

	assert.NotEqual(t, invalidStateHash, p.proofNodePulse.NodeStateHash[:])
	assert.NotEqual(t, invalidSignature, p.proofNodePulse.NodeSignature[:])

}

// ----------------------------------PHASE 2--------------------------------

<<<<<<< HEAD
func makeDeviantBitSet() *DeviantBitSet {
	deviantBitSet := &DeviantBitSet{}
	deviantBitSet.CompressedSet = true
	deviantBitSet.HighBitLengthFlag = true
	deviantBitSet.LowBitLength = uint8(3)
	//-----------------
	deviantBitSet.HighBitLength = uint8(9)

	// TODO: uncomment it when we support reading payload
	// DeviantBitSet.Payload = []byte("Hello, World!")

	return deviantBitSet
}

func TestDeviantBitSet(t *testing.T) {
	checkSerializationDeserialization(t, makeDeviantBitSet())
}

func _TestDeviantBitSet_BadData(t *testing.T) {
	deviantBitSet := makeDeviantBitSet()
	newDeviantBitSet := &DeviantBitSet{}

	data := serializeData(t, deviantBitSet)
	r := bytes.NewReader(data[:len(data)-2])
	err := newDeviantBitSet.Deserialize(r)
	assert.NoError(t, err)

	require.NotEqual(t, deviantBitSet.Payload, newDeviantBitSet.Payload)
=======
func makeReferendumVote() *ReferendumVote {
	referendumVote := &ReferendumVote{}
	referendumVote.Length = uint16(44)
	referendumVote.Type = ReferendumType(23)

	return referendumVote
}

func TestReferendumVote(t *testing.T) {
	checkSerializationDeserialization(t, makeReferendumVote())
}

func TestReferendumVote_BadData(t *testing.T) {
	checkBadDataSerializationDeserialization(t, makeReferendumVote(),
		"[ ReferendumVote.Deserialize ] Can't read Length: unexpected EOF")
}

func makeNodeListVote() *NodeListVote {
	nodeListVote := &NodeListVote{}
	nodeListVote.NodeListHash = randomArray32()
	nodeListVote.NodeListCount = uint16(77)

	return nodeListVote
}

func TestNodeListVote(t *testing.T) {
	checkSerializationDeserialization(t, makeNodeListVote())
}

func TestNodeListVote_BadData(t *testing.T) {
	checkBadDataSerializationDeserialization(t, makeNodeListVote(),
		"[ NodeListVote.Deserialize ] Can't read NodeListHash: unexpected EOF")
>>>>>>> b4425fd3
}

func TestParseAndCompactRouteInfo(t *testing.T) {
	var routInfoTests = []PacketHeader{
		PacketHeader{
			PacketT:    Phase1,
			HasRouting: true,
		},
		PacketHeader{
			PacketT:    Phase1,
			HasRouting: false,
		},
		PacketHeader{
			PacketT:    Phase2,
			HasRouting: true,
		},
		PacketHeader{
			PacketT:    Phase2,
			HasRouting: false,
		},
	}

	for _, ph := range routInfoTests {
		raw := ph.compactRouteInfo()
		newPh := PacketHeader{}
		newPh.parseRouteInfo(raw)
		require.Equal(t, ph, newPh)
	}
}

func TestParseAndCompactPulseAndCustomFlags(t *testing.T) {
	var pulseAndCustomFlagsTests = []PacketHeader{
		PacketHeader{
			f00:   true,
			f01:   true,
			Pulse: 0,
		},
		PacketHeader{
			f00:   false,
			f01:   true,
			Pulse: 1,
		},
		PacketHeader{
			f00:   true,
			f01:   false,
			Pulse: 2,
		},
		PacketHeader{
			f00:   false,
			f01:   false,
			Pulse: 2,
		},
		PacketHeader{
			f00:   false,
			f01:   false,
			Pulse: 0,
		},
	}

	for _, ph := range pulseAndCustomFlagsTests {
		raw := ph.compactPulseAndCustomFlags()
		newPh := PacketHeader{}
		newPh.parsePulseAndCustomFlags(raw)
		require.Equal(t, ph, newPh)
	}

}

func makePhase1Packet() *Phase1Packet {
	phase1Packet := NewPhase1Packet()
	phase1Packet.packetHeader = *makeDefaultPacketHeader(Phase1)
	phase1Packet.pulseData = *makeDefaultPulseDataExt()
	phase1Packet.proofNodePulse = NodePulseProof{NodeSignature: randomArray71(), NodeStateHash: randomArray64()}

	phase1Packet.AddClaim(makeNodeJoinClaim())
	phase1Packet.AddClaim(makeNodeViolationBlame())
	phase1Packet.AddClaim(&NodeLeaveClaim{})

<<<<<<< HEAD
	phase1Packet.Signature = genRandomSlice(SignatureLength)
=======
	phase1Packet.signature = randomArray71()
>>>>>>> b4425fd3

	return phase1Packet
}

func TestPhase1Packet_Deserialize(t *testing.T) {
	checkSerializationDeserialization(t, makePhase1Packet())
}

func makePhase2Packet() *Phase2Packet {
<<<<<<< HEAD
	phase2Packet := NewPhase2Packet()
	phase2Packet.packetHeader = *makeDefaultPacketHeader(Phase2)
	phase2Packet.globuleHashSignature = genRandomSlice(SignatureLength)
	phase2Packet.deviantBitSet = *makeDeviantBitSet()
	phase2Packet.SignatureHeaderSection1 = genRandomSlice(SignatureLength)
	phase2Packet.SignatureHeaderSection2 = genRandomSlice(SignatureLength)
=======
	phase2Packet := &Phase2Packet{}
	// TODO: implement mapper and create bitset
	// bitset, err := NewBitSet(nil, nil)
	// if err != nil {
	// 	return nil, err
	// }
	// phase2Packet.deviantBitSet = bitset
	phase2Packet.packetHeader = *makeDefaultPacketHeader(Phase2)
	phase2Packet.globuleHashSignature = randomArray64()
	phase2Packet.signatureHeaderSection1 = randomArray71()
	phase2Packet.signatureHeaderSection2 = randomArray71()
>>>>>>> b4425fd3

	// TODO: uncomment when support ser\deser of ReferendumVote
	// phase2Packet.votesAndAnswers = append(phase2Packet.votesAndAnswers,*makeReferendumVote())
	// phase2Packet.votesAndAnswers = append(phase2Packet.votesAndAnswers,*makeReferendumVote())

	return phase2Packet
}

func TestPhase2Packet_Deserialize(t *testing.T) {
	checkSerializationDeserialization(t, makePhase2Packet())
}

func TestPhase2Packet_BadData(t *testing.T) {
	checkBadDataSerializationDeserialization(t, makePhase2Packet(),
		"[ Phase2Packet.Deserialize ] Can't deserialize body: [ Phase2Packet.Deserialize ] "+
			"Can't read signatureHeaderSection2: unexpected EOF")

}

func checkExtractPacket(t *testing.T, packet Serializer) {
	data, err := packet.Serialize()
	require.NoError(t, err)

	buf := bytes.NewReader(data)
	consensusPacket, err := ExtractPacket(buf)
	require.NoError(t, err)

	newRawPacket, err := consensusPacket.Serialize()
	require.NoError(t, err)

	assert.Equal(t, data, newRawPacket)
}

func TestExtractPacket_Phase1(t *testing.T) {
	checkExtractPacket(t, makePhase1Packet())
}

func TestExtractPacket_Phase2(t *testing.T) {
	checkExtractPacket(t, makePhase2Packet())
}

func TestExtractPacket_BadHeader(t *testing.T) {
	reader := strings.NewReader("1")
	_, err := ExtractPacket(reader)
	require.EqualError(t, err, "[ ExtractPacket ] Can't read packet header")
}

func checkWrongPacket(t *testing.T, packet Serializer) {
	data, err := packet.Serialize()
	require.NoError(t, err)

	buf := bytes.NewReader(data[:(len(data)-1)/3])
	_, err = ExtractPacket(buf)
	require.Contains(t, err.Error(), "Can't DeserializeWithoutHeader")
}

func TestExtractPacket_Phase2_BadExtract(t *testing.T) {
	packet := makePhase2Packet()
	packet.packetHeader.PacketT = Phase1
	checkWrongPacket(t, packet)
}

func TestExtractPacket_Phase1_BadExtract(t *testing.T) {
	packet := makePhase1Packet()
	packet.packetHeader.PacketT = Phase2
	checkWrongPacket(t, packet)
}

func TestPhase1Packet_AddClaim(t *testing.T) {
	packet := makePhase1Packet()

	err := packet.AddClaim(makeNodeJoinClaim())
	assert.NoError(t, err)

	for err == nil {
		err = packet.AddClaim(&NodeLeaveClaim{})
	}
	assert.EqualError(t, err, "No space for claim")
}<|MERGE_RESOLUTION|>--- conflicted
+++ resolved
@@ -184,70 +184,6 @@
 }
 
 // ----------------------------------PHASE 2--------------------------------
-
-<<<<<<< HEAD
-func makeDeviantBitSet() *DeviantBitSet {
-	deviantBitSet := &DeviantBitSet{}
-	deviantBitSet.CompressedSet = true
-	deviantBitSet.HighBitLengthFlag = true
-	deviantBitSet.LowBitLength = uint8(3)
-	//-----------------
-	deviantBitSet.HighBitLength = uint8(9)
-
-	// TODO: uncomment it when we support reading payload
-	// DeviantBitSet.Payload = []byte("Hello, World!")
-
-	return deviantBitSet
-}
-
-func TestDeviantBitSet(t *testing.T) {
-	checkSerializationDeserialization(t, makeDeviantBitSet())
-}
-
-func _TestDeviantBitSet_BadData(t *testing.T) {
-	deviantBitSet := makeDeviantBitSet()
-	newDeviantBitSet := &DeviantBitSet{}
-
-	data := serializeData(t, deviantBitSet)
-	r := bytes.NewReader(data[:len(data)-2])
-	err := newDeviantBitSet.Deserialize(r)
-	assert.NoError(t, err)
-
-	require.NotEqual(t, deviantBitSet.Payload, newDeviantBitSet.Payload)
-=======
-func makeReferendumVote() *ReferendumVote {
-	referendumVote := &ReferendumVote{}
-	referendumVote.Length = uint16(44)
-	referendumVote.Type = ReferendumType(23)
-
-	return referendumVote
-}
-
-func TestReferendumVote(t *testing.T) {
-	checkSerializationDeserialization(t, makeReferendumVote())
-}
-
-func TestReferendumVote_BadData(t *testing.T) {
-	checkBadDataSerializationDeserialization(t, makeReferendumVote(),
-		"[ ReferendumVote.Deserialize ] Can't read Length: unexpected EOF")
-}
-
-func makeNodeListVote() *NodeListVote {
-	nodeListVote := &NodeListVote{}
-	nodeListVote.NodeListHash = randomArray32()
-	nodeListVote.NodeListCount = uint16(77)
-
-	return nodeListVote
-}
-
-func TestNodeListVote(t *testing.T) {
-	checkSerializationDeserialization(t, makeNodeListVote())
-}
-
-func TestNodeListVote_BadData(t *testing.T) {
-	checkBadDataSerializationDeserialization(t, makeNodeListVote(),
-		"[ NodeListVote.Deserialize ] Can't read NodeListHash: unexpected EOF")
->>>>>>> b4425fd3
 }
 
 func TestParseAndCompactRouteInfo(t *testing.T) {
@@ -326,11 +262,7 @@
 	phase1Packet.AddClaim(makeNodeViolationBlame())
 	phase1Packet.AddClaim(&NodeLeaveClaim{})
 
-<<<<<<< HEAD
 	phase1Packet.Signature = genRandomSlice(SignatureLength)
-=======
-	phase1Packet.signature = randomArray71()
->>>>>>> b4425fd3
 
 	return phase1Packet
 }
@@ -340,26 +272,12 @@
 }
 
 func makePhase2Packet() *Phase2Packet {
-<<<<<<< HEAD
 	phase2Packet := NewPhase2Packet()
 	phase2Packet.packetHeader = *makeDefaultPacketHeader(Phase2)
 	phase2Packet.globuleHashSignature = genRandomSlice(SignatureLength)
 	phase2Packet.deviantBitSet = *makeDeviantBitSet()
 	phase2Packet.SignatureHeaderSection1 = genRandomSlice(SignatureLength)
 	phase2Packet.SignatureHeaderSection2 = genRandomSlice(SignatureLength)
-=======
-	phase2Packet := &Phase2Packet{}
-	// TODO: implement mapper and create bitset
-	// bitset, err := NewBitSet(nil, nil)
-	// if err != nil {
-	// 	return nil, err
-	// }
-	// phase2Packet.deviantBitSet = bitset
-	phase2Packet.packetHeader = *makeDefaultPacketHeader(Phase2)
-	phase2Packet.globuleHashSignature = randomArray64()
-	phase2Packet.signatureHeaderSection1 = randomArray71()
-	phase2Packet.signatureHeaderSection2 = randomArray71()
->>>>>>> b4425fd3
 
 	// TODO: uncomment when support ser\deser of ReferendumVote
 	// phase2Packet.votesAndAnswers = append(phase2Packet.votesAndAnswers,*makeReferendumVote())
