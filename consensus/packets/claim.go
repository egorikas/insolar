//
// Modified BSD 3-Clause Clear License
//
// Copyright (c) 2019 Insolar Technologies GmbH
//
// All rights reserved.
//
// Redistribution and use in source and binary forms, with or without modification,
// are permitted (subject to the limitations in the disclaimer below) provided that
// the following conditions are met:
//  * Redistributions of source code must retain the above copyright notice, this list
//    of conditions and the following disclaimer.
//  * Redistributions in binary form must reproduce the above copyright notice, this list
//    of conditions and the following disclaimer in the documentation and/or other materials
//    provided with the distribution.
//  * Neither the name of Insolar Technologies GmbH nor the names of its contributors
//    may be used to endorse or promote products derived from this software without
//    specific prior written permission.
//
// NO EXPRESS OR IMPLIED LICENSES TO ANY PARTY'S PATENT RIGHTS ARE GRANTED
// BY THIS LICENSE. THIS SOFTWARE IS PROVIDED BY THE COPYRIGHT HOLDERS
// AND CONTRIBUTORS "AS IS" AND ANY EXPRESS OR IMPLIED WARRANTIES,
// INCLUDING, BUT NOT LIMITED TO, THE IMPLIED WARRANTIES OF MERCHANTABILITY
// AND FITNESS FOR A PARTICULAR PURPOSE ARE DISCLAIMED. IN NO EVENT SHALL
// THE COPYRIGHT HOLDER OR CONTRIBUTORS BE LIABLE FOR ANY DIRECT, INDIRECT,
// INCIDENTAL, SPECIAL, EXEMPLARY, OR CONSEQUENTIAL DAMAGES (INCLUDING,
// BUT NOT LIMITED TO, PROCUREMENT OF SUBSTITUTE GOODS OR SERVICES; LOSS
// OF USE, DATA, OR PROFITS; OR BUSINESS INTERRUPTION) HOWEVER CAUSED AND
// ON ANY THEORY OF LIABILITY, WHETHER IN CONTRACT, STRICT LIABILITY, OR TORT
// (INCLUDING NEGLIGENCE OR OTHERWISE) ARISING IN ANY WAY OUT OF THE USE
// OF THIS SOFTWARE, EVEN IF ADVISED OF THE POSSIBILITY OF SUCH DAMAGE.
//
// Notwithstanding any other provisions of this license, it is prohibited to:
//    (a) use this software,
//
//    (b) prepare modifications and derivative works of this software,
//
//    (c) distribute this software (including without limitation in source code, binary or
//        object code form), and
//
//    (d) reproduce copies of this software
//
//    for any commercial purposes, and/or
//
//    for the purposes of making available this software to third parties as a service,
//    including, without limitation, any software-as-a-service, platform-as-a-service,
//    infrastructure-as-a-service or other similar online service, irrespective of
//    whether it competes with the products or services of Insolar Technologies GmbH.
//

package packets

import (
	"crypto"

	"github.com/insolar/insolar/insolar"
	"github.com/insolar/insolar/platformpolicy"
	"github.com/pkg/errors"
)

//go:generate stringer -type=ClaimType
type ClaimType uint8

const (
	TypeNodeJoinClaim = ClaimType(iota + 1)
	TypeNodeAnnounceClaim
	TypeCapabilityPollingAndActivation
	TypeNodeViolationBlame
	TypeNodeBroadcast
	TypeNodeLeaveClaim
	TypeChangeNetworkClaim
)

const claimHeaderSize = 2

// ChangeNetworkClaim uses to change network state.
type ChangeNetworkClaim struct {
}

func (cnc *ChangeNetworkClaim) Type() ClaimType {
	return TypeChangeNetworkClaim
}

type ReferendumClaim interface {
	Serializer
	Type() ClaimType
	Clone() ReferendumClaim
}

type ClaimSupplementary interface {
	AddSupplementaryInfo(nodeID insolar.Reference)
}

type SignedClaim interface {
	GetNodeID() insolar.Reference
	GetPublicKey() (crypto.PublicKey, error)
	SerializeRaw() ([]byte, error)
	GetSignature() []byte
}

// NodeBroadcast is a broadcast of info. Must be brief and only one entry per node.
// Type 4.
type NodeBroadcast struct {
	EmergencyLevel uint8
}

func (nb *NodeBroadcast) Clone() ReferendumClaim {
	result := *nb
	return &result
}

func (nb *NodeBroadcast) Type() ClaimType {
	return TypeNodeBroadcast
}

// CapabilityPoolingAndActivation is a type 3.
type CapabilityPoolingAndActivation struct {
	PollingFlags   uint16
	CapabilityType uint16
	CapabilityRef  [ReferenceLength]byte
}

func (cpa *CapabilityPoolingAndActivation) Clone() ReferendumClaim {
	result := *cpa
	return &result
}

func (cpa *CapabilityPoolingAndActivation) Type() ClaimType {
	return TypeCapabilityPollingAndActivation
}

// NodeViolationBlame is a type 2.
type NodeViolationBlame struct {
	BlameNodeID   uint32
	TypeViolation uint8
}

func (nvb *NodeViolationBlame) Clone() ReferendumClaim {
	result := *nvb
	return &result
}

func (nvb *NodeViolationBlame) Type() ClaimType {
	return TypeNodeViolationBlame
}

const NodeAddressSize = 20

// TODO: create heterogeneous structure for variuos types of adresses (IPv4, IPv6, etc.)
type NodeAddress [NodeAddressSize]byte

func NewNodeAddress(address string) NodeAddress {
	var result NodeAddress
	result.Set(address)
	return result
}

func (address *NodeAddress) Set(s string) {
	copy(address[:], []byte(s)[:NodeAddressSize])
}

func (address NodeAddress) Get() string {
	var i int
	for i = 1; i < len(address); i++ {
		if address[i] == 0 {
			break
		}
	}
	return string(address[:i])
}

// NodeJoinClaim is a type 1, len == 272.
type NodeJoinClaim struct {
	ShortNodeID             insolar.ShortNodeID
	RelayNodeID             insolar.ShortNodeID
	ProtocolVersionAndFlags uint32
	JoinsAfter              uint32
	NodeRoleRecID           insolar.StaticRole
	NodeRef                 insolar.Reference
	NodeAddress             NodeAddress
	NodePK                  [PublicKeyLength]byte
	Signature               [SignatureLength]byte
}

func (njc *NodeJoinClaim) Clone() ReferendumClaim {
	result := *njc
	return &result
}

func (njc *NodeJoinClaim) GetNodeID() insolar.Reference {
	return njc.NodeRef
}

func (njc *NodeJoinClaim) GetPublicKey() (crypto.PublicKey, error) {
	keyProc := platformpolicy.NewKeyProcessor()
	return keyProc.ImportPublicKeyBinary(njc.NodePK[:])
}

func (njc *NodeJoinClaim) GetSignature() []byte {
	return njc.Signature[:]
}

func (njc *NodeJoinClaim) Type() ClaimType {
	return TypeNodeJoinClaim
}

// NodeJoinClaim is a type 5, len == 272.
type NodeAnnounceClaim struct {
	NodeJoinClaim

	NodeAnnouncerIndex uint16
	NodeJoinerIndex    uint16
	NodeCount          uint16
	CloudHash          [HashLength]byte

	// mapper is used to fill three fields above, is not serialized
	BitSetMapper BitSetMapper
}

func (nac *NodeAnnounceClaim) Clone() ReferendumClaim {
	result := *nac
	return &result
}

func (nac *NodeAnnounceClaim) Type() ClaimType {
	return TypeNodeAnnounceClaim
}

func (nac *NodeAnnounceClaim) SetCloudHash(cloudHash []byte) {
	copy(nac.CloudHash[:], cloudHash[:HashLength])
}

// NodeLeaveClaim can be the only be issued by the node itself and must be the only claim record.
// Should be executed with the next pulse. Type 1, len == 0.
type NodeLeaveClaim struct {
	// additional field that is not serialized and is set from transport layer on packet receive
	NodeID insolar.Reference
	ETA    insolar.PulseNumber
}

func (nlc *NodeLeaveClaim) Clone() ReferendumClaim {
	result := *nlc
	return &result
}

func (nlc *NodeLeaveClaim) AddSupplementaryInfo(nodeID insolar.Reference) {
	nlc.NodeID = nodeID
}

func (nlc *NodeLeaveClaim) Type() ClaimType {
	return TypeNodeLeaveClaim
}

func getClaimSize(claim ReferendumClaim) uint16 {
	return claimSizeMap[claim.Type()]
}

func getClaimWithHeaderSize(claim ReferendumClaim) uint16 {
	return getClaimSize(claim) + claimHeaderSize
}

<<<<<<< HEAD
func NodeToClaim(node core.NetworkNode) (*NodeJoinClaim, error) {
=======
func NodeToClaim(node insolar.NetworkNode) (*NodeJoinClaim, error) {
>>>>>>> 2178e481
	keyProc := platformpolicy.NewKeyProcessor()
	exportedKey, err := keyProc.ExportPublicKeyBinary(node.PublicKey())
	if err != nil {
		return nil, errors.Wrap(err, "[ NodeToClaim ] failed to export a public key")
	}
	var keyData [PublicKeyLength]byte
	copy(keyData[:], exportedKey[:PublicKeyLength])

	var s [SignatureLength]byte
	return &NodeJoinClaim{
		ShortNodeID:             node.ShortID(),
		RelayNodeID:             node.ShortID(),
		ProtocolVersionAndFlags: 0,
		JoinsAfter:              0,
		NodeRoleRecID:           node.Role(),
		NodeRef:                 node.ID(),
		NodePK:                  keyData,
		NodeAddress:             NewNodeAddress(node.Address()),
		Signature:               s,
	}, nil
}<|MERGE_RESOLUTION|>--- conflicted
+++ resolved
@@ -259,11 +259,7 @@
 	return getClaimSize(claim) + claimHeaderSize
 }
 
-<<<<<<< HEAD
-func NodeToClaim(node core.NetworkNode) (*NodeJoinClaim, error) {
-=======
 func NodeToClaim(node insolar.NetworkNode) (*NodeJoinClaim, error) {
->>>>>>> 2178e481
 	keyProc := platformpolicy.NewKeyProcessor()
 	exportedKey, err := keyProc.ExportPublicKeyBinary(node.PublicKey())
 	if err != nil {
