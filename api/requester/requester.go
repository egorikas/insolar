--- conflicted
+++ resolved
@@ -40,15 +40,11 @@
 var httpClient *http.Client
 
 const (
-<<<<<<< HEAD
-	RequestTimeout = 15 * time.Second
+	RequestTimeout = 32 * time.Second
 	Digest         = "Digest"
 	Signature      = "Signature"
 	ContentType    = "Content-Type"
 	JSONRPCVersion = "2.0"
-=======
-	RequestTimeout = 32 * time.Second
->>>>>>> 0919ae2b
 )
 
 func init() {
