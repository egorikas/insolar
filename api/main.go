/*
 *    Copyright 2018 Insolar
 *
 *    Licensed under the Apache License, Version 2.0 (the "License");
 *    you may not use this file except in compliance with the License.
 *    You may obtain a copy of the License at
 *
 *        http://www.apache.org/licenses/LICENSE-2.0
 *
 *    Unless required by applicable law or agreed to in writing, software
 *    distributed under the License is distributed on an "AS IS" BASIS,
 *    WITHOUT WARRANTIES OR CONDITIONS OF ANY KIND, either express or implied.
 *    See the License for the specific language governing permissions and
 *    limitations under the License.
 */

package api

import (
	"context"
	"encoding/json"
	"fmt"
	"io/ioutil"
	"net/http"
	"sync"
	"time"

	"github.com/insolar/insolar/api/seedmanager"
	"github.com/insolar/insolar/application/contract/member/signer"
	"github.com/insolar/insolar/configuration"
	"github.com/insolar/insolar/core"
	"github.com/insolar/insolar/core/message"
	"github.com/insolar/insolar/core/reply"
	"github.com/insolar/insolar/inscontext"
	"github.com/pkg/errors"
	uuid "github.com/satori/go.uuid"
)

const (
	_ int = 0
	// HandlerError is error in handler
	HandlerError int = -1
	// BadRequest is bad formed request
	BadRequest int = -2
)

func writeError(message string, code int) map[string]interface{} {
	errJSON := map[string]interface{}{
		"error": map[string]interface{}{
			"message": message,
			"code":    code,
		},
	}
	return errJSON
}

func makeHandlerMarshalErrorJSON(ctx core.Context) []byte {
	jsonErr := writeError("Invalid data from handler", HandlerError)
	serJSON, err := json.Marshal(jsonErr)
	if err != nil {
		ctx.Log().Fatal("Can't marshal base error")
	}
	return serJSON
}

var handlerMarshalErrorJSON = makeHandlerMarshalErrorJSON(inscontext.WithTraceID(context.Background(), "handlerMarshalErrorJSON"))

func processQueryType(ctx core.Context, rh *RequestHandler, qTypeStr string) map[string]interface{} {
	qtype := QTypeFromString(qTypeStr)
	var answer map[string]interface{}

	var hError error
	switch qtype {
<<<<<<< HEAD
	case CreateMember:
		answer, hError = rh.ProcessCreateMember(ctx)
	case DumpUserInfo:
		answer, hError = rh.ProcessDumpUsers(ctx, false)
	case DumpAllUsers:
		answer, hError = rh.ProcessDumpUsers(ctx, true)
	case GetBalance:
		answer, hError = rh.ProcessGetBalance(ctx)
	case SendMoney:
		answer, hError = rh.ProcessSendMoney(ctx)
=======
>>>>>>> 59131bd0
	case RegisterNode:
		answer, hError = rh.ProcessRegisterNode(ctx)
	case IsAuth:
		answer, hError = rh.ProcessIsAuthorized(ctx)
	case GetSeed:
		answer, hError = rh.ProcessGetSeed(ctx)
	default:
		msg := fmt.Sprintf("Wrong query parameter 'query_type' = '%s'", qTypeStr)
		answer = writeError(msg, BadRequest)
		ctx.Log().Warnf("[ processQueryType ] %s\n", msg)
		return answer
	}
	if hError != nil {
		errMsg := "Handler error: " + hError.Error()
		ctx.Log().Errorf("[ processQueryType ] %s\n", errMsg)
		answer = writeError(errMsg, HandlerError)
	}

	return answer
}

const TraceIDQueryParam = "traceID"

// PreprocessRequest extracts params from requests
func PreprocessRequest(ctx core.Context, req *http.Request) (*Params, error) {
	body, err := ioutil.ReadAll(req.Body)
	if err != nil {
		return nil, errors.Wrap(err, "[ PreprocessRequest ] Can't read body. So strange")
	}
	if len(body) == 0 {
		return nil, errors.New("[ PreprocessRequest ] Empty body")
	}

	var params Params
	err = json.Unmarshal(body, &params)
	if err != nil {
		return nil, errors.Wrap(err, "[ PreprocessRequest ] Can't parse input params")
	}

	ctx.Log().Infof("[ PreprocessRequest ] Query: %s. Url: %s\n", string(body), req.URL)

	return &params, nil
}

func wrapAPIV1Handler(runner *Runner, rootDomainReference core.RecordRef) func(w http.ResponseWriter, r *http.Request) {
	return func(response http.ResponseWriter, req *http.Request) {
		ctx := inscontext.WithTraceID(inscontext.Background(), RandTraceID())

		startTime := time.Now()
		answer := make(map[string]interface{})
		var params *Params
		defer func() {
			if answer == nil {
				answer = make(map[string]interface{})
			}
			if params == nil {
				params = &Params{}
			}
			answer[TraceIDQueryParam] = ctx.TraceID()
			serJSON, err := json.MarshalIndent(answer, "", "    ")
			if err != nil {
				serJSON = handlerMarshalErrorJSON
			}
			response.Header().Add("Content-Type", "application/json")
			var newLine byte = '\n'
			_, err = response.Write(append(serJSON, newLine))
			if err != nil {
				ctx.Log().Errorf("[ wrapAPIV1Handler ] Can't write response\n")
			}
			ctx.Log().Infof("[ wrapAPIV1Handler ] Request completed. Total time: %s\n", time.Since(startTime))
		}()

		params, err := PreprocessRequest(ctx, req)
		if err != nil {
			answer = writeError("Bad request", BadRequest)
			ctx.Log().Errorf("[ wrapAPIV1Handler ] Can't parse input request: %s, error: %s\n", req.RequestURI, err)
			return
		}
		rh := NewRequestHandler(params, runner.messageBus, runner.netCoordinator, rootDomainReference, runner.seedmanager)

		answer = processQueryType(ctx, rh, params.QueryType)
	}
}

// Runner implements Component for API
type Runner struct {
	messageBus     core.MessageBus
	server         *http.Server
	cfg            *configuration.APIRunner
	netCoordinator core.NetworkCoordinator
	keyCache       map[string]string
	cacheLock      *sync.RWMutex
	seedmanager    *seedmanager.SeedManager
}

// NewRunner is C-tor for API Runner
func NewRunner(cfg *configuration.APIRunner) (*Runner, error) {
	if cfg == nil {
		return nil, errors.New("[ NewAPIRunner ] config is nil")
	}
	if cfg.Port == 0 {
		return nil, errors.New("[ NewAPIRunner ] Port must not be 0")
	}
	if len(cfg.Location) == 0 {
		return nil, errors.New("[ NewAPIRunner ] Location must exist")
	}

	portStr := fmt.Sprint(cfg.Port)
	ar := Runner{
		server:    &http.Server{Addr: ":" + portStr},
		cfg:       cfg,
		keyCache:  make(map[string]string),
		cacheLock: &sync.RWMutex{},
	}

	return &ar, nil
}

func (ar *Runner) reloadMessageBus(ctx core.Context, c core.Components) {
	if c.MessageBus == nil {
		ctx.Log().Warn("Working in demo mode: without MessageBus")
	} else {
		ar.messageBus = c.MessageBus
	}
}

// Start runs api server
func (ar *Runner) Start(ctx core.Context, c core.Components) error {
	ar.reloadMessageBus(ctx, c)

	rootDomainReference := c.Bootstrapper.GetRootDomainRef()
	ar.netCoordinator = c.NetworkCoordinator

	ar.seedmanager = seedmanager.New()

	fw := wrapAPIV1Handler(ar, *rootDomainReference)
	http.HandleFunc(ar.cfg.Location, fw)
	http.HandleFunc(ar.cfg.Info, ar.infoHandler(c))
	http.HandleFunc(ar.cfg.Call, ar.callHandler(c))
	ctx.Log().Info("Starting ApiRunner ...")
	ctx.Log().Info("Config: ", ar.cfg)
	go func() {
		if err := ar.server.ListenAndServe(); err != nil {
			ctx.Log().Error("Httpserver: ListenAndServe() error: ", err)
		}
	}()
	return nil
}

// Stop stops api server
func (ar *Runner) Stop(ctx core.Context) error {
	const timeOut = 5

	ctx.Log().Infof("Shutting down server gracefully ...(waiting for %d seconds)", timeOut)
	ctxWithTimeout, cancel := context.WithTimeout(ctx, time.Duration(timeOut)*time.Second)
	defer cancel()
	err := ar.server.Shutdown(ctxWithTimeout)
	if err != nil {
		return errors.Wrap(err, "Can't gracefully stop API server")
	}

	return nil
}

func (ar *Runner) getMemberPubKey(ctx core.Context, ref string) (string, error) { //nolint
	ar.cacheLock.RLock()
	key, ok := ar.keyCache[ref]
	ar.cacheLock.RUnlock()
	if ok {
		return key, nil
	}
	args, err := core.MarshalArgs()
	if err != nil {
		return "", err
	}
	res, err := ar.messageBus.Send(
		ctx,
		&message.CallMethod{
			ObjectRef: core.NewRefFromBase58(ref),
			Method:    "GetPublicKey",
			Arguments: args,
		},
	)
	if err != nil {
		return "", err
	}

	var contractErr error
	err = signer.UnmarshalParams(res.(*reply.CallMethod).Result, &key, &contractErr)
	if err != nil {
		return "", err
	}
	if contractErr != nil {
		return "", contractErr
	}

	ar.cacheLock.Lock()
	ar.keyCache[ref] = key
	ar.cacheLock.Unlock()
	return key, nil
}

func RandTraceID() string {
	qid, err := uuid.NewV4()
	if err != nil {
		return "createRandomTraceIDFailed:" + err.Error()
	}
	return qid.String()
}<|MERGE_RESOLUTION|>--- conflicted
+++ resolved
@@ -71,19 +71,6 @@
 
 	var hError error
 	switch qtype {
-<<<<<<< HEAD
-	case CreateMember:
-		answer, hError = rh.ProcessCreateMember(ctx)
-	case DumpUserInfo:
-		answer, hError = rh.ProcessDumpUsers(ctx, false)
-	case DumpAllUsers:
-		answer, hError = rh.ProcessDumpUsers(ctx, true)
-	case GetBalance:
-		answer, hError = rh.ProcessGetBalance(ctx)
-	case SendMoney:
-		answer, hError = rh.ProcessSendMoney(ctx)
-=======
->>>>>>> 59131bd0
 	case RegisterNode:
 		answer, hError = rh.ProcessRegisterNode(ctx)
 	case IsAuth:
