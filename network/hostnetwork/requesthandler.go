/*
 *    Copyright 2018 Insolar
 *
 *    Licensed under the Apache License, Version 2.0 (the "License");
 *    you may not use this file except in compliance with the License.
 *    You may obtain a copy of the License at
 *
 *        http://www.apache.org/licenses/LICENSE-2.0
 *
 *    Unless required by applicable law or agreed to in writing, software
 *    distributed under the License is distributed on an "AS IS" BASIS,
 *    WITHOUT WARRANTIES OR CONDITIONS OF ANY KIND, either express or implied.
 *    See the License for the specific language governing permissions and
 *    limitations under the License.
 */

package hostnetwork

import (
	"github.com/insolar/insolar/core"
	"github.com/insolar/insolar/log"
	"github.com/insolar/insolar/network/hostnetwork/host"
	"github.com/insolar/insolar/network/hostnetwork/hosthandler"
	"github.com/insolar/insolar/network/hostnetwork/packet"
	"github.com/insolar/insolar/network/hostnetwork/routing"
	"github.com/insolar/insolar/network/hostnetwork/transport"
	"github.com/pkg/errors"
)

// RelayRequest sends relay request to target.
func RelayRequest(hostHandler hosthandler.HostHandler, command, targetID string) error {
	ctx, err := NewContextBuilder(hostHandler).SetDefaultHost().Build()
	if err != nil {
		return err
	}
	var typedCommand packet.CommandType
	targetHost, exist, err := hostHandler.FindHost(ctx, targetID)
	if err != nil {
		return err
	}
	if !exist {
		err = errors.New("RelayRequest: target for relay request not found")
		return err
	}

	switch command {
	case "start":
		typedCommand = packet.StartRelay
	case "stop":
		typedCommand = packet.StopRelay
	default:
		err = errors.New("RelayRequest: unknown command")
		return err
	}
	builder := packet.NewBuilder()
	request := builder.Type(packet.TypeRelay).
		Sender(hostHandler.HtFromCtx(ctx).Origin).
		Receiver(targetHost).
		Request(&packet.RequestRelay{Command: typedCommand}).
		Build()
	future, err := hostHandler.SendRequest(request)

	if err != nil {
		return err
	}

	return checkResponse(hostHandler, future, targetID, request)
}

// CheckOriginRequest send a request to check target host originality
func CheckOriginRequest(hostHandler hosthandler.HostHandler, targetID string) error {
	ctx, err := NewContextBuilder(hostHandler).SetDefaultHost().Build()
	if err != nil {
		return err
	}
	targetHost, exist, err := hostHandler.FindHost(ctx, targetID)
	if err != nil {
		return err
	}
	if !exist {
		err = errors.New("CheckOriginRequest: target for relay request not found")
		return err
	}

	builder := packet.NewBuilder()
	request := builder.Type(packet.TypeCheckOrigin).
		Sender(hostHandler.HtFromCtx(ctx).Origin).
		Receiver(targetHost).
		Request(&packet.RequestCheckOrigin{}).
		Build()
	future, err := hostHandler.SendRequest(request)

	if err != nil {
		log.Debugln(err.Error())
		return err
	}

	return checkResponse(hostHandler, future, targetID, request)
}

// AuthenticationRequest sends an authentication request.
func AuthenticationRequest(hostHandler hosthandler.HostHandler, command, targetID string) error {
	ctx, err := NewContextBuilder(hostHandler).SetDefaultHost().Build()
	if err != nil {
		return err
	}
	targetHost, exist, err := hostHandler.FindHost(ctx, targetID)
	if err != nil {
		return err
	}
	if !exist {
		err = errors.New("AuthenticationRequest: target for auth request not found")
		return err
	}

	origin := hostHandler.HtFromCtx(ctx).Origin
	var authCommand packet.CommandType
	switch command {
	case "begin":
		authCommand = packet.BeginAuth
	case "revoke":
		authCommand = packet.RevokeAuth
	default:
		err = errors.New("AuthenticationRequest: unknown command")
		return err
	}
	builder := packet.NewBuilder()
	request := builder.Type(packet.TypeAuth).
		Sender(origin).
		Receiver(targetHost).
		Request(&packet.RequestAuth{Command: authCommand}).
		Build()
	future, err := hostHandler.SendRequest(request)

	if err != nil {
		log.Debugln(err.Error())
		return err
	}

	return checkResponse(hostHandler, future, targetID, request)
}

// ObtainIPRequest is request to self IP obtaining.
func ObtainIPRequest(hostHandler hosthandler.HostHandler, targetID string) error {
	ctx, err := NewContextBuilder(hostHandler).SetDefaultHost().Build()
	if err != nil {
		return err
	}
	targetHost, exist, err := hostHandler.FindHost(ctx, targetID)
	if err != nil {
		return err
	}
	if !exist {
		err = errors.New("ObtainIPRequest: target for relay request not found")
		return err
	}

	origin := hostHandler.HtFromCtx(ctx).Origin
	builder := packet.NewBuilder()
	request := builder.Type(packet.TypeObtainIP).
		Sender(origin).
		Receiver(targetHost).
		Request(&packet.RequestObtainIP{}).
		Build()

	future, err := hostHandler.SendRequest(request)

	if err != nil {
		log.Debugln(err.Error())
		return err
	}

	return checkResponse(hostHandler, future, targetID, request)
}

// RelayOwnershipRequest sends a relay ownership request.
func RelayOwnershipRequest(hostHandler hosthandler.HostHandler, targetID string) error {
	ctx, err := NewContextBuilder(hostHandler).SetDefaultHost().Build()
	if err != nil {
		return err
	}
	targetHost, exist, err := hostHandler.FindHost(ctx, targetID)
	if err != nil {
		return err
	}
	if !exist {
		err = errors.New("relayOwnershipRequest: target for relay request not found")
		return err
	}

	builder := packet.NewBuilder()
	request := builder.Type(packet.TypeRelayOwnership).
		Sender(hostHandler.HtFromCtx(ctx).Origin).
		Receiver(targetHost).
		Request(&packet.RequestRelayOwnership{Ready: true}).
		Build()
	future, err := hostHandler.SendRequest(request)

	if err != nil {
		return err
	}

	return checkResponse(hostHandler, future, targetID, request)
}

// CascadeSendMessage sends a message to the next cascade layer.
func CascadeSendMessage(hostHandler hosthandler.HostHandler, data core.Cascade, targetID string, method string, args [][]byte) error {
	ctx, err := NewContextBuilder(hostHandler).SetDefaultHost().Build()
	if err != nil {
		return err
	}
	targetHost, exist, err := hostHandler.FindHost(ctx, targetID)
	if err != nil {
		return err
	}
	if !exist {
		return errors.New("cascadeSendMessage: couldn't find a target host")
	}

	request := packet.NewBuilder().Sender(hostHandler.HtFromCtx(ctx).Origin).Receiver(targetHost).Type(packet.TypeCascadeSend).
		Request(&packet.RequestCascadeSend{
			Data: data,
			RPC: packet.RequestDataRPC{
				Method: method,
				Args:   args,
			},
		}).Build()

	future, err := hostHandler.SendRequest(request)
	if err != nil {
		return err
	}

	return checkResponse(hostHandler, future, targetID, request)
}

// ResendPulseToKnownHosts resends received pulse to all known hosts
func ResendPulseToKnownHosts(hostHandler hosthandler.HostHandler, hosts []*routing.RouteHost, pulse *packet.RequestPulse) {
	for _, host := range hosts {
		err := sendPulse(hostHandler, host.Host, pulse)
		if err != nil {
			log.Debug("error resending pulse to host %s: %s", host.ID, err.Error())
		}
	}
}

func sendPulse(hostHandler hosthandler.HostHandler, host *host.Host, pulse *packet.RequestPulse) error {
	ctx, err := NewContextBuilder(hostHandler).SetDefaultHost().Build()
	if err != nil {
		return errors.Wrap(err, "failed to send pulse")
	}
	request := packet.NewBuilder().Sender(hostHandler.HtFromCtx(ctx).Origin).Receiver(host).
		Type(packet.TypePulse).Request(pulse).Build()

	future, err := hostHandler.SendRequest(request)
	if err != nil {
		return errors.Wrap(err, "failed to send pulse")
	}
	return checkResponse(hostHandler, future, "", request)
}

func checkNodePrivRequest(hostHandler hosthandler.HostHandler, targetID string) error {
	ctx, err := NewContextBuilder(hostHandler).SetDefaultHost().Build()
	if err != nil {
		return err
	}
	targetHost, exist, err := hostHandler.FindHost(ctx, targetID)
	if err != nil {
		return err
	}
	if !exist {
		err = errors.New("checkNodePrivRequest: target for check node privileges request not found")
		return err
	}

	origin := hostHandler.HtFromCtx(ctx).Origin
	builder := packet.NewBuilder()
	request := builder.Type(packet.TypeCheckNodePriv).Sender(origin).Receiver(targetHost).Request(&packet.RequestCheckNodePriv{RoleKey: "test string"}).Build()
	future, err := hostHandler.SendRequest(request)

	if err != nil {
		return errors.Wrap(err, "Failed to SendRequest")
	}

	return checkResponse(hostHandler, future, targetID, request)
}

func knownOuterHostsRequest(hostHandler hosthandler.HostHandler, targetID string, hosts int) error {
	ctx, err := NewContextBuilder(hostHandler).SetDefaultHost().Build()
	if err != nil {
		return err
	}
	targetHost, exist, err := hostHandler.FindHost(ctx, targetID)
	if err != nil {
		return errors.Wrap(err, "Failed to FindHost")
	}
	if !exist {
		err = errors.New("knownOuterHostsRequest: target for relay request not found")
		return err
	}

	builder := packet.NewBuilder()
	request := builder.Type(packet.TypeKnownOuterHosts).
		Sender(hostHandler.HtFromCtx(ctx).Origin).
		Receiver(targetHost).
		Request(&packet.RequestKnownOuterHosts{
			ID:         hostHandler.HtFromCtx(ctx).Origin.ID.String(),
			OuterHosts: hosts},
		).
		Build()
	future, err := hostHandler.SendRequest(request)

	if err != nil {
		return errors.Wrap(err, "Failed to SendRequest")
	}

	return checkResponse(hostHandler, future, targetID, request)
}

func SendActiveNodesRequest(hostHandler hosthandler.HostHandler, target *host.Host) error {
	ctx, err := NewContextBuilder(hostHandler).SetDefaultHost().Build()
	if err != nil {
		return err
	}

	builder := packet.NewBuilder()
	request := builder.Type(packet.TypeActiveNodes).
		Sender(hostHandler.HtFromCtx(ctx).Origin).
		Receiver(target).
		Request(&packet.RequestActiveNodes{}).
		Build()
	future, err := hostHandler.SendRequest(request)

	if err != nil {
		return errors.Wrap(err, "Failed to SendRequest")
	}

	return checkResponse(hostHandler, future, target.ID.String(), request)
}

// SendRelayOwnership send a relay ownership request.
func SendRelayOwnership(hostHandler hosthandler.HostHandler, subnetIDs []string) {
	for _, id1 := range subnetIDs {
		err := RelayOwnershipRequest(hostHandler, id1)
		log.Errorln(err.Error())
	}
}

func sendRelayedRequest(hostHandler hosthandler.HostHandler, request *packet.Packet) {
	_, err := hostHandler.SendRequest(request)
	if err != nil {
		log.Debugln(err)
	}
}

func checkResponse(hostHandler hosthandler.HostHandler, future transport.Future, targetID string, request *packet.Packet) error {
	var err error
<<<<<<< HEAD
	rsp, err := future.GetResult(hostHandler.GetPacketTimeout())
	if err != nil {
		return errors.Wrap(err, "checkResponse error")
	}
	switch request.Type {
	case packet.TypeKnownOuterHosts:
		response := rsp.Data.(*packet.ResponseKnownOuterHosts)
		err = handleKnownOuterHosts(hostHandler, response, targetID)
	case packet.TypeCheckOrigin:
		response := rsp.Data.(*packet.ResponseCheckOrigin)
		handleCheckOriginResponse(hostHandler, response, targetID)
	case packet.TypeAuth:
		response := rsp.Data.(*packet.ResponseAuth)
		err = handleAuthResponse(hostHandler, response, targetID)
	case packet.TypeObtainIP:
		response := rsp.Data.(*packet.ResponseObtainIP)
		err = handleObtainIPResponse(hostHandler, response, targetID)
	case packet.TypeRelayOwnership:
		response := rsp.Data.(*packet.ResponseRelayOwnership)
		handleRelayOwnership(hostHandler, response, targetID)
	case packet.TypeCheckNodePriv:
		response := rsp.Data.(*packet.ResponseCheckNodePriv)
		err = handleCheckNodePrivResponse(hostHandler, response)
	case packet.TypeRelay:
		response := rsp.Data.(*packet.ResponseRelay)
		err = handleRelayResponse(hostHandler, response, targetID)
	case packet.TypeCascadeSend:
		response := rsp.Data.(*packet.ResponseCascadeSend)
		if !response.Success {
			err = errors.New(response.Error)
=======
	select {
	case rsp := <-future.Result():
		if rsp == nil {
			return err
		}

		switch request.Type {
		case packet.TypeKnownOuterHosts:
			response := rsp.Data.(*packet.ResponseKnownOuterHosts)
			err = handleKnownOuterHosts(hostHandler, response, targetID)
		case packet.TypeCheckOrigin:
			response := rsp.Data.(*packet.ResponseCheckOrigin)
			handleCheckOriginResponse(hostHandler, response, targetID)
		case packet.TypeAuth:
			response := rsp.Data.(*packet.ResponseAuth)
			err = handleAuthResponse(hostHandler, response, targetID)
		case packet.TypeObtainIP:
			response := rsp.Data.(*packet.ResponseObtainIP)
			err = handleObtainIPResponse(hostHandler, response, targetID)
		case packet.TypeRelayOwnership:
			response := rsp.Data.(*packet.ResponseRelayOwnership)
			handleRelayOwnership(hostHandler, response, targetID)
		case packet.TypeCheckNodePriv:
			response := rsp.Data.(*packet.ResponseCheckNodePriv)
			err = handleCheckNodePrivResponse(hostHandler, response)
		case packet.TypeRelay:
			response := rsp.Data.(*packet.ResponseRelay)
			err = handleRelayResponse(hostHandler, response, targetID)
		case packet.TypeCascadeSend:
			response := rsp.Data.(*packet.ResponseCascadeSend)
			if !response.Success {
				err = errors.New(response.Error)
			}
		case packet.TypePulse:
			response := rsp.Data.(*packet.ResponsePulse)
			if !response.Success {
				err = errors.New(response.Error)
			}
		case packet.TypeActiveNodes:
			response := rsp.Data.(*packet.ResponseActiveNodes)
			err = handleActiveNodesResponse(hostHandler, response)
>>>>>>> a2c1716c
		}
	case packet.TypePulse:
		response := rsp.Data.(*packet.ResponsePulse)
		if !response.Success {
			err = errors.New(response.Error)
		}
	}

	return err
}<|MERGE_RESOLUTION|>--- conflicted
+++ resolved
@@ -355,7 +355,6 @@
 
 func checkResponse(hostHandler hosthandler.HostHandler, future transport.Future, targetID string, request *packet.Packet) error {
 	var err error
-<<<<<<< HEAD
 	rsp, err := future.GetResult(hostHandler.GetPacketTimeout())
 	if err != nil {
 		return errors.Wrap(err, "checkResponse error")
@@ -386,56 +385,15 @@
 		response := rsp.Data.(*packet.ResponseCascadeSend)
 		if !response.Success {
 			err = errors.New(response.Error)
-=======
-	select {
-	case rsp := <-future.Result():
-		if rsp == nil {
-			return err
-		}
-
-		switch request.Type {
-		case packet.TypeKnownOuterHosts:
-			response := rsp.Data.(*packet.ResponseKnownOuterHosts)
-			err = handleKnownOuterHosts(hostHandler, response, targetID)
-		case packet.TypeCheckOrigin:
-			response := rsp.Data.(*packet.ResponseCheckOrigin)
-			handleCheckOriginResponse(hostHandler, response, targetID)
-		case packet.TypeAuth:
-			response := rsp.Data.(*packet.ResponseAuth)
-			err = handleAuthResponse(hostHandler, response, targetID)
-		case packet.TypeObtainIP:
-			response := rsp.Data.(*packet.ResponseObtainIP)
-			err = handleObtainIPResponse(hostHandler, response, targetID)
-		case packet.TypeRelayOwnership:
-			response := rsp.Data.(*packet.ResponseRelayOwnership)
-			handleRelayOwnership(hostHandler, response, targetID)
-		case packet.TypeCheckNodePriv:
-			response := rsp.Data.(*packet.ResponseCheckNodePriv)
-			err = handleCheckNodePrivResponse(hostHandler, response)
-		case packet.TypeRelay:
-			response := rsp.Data.(*packet.ResponseRelay)
-			err = handleRelayResponse(hostHandler, response, targetID)
-		case packet.TypeCascadeSend:
-			response := rsp.Data.(*packet.ResponseCascadeSend)
-			if !response.Success {
-				err = errors.New(response.Error)
-			}
-		case packet.TypePulse:
-			response := rsp.Data.(*packet.ResponsePulse)
-			if !response.Success {
-				err = errors.New(response.Error)
-			}
-		case packet.TypeActiveNodes:
-			response := rsp.Data.(*packet.ResponseActiveNodes)
-			err = handleActiveNodesResponse(hostHandler, response)
->>>>>>> a2c1716c
 		}
 	case packet.TypePulse:
 		response := rsp.Data.(*packet.ResponsePulse)
 		if !response.Success {
 			err = errors.New(response.Error)
 		}
-	}
-
+	case packet.TypeActiveNodes:
+		response := rsp.Data.(*packet.ResponseActiveNodes)
+		err = handleActiveNodesResponse(hostHandler, response)
+	}
 	return err
 }