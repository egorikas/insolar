//
// Modified BSD 3-Clause Clear License
//
// Copyright (c) 2019 Insolar Technologies GmbH
//
// All rights reserved.
//
// Redistribution and use in source and binary forms, with or without modification,
// are permitted (subject to the limitations in the disclaimer below) provided that
// the following conditions are met:
//  * Redistributions of source code must retain the above copyright notice, this list
//    of conditions and the following disclaimer.
//  * Redistributions in binary form must reproduce the above copyright notice, this list
//    of conditions and the following disclaimer in the documentation and/or other materials
//    provided with the distribution.
//  * Neither the name of Insolar Technologies GmbH nor the names of its contributors
//    may be used to endorse or promote products derived from this software without
//    specific prior written permission.
//
// NO EXPRESS OR IMPLIED LICENSES TO ANY PARTY'S PATENT RIGHTS ARE GRANTED
// BY THIS LICENSE. THIS SOFTWARE IS PROVIDED BY THE COPYRIGHT HOLDERS
// AND CONTRIBUTORS "AS IS" AND ANY EXPRESS OR IMPLIED WARRANTIES,
// INCLUDING, BUT NOT LIMITED TO, THE IMPLIED WARRANTIES OF MERCHANTABILITY
// AND FITNESS FOR A PARTICULAR PURPOSE ARE DISCLAIMED. IN NO EVENT SHALL
// THE COPYRIGHT HOLDER OR CONTRIBUTORS BE LIABLE FOR ANY DIRECT, INDIRECT,
// INCIDENTAL, SPECIAL, EXEMPLARY, OR CONSEQUENTIAL DAMAGES (INCLUDING,
// BUT NOT LIMITED TO, PROCUREMENT OF SUBSTITUTE GOODS OR SERVICES; LOSS
// OF USE, DATA, OR PROFITS; OR BUSINESS INTERRUPTION) HOWEVER CAUSED AND
// ON ANY THEORY OF LIABILITY, WHETHER IN CONTRACT, STRICT LIABILITY, OR TORT
// (INCLUDING NEGLIGENCE OR OTHERWISE) ARISING IN ANY WAY OUT OF THE USE
// OF THIS SOFTWARE, EVEN IF ADVISED OF THE POSSIBILITY OF SUCH DAMAGE.
//
// Notwithstanding any other provisions of this license, it is prohibited to:
//    (a) use this software,
//
//    (b) prepare modifications and derivative works of this software,
//
//    (c) distribute this software (including without limitation in source code, binary or
//        object code form), and
//
//    (d) reproduce copies of this software
//
//    for any commercial purposes, and/or
//
//    for the purposes of making available this software to third parties as a service,
//    including, without limitation, any software-as-a-service, platform-as-a-service,
//    infrastructure-as-a-service or other similar online service, irrespective of
//    whether it competes with the products or services of Insolar Technologies GmbH.
//

package node

import (
	"crypto"
	"hash/crc32"
	"sync"
	"sync/atomic"

	"github.com/pkg/errors"

	"github.com/insolar/insolar/insolar"
	"github.com/insolar/insolar/network/consensusv1/packets"
	"github.com/insolar/insolar/platformpolicy"
)

type MutableNode interface {
	insolar.NetworkNode

	SetShortID(shortID insolar.ShortNodeID)
	SetState(state insolar.NodeState)
	GetSignature() insolar.Signature
	SetSignature(signature insolar.Signature)
	ChangeState()
	SetLeavingETA(number insolar.PulseNumber)
	SetVersion(version string)
}

<<<<<<< HEAD
// GenerateUintShortID generate short ID for node without checking collisions
func GenerateUintShortID(ref insolar.Reference) uint32 {
	return crc32.ChecksumIEEE(ref[:])
=======
type Evidence struct {
	Data      []byte
	Digest    []byte
	Signature []byte
>>>>>>> 485924cd
}

type node struct {
	NodeID        insolar.Reference
	NodeShortID   uint32
	NodeRole      insolar.StaticRole
	NodePublicKey crypto.PublicKey

	NodeAddress string

	mutex          sync.RWMutex
	signature      insolar.Signature
	NodeVersion    string
	NodeLeavingETA uint32
	state          uint32
}

func (n *node) SetVersion(version string) {
	n.mutex.Lock()
	defer n.mutex.Unlock()

	n.NodeVersion = version
}

func (n *node) SetState(state insolar.NodeState) {
	atomic.StoreUint32(&n.state, uint32(state))
}

func (n *node) GetState() insolar.NodeState {
	return insolar.NodeState(atomic.LoadUint32(&n.state))
}

func (n *node) ChangeState() {
	// we don't expect concurrent changes, so do not CAS
	currentState := atomic.LoadUint32(&n.state)
	if currentState >= uint32(insolar.NodeReady) {
		return
	}
	atomic.StoreUint32(&n.state, currentState+1)
}

func newMutableNode(
	id insolar.Reference,
	role insolar.StaticRole,
	publicKey crypto.PublicKey,
	state insolar.NodeState,
	address, version string) MutableNode {

	return &node{
		NodeID:        id,
		NodeShortID:   GenerateUintShortID(id),
		NodeRole:      role,
		NodePublicKey: publicKey,
		NodeAddress:   address,
		NodeVersion:   version,
		state:         uint32(state),
	}
}

func NewNode(
	id insolar.Reference,
	role insolar.StaticRole,
	publicKey crypto.PublicKey,
	address, version string) insolar.NetworkNode {
	return newMutableNode(id, role, publicKey, insolar.NodeReady, address, version)
}

func (n *node) ID() insolar.Reference {
	return n.NodeID
}

func (n *node) ShortID() insolar.ShortNodeID {
	return insolar.ShortNodeID(atomic.LoadUint32(&n.NodeShortID))
}

func (n *node) Role() insolar.StaticRole {
	return n.NodeRole
}

func (n *node) PublicKey() crypto.PublicKey {
	return n.NodePublicKey
}

func (n *node) Address() string {
	return n.NodeAddress
}

func (n *node) GetGlobuleID() insolar.GlobuleID {
	return 0
}

func (n *node) Version() string {
	n.mutex.RLock()
	defer n.mutex.RUnlock()

	return n.NodeVersion
}

func (n *node) GetSignature() insolar.Signature {
	n.mutex.RLock()
	defer n.mutex.RUnlock()

	return n.signature
}

func (n *node) SetSignature(signature insolar.Signature) {
	n.mutex.Lock()
	defer n.mutex.Unlock()

	n.signature = signature
}

func (n *node) SetShortID(id insolar.ShortNodeID) {
	atomic.StoreUint32(&n.NodeShortID, uint32(id))
}

func (n *node) LeavingETA() insolar.PulseNumber {
	return insolar.PulseNumber(atomic.LoadUint32(&n.NodeLeavingETA))
}

func (n *node) SetLeavingETA(number insolar.PulseNumber) {
	n.SetState(insolar.NodeLeaving)
	atomic.StoreUint32(&n.NodeLeavingETA, uint32(number))
}

func ClaimToNode(version string, claim *packets.NodeJoinClaim) (insolar.NetworkNode, error) {
	keyProc := platformpolicy.NewKeyProcessor()
	key, err := keyProc.ImportPublicKeyBinary(claim.NodePK[:])
	if err != nil {
		return nil, errors.Wrap(err, "[ ClaimToNode ] failed to import a public key")
	}
	node := newMutableNode(
		claim.NodeRef,
		claim.NodeRoleRecID,
		key,
		insolar.NodeReady,
		claim.NodeAddress.String(),
		version)
	node.SetShortID(claim.ShortNodeID)
	return node, nil
}<|MERGE_RESOLUTION|>--- conflicted
+++ resolved
@@ -52,15 +52,14 @@
 
 import (
 	"crypto"
-	"hash/crc32"
 	"sync"
 	"sync/atomic"
 
-	"github.com/pkg/errors"
-
 	"github.com/insolar/insolar/insolar"
 	"github.com/insolar/insolar/network/consensusv1/packets"
+	"github.com/insolar/insolar/network/utils"
 	"github.com/insolar/insolar/platformpolicy"
+	"github.com/pkg/errors"
 )
 
 type MutableNode interface {
@@ -75,16 +74,15 @@
 	SetVersion(version string)
 }
 
-<<<<<<< HEAD
-// GenerateUintShortID generate short ID for node without checking collisions
-func GenerateUintShortID(ref insolar.Reference) uint32 {
-	return crc32.ChecksumIEEE(ref[:])
-=======
 type Evidence struct {
 	Data      []byte
 	Digest    []byte
 	Signature []byte
->>>>>>> 485924cd
+}
+
+// GenerateUintShortID generate short ID for node without checking collisions
+func GenerateUintShortID(ref insolar.Reference) uint32 {
+	return crc32.ChecksumIEEE(ref[:])
 }
 
 type node struct {
