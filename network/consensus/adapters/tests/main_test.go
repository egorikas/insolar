//
// Modified BSD 3-Clause Clear License
//
// Copyright (c) 2019 Insolar Technologies GmbH
//
// All rights reserved.
//
// Redistribution and use in source and binary forms, with or without modification,
// are permitted (subject to the limitations in the disclaimer below) provided that
// the following conditions are met:
//  * Redistributions of source code must retain the above copyright notice, this list
//    of conditions and the following disclaimer.
//  * Redistributions in binary form must reproduce the above copyright notice, this list
//    of conditions and the following disclaimer in the documentation and/or other materials
//    provided with the distribution.
//  * Neither the name of Insolar Technologies GmbH nor the names of its contributors
//    may be used to endorse or promote products derived from this software without
//    specific prior written permission.
//
// NO EXPRESS OR IMPLIED LICENSES TO ANY PARTY'S PATENT RIGHTS ARE GRANTED
// BY THIS LICENSE. THIS SOFTWARE IS PROVIDED BY THE COPYRIGHT HOLDERS
// AND CONTRIBUTORS "AS IS" AND ANY EXPRESS OR IMPLIED WARRANTIES,
// INCLUDING, BUT NOT LIMITED TO, THE IMPLIED WARRANTIES OF MERCHANTABILITY
// AND FITNESS FOR A PARTICULAR PURPOSE ARE DISCLAIMED. IN NO EVENT SHALL
// THE COPYRIGHT HOLDER OR CONTRIBUTORS BE LIABLE FOR ANY DIRECT, INDIRECT,
// INCIDENTAL, SPECIAL, EXEMPLARY, OR CONSEQUENTIAL DAMAGES (INCLUDING,
// BUT NOT LIMITED TO, PROCUREMENT OF SUBSTITUTE GOODS OR SERVICES; LOSS
// OF USE, DATA, OR PROFITS; OR BUSINESS INTERRUPTION) HOWEVER CAUSED AND
// ON ANY THEORY OF LIABILITY, WHETHER IN CONTRACT, STRICT LIABILITY, OR TORT
// (INCLUDING NEGLIGENCE OR OTHERWISE) ARISING IN ANY WAY OUT OF THE USE
// OF THIS SOFTWARE, EVEN IF ADVISED OF THE POSSIBILITY OF SUCH DAMAGE.
//
// Notwithstanding any other provisions of this license, it is prohibited to:
//    (a) use this software,
//
//    (b) prepare modifications and derivative works of this software,
//
//    (c) distribute this software (including without limitation in source code, binary or
//        object code form), and
//
//    (d) reproduce copies of this software
//
//    for any commercial purposes, and/or
//
//    for the purposes of making available this software to third parties as a service,
//    including, without limitation, any software-as-a-service, platform-as-a-service,
//    infrastructure-as-a-service or other similar online service, irrespective of
//    whether it competes with the products or services of Insolar Technologies GmbH.
//

// +build never_run

package tests

import (
	"sync"
	"testing"
	"time"

	"github.com/insolar/insolar/insolar"
	"github.com/insolar/insolar/network/consensus"
	"github.com/stretchr/testify/assert"
	"github.com/stretchr/testify/require"
)

const (
	defaultLogLevel       = insolar.DebugLevel
<<<<<<< HEAD
	defaultPulseDelta     = 5
	defaultTestDuration   = defaultPulseDelta * time.Second * 10
=======
	defaultTestDuration   = defaultPulseDelta * time.Second * 7
	defaultPulseDelta     = 1
>>>>>>> 08a469f5
	defaultStartCaseAfter = 1 * time.Second
)

var strategy = NewDelayNetStrategy(DelayStrategyConf{
	MinDelay:         10 * time.Millisecond,
	MaxDelay:         30 * time.Millisecond,
	Variance:         0.2,
	SpikeProbability: 0.1,
})

var ctx = initLogger(defaultLogLevel)

func TestConsensusJoin(t *testing.T) {
	nodes, err := generateNodes(0, 1, 3, 5, nil)
	require.NoError(t, err)

	joiners, err := generateNodes(0, 0, 0, 1, nodes.discoveryNodes)
	require.NoError(t, err)

	ns, err := initNodes(ctx, consensus.ReadyNetwork, *nodes, strategy)
	require.NoError(t, err)

	js, err := initNodes(ctx, consensus.Joiner, *joiners, strategy)
	require.NoError(t, err)

	initPulsar(ctx, defaultPulseDelta, *ns)

	testCase(defaultTestDuration, defaultStartCaseAfter, func() {
		for i, joiner := range js.staticProfiles {
			ns.controllers[i].AddJoinCandidate(candidate{
				joiner,
				joiner.GetExtension(),
			})
		}
	})

	require.Len(t, ns.nodeKeepers[0].GetAccessor().GetActiveNodes(), len(nodes.nodes)+len(joiners.nodes))
}

func TestConsensusLeave(t *testing.T) {
	nodes, err := generateNodes(0, 1, 3, 5, nil)
	require.NoError(t, err)

	ns, err := initNodes(ctx, consensus.ReadyNetwork, *nodes, strategy)
	require.NoError(t, err)

	initPulsar(ctx, defaultPulseDelta, *ns)

	testCase(defaultTestDuration, defaultStartCaseAfter, func() {
		nodeIdx := 1

		<-ns.controllers[nodeIdx].Leave(0)
		err := ns.transports[nodeIdx].Stop(ns.contexts[nodeIdx])
		require.NoError(t, err)
		ns.controllers[nodeIdx].Abort()
	})

	require.Len(t, ns.nodeKeepers[0].GetAccessor().GetActiveNodes(), len(nodes.nodes)-1)
}

func TestConsensusDrop(t *testing.T) {
	nodes, err := generateNodes(0, 1, 3, 5, nil)
	require.NoError(t, err)

	ns, err := initNodes(ctx, consensus.ReadyNetwork, *nodes, strategy)
	require.NoError(t, err)

	initPulsar(ctx, defaultPulseDelta, *ns)

	testCase(defaultTestDuration, defaultStartCaseAfter, func() {
		nodeIdx := 1

		err := ns.transports[nodeIdx].Stop(ns.contexts[nodeIdx])
		require.NoError(t, err)
	})

	require.Len(t, ns.nodeKeepers[0].GetAccessor().GetActiveNodes(), len(nodes.nodes)-1)
}

func TestConsensusJoinLeave(t *testing.T) {
	t.Skip("Until phase 4 ready")

	nodes, err := generateNodes(0, 1, 3, 5, nil)
	require.NoError(t, err)

	joiners, err := generateNodes(0, 0, 0, 1, nodes.discoveryNodes)
	require.NoError(t, err)

	ns, err := initNodes(ctx, consensus.ReadyNetwork, *nodes, strategy)
	require.NoError(t, err)

	js, err := initNodes(ctx, consensus.Joiner, *joiners, strategy)
	require.NoError(t, err)

	initPulsar(ctx, defaultPulseDelta, *ns)

	testCase(defaultTestDuration, defaultStartCaseAfter, func() {
		wg := &sync.WaitGroup{}
		wg.Add(2)

		go func() {
			nodeIdx := len(joiners.nodes) + 1

			<-ns.controllers[nodeIdx].Leave(0)
			err := ns.transports[nodeIdx].Stop(ns.contexts[nodeIdx])
			assert.NoError(t, err)
			ns.controllers[nodeIdx].Abort()

			wg.Done()
		}()

		go func() {
			for i, joiner := range js.staticProfiles {
				ns.controllers[i].AddJoinCandidate(candidate{
					joiner,
					joiner.GetExtension(),
				})
			}

			wg.Done()
		}()

		wg.Wait()
	})

	require.Len(t, ns.nodeKeepers[0].GetAccessor().GetActiveNodes(), len(nodes.nodes)+len(joiners.nodes)-1)
}

func TestConsensusJoinDrop(t *testing.T) {
	t.Skip("Until phase 4 ready")

	nodes, err := generateNodes(0, 1, 3, 5, nil)
	require.NoError(t, err)

	joiners, err := generateNodes(0, 0, 0, 1, nodes.discoveryNodes)
	require.NoError(t, err)

	ns, err := initNodes(ctx, consensus.ReadyNetwork, *nodes, strategy)
	require.NoError(t, err)

	js, err := initNodes(ctx, consensus.Joiner, *joiners, strategy)
	require.NoError(t, err)

	initPulsar(ctx, defaultPulseDelta, *ns)

	testCase(defaultTestDuration, defaultStartCaseAfter, func() {
		wg := &sync.WaitGroup{}
		wg.Add(2)

		go func() {
			nodeIdx := len(joiners.nodes) + 1

			err := ns.transports[nodeIdx].Stop(ns.contexts[nodeIdx])
			assert.NoError(t, err)

			wg.Done()
		}()

		go func() {
			for i, joiner := range js.staticProfiles {
				ns.controllers[i].AddJoinCandidate(candidate{
					joiner,
					joiner.GetExtension(),
				})
			}

			wg.Done()
		}()

		wg.Wait()
	})

	require.Len(t, ns.nodeKeepers[0].GetAccessor().GetActiveNodes(), len(nodes.nodes)+len(joiners.nodes)-1)
}

func TestConsensusDropLeave(t *testing.T) {
	nodes, err := generateNodes(0, 1, 3, 5, nil)
	require.NoError(t, err)

	ns, err := initNodes(ctx, consensus.ReadyNetwork, *nodes, strategy)
	require.NoError(t, err)

	initPulsar(ctx, defaultPulseDelta, *ns)

	testCase(defaultTestDuration, defaultStartCaseAfter, func() {
		wg := &sync.WaitGroup{}
		wg.Add(2)

		go func() {
			nodeIdx := 6

			<-ns.controllers[nodeIdx].Leave(0)
			err := ns.transports[nodeIdx].Stop(ns.contexts[nodeIdx])
			assert.NoError(t, err)
			ns.controllers[nodeIdx].Abort()

			wg.Done()
		}()

		go func() {
			nodeIdx := 7

			err := ns.transports[nodeIdx].Stop(ns.contexts[nodeIdx])
			assert.NoError(t, err)

			wg.Done()
		}()

		wg.Wait()
	})

	require.Len(t, ns.nodeKeepers[0].GetAccessor().GetActiveNodes(), len(nodes.nodes)-2)
}

func TestConsensusAll(t *testing.T) {
	t.Skip("Until phase 4 ready")

	nodes, err := generateNodes(0, 1, 3, 5, nil)
	require.NoError(t, err)

	joiners, err := generateNodes(0, 0, 1, 1, nodes.discoveryNodes)
	require.NoError(t, err)

	ns, err := initNodes(ctx, consensus.ReadyNetwork, *nodes, strategy)
	require.NoError(t, err)

	js, err := initNodes(ctx, consensus.Joiner, *joiners, strategy)
	require.NoError(t, err)

	initPulsar(ctx, defaultPulseDelta, *ns)

	testCase(defaultTestDuration, defaultStartCaseAfter, func() {
		wg := &sync.WaitGroup{}
		wg.Add(3)

		go func() {
			nodeIdx := len(joiners.nodes) + 1

			<-ns.controllers[nodeIdx].Leave(0)
			err := ns.transports[nodeIdx].Stop(ns.contexts[nodeIdx])
			assert.NoError(t, err)
			ns.controllers[nodeIdx].Abort()

			wg.Done()
		}()

		go func() {
			nodeIdx := len(joiners.nodes) + 2

			err := ns.transports[nodeIdx].Stop(ns.contexts[nodeIdx])
			assert.NoError(t, err)

			wg.Done()
		}()

		go func() {
			for i, joiner := range js.staticProfiles {
				ns.controllers[i].AddJoinCandidate(candidate{
					joiner,
					joiner.GetExtension(),
				})
			}

			wg.Done()
		}()

		wg.Wait()
	})

	require.Len(t, ns.nodeKeepers[0].GetAccessor().GetActiveNodes(), len(nodes.nodes)+len(joiners.nodes)-2)
}<|MERGE_RESOLUTION|>--- conflicted
+++ resolved
@@ -65,13 +65,8 @@
 
 const (
 	defaultLogLevel       = insolar.DebugLevel
-<<<<<<< HEAD
 	defaultPulseDelta     = 5
-	defaultTestDuration   = defaultPulseDelta * time.Second * 10
-=======
 	defaultTestDuration   = defaultPulseDelta * time.Second * 7
-	defaultPulseDelta     = 1
->>>>>>> 08a469f5
 	defaultStartCaseAfter = 1 * time.Second
 )
 
