--- conflicted
+++ resolved
@@ -53,11 +53,7 @@
 import (
 	"context"
 	"fmt"
-<<<<<<< HEAD
 	"github.com/insolar/insolar/instrumentation/inslogger"
-=======
-
->>>>>>> 92675a9b
 	"github.com/insolar/insolar/network/consensus/common/endpoints"
 	"github.com/insolar/insolar/network/consensus/common/pulse"
 	"github.com/insolar/insolar/network/consensus/gcpv2/api/phases"
@@ -188,7 +184,7 @@
 		ctl.BeforeStart(p)
 	}
 	for _, ctl := range controllers {
-		ctl.StartWorker(ctx)
+		ctl.StartWorker(ctx, p)
 	}
 }
 
