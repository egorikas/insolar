//
// Modified BSD 3-Clause Clear License
//
// Copyright (c) 2019 Insolar Technologies GmbH
//
// All rights reserved.
//
// Redistribution and use in source and binary forms, with or without modification,
// are permitted (subject to the limitations in the disclaimer below) provided that
// the following conditions are met:
//  * Redistributions of source code must retain the above copyright notice, this list
//    of conditions and the following disclaimer.
//  * Redistributions in binary form must reproduce the above copyright notice, this list
//    of conditions and the following disclaimer in the documentation and/or other materials
//    provided with the distribution.
//  * Neither the name of Insolar Technologies GmbH nor the names of its contributors
//    may be used to endorse or promote products derived from this software without
//    specific prior written permission.
//
// NO EXPRESS OR IMPLIED LICENSES TO ANY PARTY'S PATENT RIGHTS ARE GRANTED
// BY THIS LICENSE. THIS SOFTWARE IS PROVIDED BY THE COPYRIGHT HOLDERS
// AND CONTRIBUTORS "AS IS" AND ANY EXPRESS OR IMPLIED WARRANTIES,
// INCLUDING, BUT NOT LIMITED TO, THE IMPLIED WARRANTIES OF MERCHANTABILITY
// AND FITNESS FOR A PARTICULAR PURPOSE ARE DISCLAIMED. IN NO EVENT SHALL
// THE COPYRIGHT HOLDER OR CONTRIBUTORS BE LIABLE FOR ANY DIRECT, INDIRECT,
// INCIDENTAL, SPECIAL, EXEMPLARY, OR CONSEQUENTIAL DAMAGES (INCLUDING,
// BUT NOT LIMITED TO, PROCUREMENT OF SUBSTITUTE GOODS OR SERVICES; LOSS
// OF USE, DATA, OR PROFITS; OR BUSINESS INTERRUPTION) HOWEVER CAUSED AND
// ON ANY THEORY OF LIABILITY, WHETHER IN CONTRACT, STRICT LIABILITY, OR TORT
// (INCLUDING NEGLIGENCE OR OTHERWISE) ARISING IN ANY WAY OUT OF THE USE
// OF THIS SOFTWARE, EVEN IF ADVISED OF THE POSSIBILITY OF SUCH DAMAGE.
//
// Notwithstanding any other provisions of this license, it is prohibited to:
//    (a) use this software,
//
//    (b) prepare modifications and derivative works of this software,
//
//    (c) distribute this software (including without limitation in source code, binary or
//        object code form), and
//
//    (d) reproduce copies of this software
//
//    for any commercial purposes, and/or
//
//    for the purposes of making available this software to third parties as a service,
//    including, without limitation, any software-as-a-service, platform-as-a-service,
//    infrastructure-as-a-service or other similar online service, irrespective of
//    whether it competes with the products or services of Insolar Technologies GmbH.
//

package core

import (
	"context"
	"fmt"
<<<<<<< HEAD
	"github.com/insolar/insolar/network/consensus/gcpv2/api/misbehavior"
=======
	"math"
>>>>>>> 7f9bc74d
	"sync"
	"time"

	"github.com/insolar/insolar/instrumentation/inslogger"
	"github.com/insolar/insolar/network/consensus/common/watchdog"
	"github.com/insolar/insolar/network/consensus/gcpv2/core/coreapi"
	"github.com/insolar/insolar/network/consensus/gcpv2/core/population"

	"github.com/insolar/insolar/network/consensus/common/cryptkit"
	"github.com/insolar/insolar/network/consensus/gcpv2/api/census"
	"github.com/insolar/insolar/network/consensus/gcpv2/core/errors"

	"github.com/insolar/insolar/network/consensus/common/endpoints"
	"github.com/insolar/insolar/network/consensus/common/pulse"
	"github.com/insolar/insolar/network/consensus/gcpv2/api/member"
	"github.com/insolar/insolar/network/consensus/gcpv2/api/phases"
	"github.com/insolar/insolar/network/consensus/gcpv2/api/proofs"
	"github.com/insolar/insolar/network/consensus/gcpv2/api/transport"
)

/*
	PrepRealm is a functionally limited and temporary realm that is used when this node doesn't know pulse or last consensus.
	It can ONLY pre-processed packets, but is disallowed to send them.

	Pre-processed packets as postponed by default and processing will be repeated when FullRealm is activated.
*/
type PrepRealm struct {
	/* Provided externally. Don't need mutex */
	*coreRealm // points the core part realms, it is shared between of all Realms of a Round

	completeFn PrepCompleteFunc // MUST be called under lock, consequent calls are ignored

	/* Derived from the provided externally - set at init() or start(). Don't need mutex */
	packetDispatchers []population.PacketDispatcher
	packetRecorder    population.PacketRecorder
	// queueToFull       chan packetrecorder.PostponedPacket
	// phase2ExtLimit    uint8

	/* Other fields - need mutex */

	limiters           sync.Map
	lastCloudStateHash cryptkit.DigestHolder
	disableEphemeral   bool                       // blocks polling
	prepSelf           *population.NodeAppearance /* local copy to avoid race */
}

type PrepCompleteFunc func(successful bool, startedAt time.Time)

func (p *PrepRealm) init(completeFn PrepCompleteFunc) {
	p.completeFn = completeFn
	if p.coreRealm.self == nil {
		panic("illegal state")
	}
	p.prepSelf = p.coreRealm.self
}

func (p *PrepRealm) dispatchPacket(ctx context.Context, packet transport.PacketParser, from endpoints.Inbound,
	verifyFlags coreapi.PacketVerifyFlags) error {

	pt := packet.GetPacketType()
	selfID := p.prepSelf.GetNodeID()

	var limiterKey string
	switch {
	case pt.GetLimitPerSender() == 0:
		return fmt.Errorf("packet type (%v) is unknown", pt)
	case pt.IsMemberPacket():
		strict, err := coreapi.VerifyPacketRoute(ctx, packet, selfID, from)
		if err != nil {
			return err
		}
		if strict {
			verifyFlags |= coreapi.RequireStrictVerify
		}
		limiterKey = endpoints.ShortNodeIDAsByteString(packet.GetSourceID())
	default:
		limiterKey = from.AsByteString()
	}

	/*
		We use limiter here explicitly to ensure that the node's postpone queue can't be overflown during PrepPhase
	*/
	limiter := phases.NewAtomicPacketLimiter(phases.NewPacketLimiter(p.nbhSizes.ExtendingNeighbourhoodLimit))
	{
		limiterI, _ := p.limiters.LoadOrStore(limiterKey, limiter)
		limiter = limiterI.(*phases.AtomicPacketLimiter)
	}

	if !limiter.GetPacketLimiter().CanReceivePacket(pt) {
		return fmt.Errorf("packet type (%v) limit exceeded: from=%v", pt, from)
	}

	var pd population.PacketDispatcher

	if int(pt) < len(p.packetDispatchers) {
		pd = p.packetDispatchers[pt]
	}

	var err error
	verifyFlags, err = p.coreRealm.VerifyPacketAuthenticity(ctx, packet, from, nil, coreapi.DefaultVerify,
		pd, verifyFlags)

	if err != nil {
		return err
	}

	var canHandle bool
	canHandle, err = p.coreRealm.VerifyPacketPulseNumber(ctx, packet, from, p.initialCensus.GetExpectedPulseNumber(), 0,
		"prep:dispatchPacket")

	if !canHandle || err != nil {
		return err
	}

	if !limiter.SetPacketReceived(pt) {
		return fmt.Errorf("packet type (%v) limit exceeded: from=%v", pt, from)
	}

	if pd != nil {
		// this enables lazy parsing - packet is fully parsed AFTER validation, hence makes it less prone to exploits for non-members
		packet, err = coreapi.LazyPacketParse(packet)
		if err != nil {
			return err
		}

		err = pd.DispatchHostPacket(ctx, packet, from, verifyFlags)
		if err != nil {
			// TODO an error to ignore postpone?
			return err
		}
	}

	p.packetRecorder.Record(packet, from, verifyFlags)
	return nil
}

/* LOCK - runs under RoundController lock */
func (p *PrepRealm) beforeStart(ctx context.Context, controllers []PrepPhaseController) {

	if p.postponedPacketFn == nil {
		panic("illegal state")
	}
	limiter := phases.NewPacketLimiter(p.nbhSizes.ExtendingNeighbourhoodLimit)
	packetsPerSender := limiter.GetRemainingPacketCountDefault()
	p.packetRecorder = population.NewPacketRecorder(int(packetsPerSender) * 100)

	p.packetDispatchers = make([]population.PacketDispatcher, phases.PacketTypeCount)
	for _, ctl := range controllers {
		for _, pt := range ctl.GetPacketType() {
			if p.packetDispatchers[pt] != nil {
				panic("multiple controllers for packet type")
			}
			p.packetDispatchers[pt] = ctl.CreatePacketDispatcher(pt, p)
		}
	}

	for _, ctl := range controllers {
		ctl.BeforeStart(ctx, p)
	}
}

// runs under lock
func (p *PrepRealm) _startWorkers(ctx context.Context, controllers []PrepPhaseController) {

	if p.originalPulse != nil {
		// we were set for FullRealm, so skip prep workers
		return
	}

	for _, ctl := range controllers {
		ctl.StartWorker(ctx, p)
	}
}

func (p *PrepRealm) prepareEphemeralPolling(ctxPrep context.Context) {
	if p.ephemeralFeeder == nil || !p.ephemeralFeeder.IsActive() {
		return
	}

	minDuration := p.ephemeralFeeder.GetMinDuration()
	beforeNextRound := p.ephemeralFeeder.GetMaxDuration()

	var startTimer *time.Timer
	var startCh <-chan time.Time

	if beforeNextRound < math.MaxInt64 {
		if beforeNextRound < minDuration {
			beforeNextRound = minDuration
		}

		if beforeNextRound < time.Second {
			beforeNextRound = time.Second
		}

		startTimer = time.NewTimer(beforeNextRound)
		startCh = startTimer.C
	}

	p.AddPoll(func(ctxOfPolling context.Context) bool {
		select {
		case <-ctxOfPolling.Done():
		case <-ctxPrep.Done():
		case <-startCh:
			go p.pushEphemeralPulse(ctxPrep)
		default:
			if !p.checkEphemeralStartByCandidate(ctxPrep) {
				return true // stay in polling
			}
			go watchdog.Call(ctxPrep, "pushEphemeralPulse", p.pushEphemeralPulse)
			// stop polling anyway - repeating of unsuccessful is bad
		}
		if startTimer != nil {
			startTimer.Stop()
		}
		return false
	})
}

func (p *PrepRealm) pushEphemeralPulse(ctx context.Context) {

	p.Lock()
	defer p.Unlock()

	if p.disableEphemeral {
		return // ephemeral mode was deactivated
	}

	pde := p.ephemeralFeeder.CreateEphemeralPulsePacket(p.initialCensus)
	ok, pn := p._applyPulseData(ctx, pde, false, time.Now())
	if !ok && pn != pde.GetPulseNumber() {
		inslogger.FromContext(ctx).Error("active ephemeral start has failed, going to passive")
	}
}

func (p *PrepRealm) checkEphemeralStartByCandidate(ctx context.Context) bool {
	jc, _ := p.candidateFeeder.PickNextJoinCandidate()
	if jc != nil {
		inslogger.FromContext(ctx).Debug("ephemeral polling has found a candidate: ", jc)
		return true
	}
	return false
}

func (p *PrepRealm) stop() {
	p.packetRecorder.Playback(p.postponedPacketFn)
}

func (p *PrepRealm) GetOriginalPulse() proofs.OriginalPulsarPacket {
	p.RLock()
	defer p.RUnlock()

	// locks are only needed for PrepRealm
	return p.coreRealm.originalPulse
}

func (p *PrepRealm) GetMandateRegistry() census.MandateRegistry {
	return p.initialCensus.GetMandateRegistry()
}

func (p *PrepRealm) ApplyPulseData(ctx context.Context, pp transport.PulsePacketReader, fromPulsar bool,
	from endpoints.Inbound, receivedAt time.Time) error {

	pde := pp.GetPulseDataEvidence()
	pd := pp.GetPulseData()
	pn := pd.PulseNumber
	if pde.GetPulseData() != pd {
		return fmt.Errorf("pulse data and pulse data evidence are mismatched: %v, %v", pd, pde)
	}
	if pd.IsEmpty() {
		return fmt.Errorf("pulse data is empty: %v", pd)
	}

	p.Lock()
	defer p.Unlock()

	ok, epn := p._applyPulseData(ctx, pde, fromPulsar, receivedAt)
	if ok || !epn.IsUnknown() && epn == pn {
		return nil
	}

	// TODO blame pulsar and/or node
	localID := p.self.GetNodeID()

	return errors.NewPulseRoundMismatchErrorDef(pn, epn, localID, from, "prep:ApplyPulseData")
}

func (p *PrepRealm) _applyPulseData(_ context.Context, pdp proofs.OriginalPulsarPacket, fromPulsar bool,
	receivedAt time.Time) (bool, pulse.Number) {

	pd := pdp.GetPulseData()

	valid := false
	switch {
	case p.originalPulse != nil:
		return false, p.pulseData.PulseNumber // got something already
	case fromPulsar || p.ephemeralFeeder == nil:
		// Pulsars are NEVER ALLOWED to send ephemeral pulses
		valid = pd.IsValidPulsarData()
	case pd.IsFromEphemeral():
		valid = pd.IsValidEphemeralData()
	default:
		valid = pd.IsValidPulseData()
	}

	if !valid {
		return false, pulse.Unknown // TODO improve logging on mismatch cases
	}

	switch {
	case p.ephemeralFeeder != nil && pd.IsFromPulsar():
		if fromPulsar { // we cant receive pulsar packets directly from pulsars when ephemeral
			panic("illegal state")
		}
		if !p.ephemeralFeeder.CanAcceptTimePulseToStopEphemeral(pd) {
			return false, pulse.Unknown
		}
		p.disableEphemeral = true
		// real pulse can't be validated vs ephemeral pulse
	default:
		epn := pulse.Unknown
		if p.initialCensus.IsActive() {
			epn = p.initialCensus.GetExpectedPulseNumber()
		} else {
			epn = p.initialCensus.GetPulseNumber()
		}

		if !epn.IsUnknownOrEqualTo(pd.PulseNumber) {
			return false, epn
		}
	}

	p.originalPulse = pdp
	p.pulseData = pd

	p.completeFn(true, receivedAt)

	return true, pd.PulseNumber
}

func (p *PrepRealm) ApplyCloudIntro(lastCloudStateHash cryptkit.DigestHolder, populationCount int, from endpoints.Inbound) {

	p.Lock()
	defer p.Unlock()

	popCount := member.AsIndex(populationCount)
	if p.expectedPopulationSize < popCount {
		p.expectedPopulationSize = popCount
	}

	p.lastCloudStateHash = lastCloudStateHash
}

func (p *PrepRealm) captureReport(ctx context.Context, report misbehavior.Report) {
	p.initialCensus.GetMisbehaviorRegistry().AddReport(report)
	inslogger.FromContext(ctx).Warnf("[ PrepRealm ] unable to attach a misbehavior report: report=%v", report)
}<|MERGE_RESOLUTION|>--- conflicted
+++ resolved
@@ -53,11 +53,8 @@
 import (
 	"context"
 	"fmt"
-<<<<<<< HEAD
 	"github.com/insolar/insolar/network/consensus/gcpv2/api/misbehavior"
-=======
 	"math"
->>>>>>> 7f9bc74d
 	"sync"
 	"time"
 
