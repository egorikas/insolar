//
// Modified BSD 3-Clause Clear License
//
// Copyright (c) 2019 Insolar Technologies GmbH
//
// All rights reserved.
//
// Redistribution and use in source and binary forms, with or without modification,
// are permitted (subject to the limitations in the disclaimer below) provided that
// the following conditions are met:
//  * Redistributions of source code must retain the above copyright notice, this list
//    of conditions and the following disclaimer.
//  * Redistributions in binary form must reproduce the above copyright notice, this list
//    of conditions and the following disclaimer in the documentation and/or other materials
//    provided with the distribution.
//  * Neither the name of Insolar Technologies GmbH nor the names of its contributors
//    may be used to endorse or promote products derived from this software without
//    specific prior written permission.
//
// NO EXPRESS OR IMPLIED LICENSES TO ANY PARTY'S PATENT RIGHTS ARE GRANTED
// BY THIS LICENSE. THIS SOFTWARE IS PROVIDED BY THE COPYRIGHT HOLDERS
// AND CONTRIBUTORS "AS IS" AND ANY EXPRESS OR IMPLIED WARRANTIES,
// INCLUDING, BUT NOT LIMITED TO, THE IMPLIED WARRANTIES OF MERCHANTABILITY
// AND FITNESS FOR A PARTICULAR PURPOSE ARE DISCLAIMED. IN NO EVENT SHALL
// THE COPYRIGHT HOLDER OR CONTRIBUTORS BE LIABLE FOR ANY DIRECT, INDIRECT,
// INCIDENTAL, SPECIAL, EXEMPLARY, OR CONSEQUENTIAL DAMAGES (INCLUDING,
// BUT NOT LIMITED TO, PROCUREMENT OF SUBSTITUTE GOODS OR SERVICES; LOSS
// OF USE, DATA, OR PROFITS; OR BUSINESS INTERRUPTION) HOWEVER CAUSED AND
// ON ANY THEORY OF LIABILITY, WHETHER IN CONTRACT, STRICT LIABILITY, OR TORT
// (INCLUDING NEGLIGENCE OR OTHERWISE) ARISING IN ANY WAY OUT OF THE USE
// OF THIS SOFTWARE, EVEN IF ADVISED OF THE POSSIBILITY OF SUCH DAMAGE.
//
// Notwithstanding any other provisions of this license, it is prohibited to:
//    (a) use this software,
//
//    (b) prepare modifications and derivative works of this software,
//
//    (c) distribute this software (including without limitation in source code, binary or
//        object code form), and
//
//    (d) reproduce copies of this software
//
//    for any commercial purposes, and/or
//
//    for the purposes of making available this software to third parties as a service,
//    including, without limitation, any software-as-a-service, platform-as-a-service,
//    infrastructure-as-a-service or other similar online service, irrespective of
//    whether it competes with the products or services of Insolar Technologies GmbH.
//

package gateway

import (
	"context"

	"github.com/pkg/errors"

	"github.com/insolar/insolar/insolar"
	"github.com/insolar/insolar/log"
	"github.com/insolar/insolar/network"
)

// Base is abstract class for gateways

type Base struct {
	Self                network.Gateway
	Network             network.Gatewayer
	Nodekeeper          network.NodeKeeper
	HostNetwork         network.HostNetwork
	ContractRequester   insolar.ContractRequester
	CryptographyService insolar.CryptographyService
	CertificateManager  insolar.CertificateManager
<<<<<<< HEAD
	MessageBus          insolar.MessageBus
=======
	GIL                 insolar.GlobalInsolarLock
>>>>>>> c393f2f4
}

// NewGateway creates new gateway on top of existing
func (g *Base) NewGateway(state insolar.NetworkState) network.Gateway {
	log.Infof("NewGateway %s", state.String())
	switch state {
	case insolar.NoNetworkState:
		g.Self = &NoNetwork{g}
	case insolar.VoidNetworkState:
		g.Self = NewVoid(g)
	case insolar.JetlessNetworkState:
		g.Self = NewJetless(g)
	case insolar.AuthorizationNetworkState:
		g.Self = NewAuthorisation(g)
	case insolar.CompleteNetworkState:
		g.Self = NewComplete(g)
	default:
		panic("Try to switch network to unknown state. Memory of process is inconsistent.")
	}
	return g.Self
}

func (g *Base) OnPulse(ctx context.Context, pu insolar.Pulse) error {
	if g.Nodekeeper == nil {
		return nil
	}
	if g.Nodekeeper.IsBootstrapped() {
		g.Network.SetGateway(g.Network.Gateway().NewGateway(insolar.CompleteNetworkState))
	}
	return nil
}

func (g *Base) NeedLockMessageBus() bool {
	return true
}

// Auther casts us to Auther or obtain it in another way
func (g *Base) Auther() network.Auther {
	if ret, ok := g.Self.(network.Auther); ok {
		return ret
	}
	panic("Our network gateway suddenly is not an Auther")
}

// GetCert method returns node certificate by requesting sign from discovery nodes
func (g *Base) GetCert(ctx context.Context, ref *insolar.Reference) (insolar.Certificate, error) {
	return nil, errors.New("GetCert() in non active mode")
}

// ValidateCert validates node certificate
func (g *Base) ValidateCert(ctx context.Context, certificate insolar.AuthorizationCertificate) (bool, error) {
	return false, errors.New("ValidateCert() in non active mode")
}

func (g *Base) FilterJoinerNodes(certificate insolar.Certificate, nodes []insolar.NetworkNode) []insolar.NetworkNode {
	dNodes := make(map[insolar.Reference]struct{}, len(certificate.GetDiscoveryNodes()))
	for _, dn := range certificate.GetDiscoveryNodes() {
		dNodes[*dn.GetNodeRef()] = struct{}{}
	}
	ret := []insolar.NetworkNode{}
	for _, n := range nodes {
		if _, ok := dNodes[n.ID()]; ok {
			ret = append(ret, n)
		}
	}
	return ret
}<|MERGE_RESOLUTION|>--- conflicted
+++ resolved
@@ -70,11 +70,6 @@
 	ContractRequester   insolar.ContractRequester
 	CryptographyService insolar.CryptographyService
 	CertificateManager  insolar.CertificateManager
-<<<<<<< HEAD
-	MessageBus          insolar.MessageBus
-=======
-	GIL                 insolar.GlobalInsolarLock
->>>>>>> c393f2f4
 }
 
 // NewGateway creates new gateway on top of existing
