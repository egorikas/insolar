--- conflicted
+++ resolved
@@ -177,7 +177,6 @@
 	cs := mockCryptographyService(t, true)
 	pm := mockPulseManager(t)
 
-<<<<<<< HEAD
 	var ge network.Gateway
 	ge = newNoNetwork(&Base{
 		Gatewayer:           gatewayer,
@@ -186,10 +185,8 @@
 		ContractRequester:   cr,
 		CertificateManager:  cm,
 		CryptographyService: cs,
+		PulseManager:        pm,
 	})
-=======
-	ge := NewNoNetwork(gatewayer, pm, nodekeeper, cr, cs, hn, cm)
->>>>>>> 3a749cf9
 	ge = ge.NewGateway(insolar.CompleteNetworkState)
 	ctx := context.Background()
 	result, err := ge.Auther().GetCert(ctx, &nodeRef)
@@ -225,7 +222,6 @@
 	cs := mockCryptographyService(t, true)
 	pm := mockPulseManager(t)
 
-<<<<<<< HEAD
 	hn := mock.NewHostNetworkMock(t)
 
 	var ge network.Gateway
@@ -236,12 +232,8 @@
 		ContractRequester:   cr,
 		CertificateManager:  cm,
 		CryptographyService: cs,
+		PulseManager:        pm,
 	})
-=======
-	hn := network.NewHostNetworkMock(t)
-
-	ge := NewNoNetwork(gatewayer, pm, nodekeeper, cr, cs, hn, cm)
->>>>>>> 3a749cf9
 	ge = ge.NewGateway(insolar.CompleteNetworkState)
 	ctx := context.Background()
 
