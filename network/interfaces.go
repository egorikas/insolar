/*
 *    Copyright 2018 Insolar
 *
 *    Licensed under the Apache License, Version 2.0 (the "License");
 *    you may not use this file except in compliance with the License.
 *    You may obtain a copy of the License at
 *
 *        http://www.apache.org/licenses/LICENSE-2.0
 *
 *    Unless required by applicable law or agreed to in writing, software
 *    distributed under the License is distributed on an "AS IS" BASIS,
 *    WITHOUT WARRANTIES OR CONDITIONS OF ANY KIND, either express or implied.
 *    See the License for the specific language governing permissions and
 *    limitations under the License.
 */

package network

import (
	"context"
	"time"

	consensus "github.com/insolar/insolar/consensus/packets"
	"github.com/insolar/insolar/core"
	"github.com/insolar/insolar/network/transport/host"
	"github.com/insolar/insolar/network/transport/packet/types"
)

// Controller contains network logic.
type Controller interface {
	// SendParcel send message to nodeID.
	SendMessage(nodeID core.RecordRef, name string, msg core.Parcel) ([]byte, error)
	// RemoteProcedureRegister register remote procedure that will be executed when message is received.
	RemoteProcedureRegister(name string, method core.RemoteProcedure)
	// SendCascadeMessage sends a message from MessageBus to a cascade of nodes.
	SendCascadeMessage(data core.Cascade, method string, msg core.Parcel) error
	// Bootstrap init complex bootstrap process. Blocks until bootstrap is complete.
	Bootstrap(ctx context.Context) error

	// Inject inject components.
	Inject(cryptographyService core.CryptographyService,
		networkCoordinator core.NetworkCoordinator, nodeKeeper NodeKeeper)
}

// RequestHandler handler function to process incoming requests from network.
type RequestHandler func(context.Context, Request) (Response, error)

// HostNetwork simple interface to send network requests and process network responses.
//go:generate minimock -i github.com/insolar/insolar/network.HostNetwork -o ../testutils/network -s _mock.go
type HostNetwork interface {
	// Start listening to network requests.
	Start(ctx context.Context)
	// Stop listening to network requests.
	Stop()
	// PublicAddress returns public address that can be published for all nodes.
	PublicAddress() string
	// GetNodeID get current node ID.
	GetNodeID() core.RecordRef

	// SendRequest send request to a remote node.
	SendRequest(request Request, receiver core.RecordRef) (Future, error)
	// RegisterRequestHandler register a handler function to process incoming requests of a specific type.
	RegisterRequestHandler(t types.PacketType, handler RequestHandler)
	// NewRequestBuilder create packet builder for an outgoing request with sender set to current node.
	NewRequestBuilder() RequestBuilder
	// BuildResponse create response to an incoming request with Data set to responseData.
	BuildResponse(request Request, responseData interface{}) Response
}

type ConsensusRequestHandler func(Request)

//go:generate minimock -i github.com/insolar/insolar/network.ConsensusNetwork -o ../testutils/network -s _mock.go
type ConsensusNetwork interface {
	// Start listening to network requests.
	Start(ctx context.Context)
	// Stop listening to network requests.
	Stop()
	// PublicAddress returns public address that can be published for all nodes.
	PublicAddress() string
	// GetNodeID get current node ID.
	GetNodeID() core.RecordRef

	// SendRequest send request to a remote node.
	SendRequest(request Request, receiver core.RecordRef) error
	// RegisterRequestHandler register a handler function to process incoming requests of a specific type.
	RegisterRequestHandler(t types.PacketType, handler ConsensusRequestHandler)
	// NewRequestBuilder create packet builder for an outgoing request with sender set to current node.
	NewRequestBuilder() RequestBuilder
}

// Packet is a packet that is transported via network by HostNetwork.
type Packet interface {
	GetSender() core.RecordRef
	GetSenderHost() *host.Host
	GetType() types.PacketType
	GetData() interface{}
}

// Request is a packet that is sent from the current node.
type Request Packet

// Response is a packet that is received in response to a previously sent Request.
type Response Packet

// Future allows to handle responses to a previously sent request.
type Future interface {
	GetRequest() Request
	Response() <-chan Response
	GetResponse(duration time.Duration) (Response, error)
}

// RequestBuilder allows to build a Request.
type RequestBuilder interface {
	Type(packetType types.PacketType) RequestBuilder
	Data(data interface{}) RequestBuilder
	Build() Request
}

// PulseHandler interface to process new pulse.
//go:generate minimock -i github.com/insolar/insolar/network.PulseHandler -o ../testutils/network -s _mock.go
type PulseHandler interface {
	HandlePulse(ctx context.Context, pulse core.Pulse)
}

type NodeKeeperState uint8

const (
	// Undefined is state of NodeKeeper while it is not valid
	Undefined NodeKeeperState = iota + 1
	// Waiting is state of NodeKeeper while it is not part of consensus yet (waits for its join claim to pass)
	Waiting
	// Ready is state of NodeKeeper when it is ready for consensus
	Ready
)

// NodeKeeper manages unsync, sync and active lists.
//go:generate minimock -i github.com/insolar/insolar/network.NodeKeeper -o ../testutils/network -s _mock.go
type NodeKeeper interface {
	core.NodeNetwork

	// TODO: remove this interface when bootstrap mechanism completed
	core.SwitcherWorkAround

	// SetCloudHash set new cloud hash
	SetCloudHash([]byte)
	// AddActiveNodes add active nodes.
	AddActiveNodes([]core.Node)
	// GetActiveNodeByShortID get active node by short ID. Returns nil if node is not found.
	GetActiveNodeByShortID(shortID core.ShortNodeID) core.Node
	// SetState set state of the NodeKeeper
	SetState(NodeKeeperState)
	// GetState get state of the NodeKeeper
	GetState() NodeKeeperState
	// GetOriginJoinClaim get origin NodeJoinClaim
	GetOriginJoinClaim() (*consensus.NodeJoinClaim, error)
	// GetOriginAnnounceClaim get origin NodeAnnounceClaim
	GetOriginAnnounceClaim(mapper consensus.BitSetMapper) (*consensus.NodeAnnounceClaim, error)
	// NodesJoinedDuringPreviousPulse returns true if the last Sync call contained approved Join claims
	NodesJoinedDuringPreviousPulse() bool
	// AddPendingClaim add pending claim to the internal queue of claims
	AddPendingClaim(consensus.ReferendumClaim) bool
	// GetClaimQueue get the internal queue of claims
	GetClaimQueue() ClaimQueue
	// GetUnsyncList get unsync list for current pulse. Has copy of active node list from nodekeeper as internal state.
	// Should be called when nodekeeper state is Ready.
	GetUnsyncList() UnsyncList
	// GetSparseUnsyncList get sparse unsync list for current pulse with predefined length of active node list.
	// Does not contain active list, should collect active list during its lifetime via AddClaims.
	// Should be called when nodekeeper state is Waiting.
	GetSparseUnsyncList(length int) UnsyncList
	// Sync move unsync -> sync
	Sync(list UnsyncList)
	// MoveSyncToActive merge sync list with active nodes
<<<<<<< HEAD
	MoveSyncToActive() error
=======
	MoveSyncToActive()
	// AddTemporaryMapping add temporary mapping till the next pulse for consensus
	AddTemporaryMapping(nodeID core.RecordRef, shortID core.ShortNodeID, address string) error
	// ResolveConsensus get temporary mapping by short ID
	ResolveConsensus(shortID core.ShortNodeID) *host.Host
	// ResolveConsensusRef get temporary mapping by node ID
	ResolveConsensusRef(nodeID core.RecordRef) *host.Host
>>>>>>> c788ead4
}

// UnsyncList is interface to manage unsync list
//go:generate minimock -i github.com/insolar/insolar/network.UnsyncList -o ../testutils/network -s _mock.go
type UnsyncList interface {
	consensus.BitSetMapper
	// ApproveSync
	ApproveSync([]core.RecordRef)
	// AddClaims
<<<<<<< HEAD
	AddClaims(map[core.RecordRef][]consensus.ReferendumClaim, map[core.RecordRef]string) error
=======
	AddClaims(map[core.RecordRef][]consensus.ReferendumClaim)
	// AddNode
	AddNode(node core.Node, bitsetIndex uint16)
	// GetClaims
	GetClaims(nodeID core.RecordRef) []consensus.ReferendumClaim
	// AddProof
	AddProof(nodeID core.RecordRef, proof *consensus.NodePulseProof)
	// GetProof
	GetProof(nodeID core.RecordRef) *consensus.NodePulseProof
	// SetGlobuleHashSignature
	SetGlobuleHashSignature(nodeID core.RecordRef, signature consensus.GlobuleHashSignature)
	// GetGlobuleHashSignature
	GetGlobuleHashSignature(nodeID core.RecordRef) (consensus.GlobuleHashSignature, bool)
>>>>>>> c788ead4
	// CalculateHash calculate node list hash based on active node list and claims
	CalculateHash(core.PlatformCryptographyScheme) ([]byte, error)
	// GetActiveNode get active node by reference ID for current consensus
	GetActiveNode(ref core.RecordRef) core.Node
	// GetActiveNodes get active nodes for current consensus
	GetActiveNodes() []core.Node
}

// PartitionPolicy contains all rules how to initiate globule resharding.
type PartitionPolicy interface {
	ShardsCount() int
}

// RoutingTable contains all routing information of the network.
type RoutingTable interface {
	// Inject inject dependencies from components
	Inject(nodeKeeper NodeKeeper)
	// Resolve NodeID -> ShortID, Address. Can initiate network requests.
	Resolve(core.RecordRef) (*host.Host, error)
	// ResolveConsensus ShortID -> NodeID, Address for node inside current globe for current consensus.
	ResolveConsensus(core.ShortNodeID) (*host.Host, error)
	// ResolveConsensusRef NodeID -> ShortID, Address for node inside current globe for current consensus.
	ResolveConsensusRef(core.RecordRef) (*host.Host, error)
	// AddToKnownHosts add host to routing table.
	AddToKnownHosts(*host.Host)
	// Rebalance recreate shards of routing table with known hosts according to new partition policy.
	Rebalance(PartitionPolicy)
	// GetRandomNodes get a specified number of random nodes. Returns less if there are not enough nodes in network.
	GetRandomNodes(count int) []host.Host
}

// InternalTransport simple interface to send network requests and process network responses.
type InternalTransport interface {
	// Start listening to network requests, should be started in goroutine.
	Start(ctx context.Context)
	// Stop listening to network requests.
	Stop()
	// PublicAddress returns public address that can be published for all nodes.
	PublicAddress() string
	// GetNodeID get current node ID.
	GetNodeID() core.RecordRef

	// SendRequestPacket send request packet to a remote node.
	SendRequestPacket(request Request, receiver *host.Host) (Future, error)
	// RegisterPacketHandler register a handler function to process incoming requests of a specific type.
	RegisterPacketHandler(t types.PacketType, handler RequestHandler)
	// NewRequestBuilder create packet builder for an outgoing request with sender set to current node.
	NewRequestBuilder() RequestBuilder
	// BuildResponse create response to an incoming request with Data set to responseData.
	BuildResponse(request Request, responseData interface{}) Response
}

// ClaimQueue is the queue that contains consensus claims.
//go:generate minimock -i github.com/insolar/insolar/network.ClaimQueue -o ../testutils/network -s _mock.go
type ClaimQueue interface {
	// Pop takes claim from the queue.
	Pop() consensus.ReferendumClaim
	// Front returns claim from the queue without removing it from the queue.
	Front() consensus.ReferendumClaim
	// Length returns the length of the queue
	Length() int
}<|MERGE_RESOLUTION|>--- conflicted
+++ resolved
@@ -171,17 +171,13 @@
 	// Sync move unsync -> sync
 	Sync(list UnsyncList)
 	// MoveSyncToActive merge sync list with active nodes
-<<<<<<< HEAD
 	MoveSyncToActive() error
-=======
-	MoveSyncToActive()
 	// AddTemporaryMapping add temporary mapping till the next pulse for consensus
 	AddTemporaryMapping(nodeID core.RecordRef, shortID core.ShortNodeID, address string) error
 	// ResolveConsensus get temporary mapping by short ID
 	ResolveConsensus(shortID core.ShortNodeID) *host.Host
 	// ResolveConsensusRef get temporary mapping by node ID
 	ResolveConsensusRef(nodeID core.RecordRef) *host.Host
->>>>>>> c788ead4
 }
 
 // UnsyncList is interface to manage unsync list
@@ -191,10 +187,7 @@
 	// ApproveSync
 	ApproveSync([]core.RecordRef)
 	// AddClaims
-<<<<<<< HEAD
-	AddClaims(map[core.RecordRef][]consensus.ReferendumClaim, map[core.RecordRef]string) error
-=======
-	AddClaims(map[core.RecordRef][]consensus.ReferendumClaim)
+	AddClaims(map[core.RecordRef][]consensus.ReferendumClaim) error
 	// AddNode
 	AddNode(node core.Node, bitsetIndex uint16)
 	// GetClaims
@@ -207,7 +200,6 @@
 	SetGlobuleHashSignature(nodeID core.RecordRef, signature consensus.GlobuleHashSignature)
 	// GetGlobuleHashSignature
 	GetGlobuleHashSignature(nodeID core.RecordRef) (consensus.GlobuleHashSignature, bool)
->>>>>>> c788ead4
 	// CalculateHash calculate node list hash based on active node list and claims
 	CalculateHash(core.PlatformCryptographyScheme) ([]byte, error)
 	// GetActiveNode get active node by reference ID for current consensus
