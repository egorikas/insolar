--- conflicted
+++ resolved
@@ -219,34 +219,6 @@
 	IsJoiner() bool
 }
 
-<<<<<<< HEAD
-=======
-//go:generate minimock -i github.com/insolar/insolar/network.UnsyncList -o ../testutils/network -s _mock.go
-
-// UnsyncList is a snapshot of active list for pulse that is previous to consensus pulse
-type UnsyncList interface {
-	consensus.BitSetMapper
-	// AddNode add node to the snapshot of the current consensus
-	AddNode(node insolar.NetworkNode, bitsetIndex uint16)
-	// AddProof add node pulse proof of a specific node
-	AddProof(nodeID insolar.Reference, proof *consensus.NodePulseProof)
-	// GetProof get node pulse proof of a specific node
-	GetProof(nodeID insolar.Reference) *consensus.NodePulseProof
-	// GetGlobuleHashSignature get globule hash signature of a specific node
-	GetGlobuleHashSignature(ref insolar.Reference) (consensus.GlobuleHashSignature, bool)
-	// SetGlobuleHashSignature set globule hash signature of a specific node
-	SetGlobuleHashSignature(insolar.Reference, consensus.GlobuleHashSignature)
-	// GetActiveNode get active node by reference ID for current consensus
-	GetActiveNode(ref insolar.Reference) insolar.NetworkNode
-	// GetActiveNodes get active nodes for current consensus
-	GetActiveNodes() []insolar.NetworkNode
-	// GetOrigin get origin node for the current insolard
-	GetOrigin() insolar.NetworkNode
-	// RemoveNode remove node
-	RemoveNode(nodeID insolar.Reference)
-}
-
->>>>>>> 58cef2ba
 // PartitionPolicy contains all rules how to initiate globule resharding.
 type PartitionPolicy interface {
 	ShardsCount() int
@@ -266,11 +238,6 @@
 	Rebalance(PartitionPolicy)
 }
 
-<<<<<<< HEAD
-=======
-//go:generate minimock -i github.com/insolar/insolar/network.ClaimQueue -o ../testutils/network -s _mock.go
-
->>>>>>> 58cef2ba
 // ClaimQueue is the queue that contains consensus claims.
 type ClaimQueue interface {
 	// Pop takes claim from the queue.
