//
// Modified BSD 3-Clause Clear License
//
// Copyright (c) 2019 Insolar Technologies GmbH
//
// All rights reserved.
//
// Redistribution and use in source and binary forms, with or without modification,
// are permitted (subject to the limitations in the disclaimer below) provided that
// the following conditions are met:
//  * Redistributions of source code must retain the above copyright notice, this list
//    of conditions and the following disclaimer.
//  * Redistributions in binary form must reproduce the above copyright notice, this list
//    of conditions and the following disclaimer in the documentation and/or other materials
//    provided with the distribution.
//  * Neither the name of Insolar Technologies GmbH nor the names of its contributors
//    may be used to endorse or promote products derived from this software without
//    specific prior written permission.
//
// NO EXPRESS OR IMPLIED LICENSES TO ANY PARTY'S PATENT RIGHTS ARE GRANTED
// BY THIS LICENSE. THIS SOFTWARE IS PROVIDED BY THE COPYRIGHT HOLDERS
// AND CONTRIBUTORS "AS IS" AND ANY EXPRESS OR IMPLIED WARRANTIES,
// INCLUDING, BUT NOT LIMITED TO, THE IMPLIED WARRANTIES OF MERCHANTABILITY
// AND FITNESS FOR A PARTICULAR PURPOSE ARE DISCLAIMED. IN NO EVENT SHALL
// THE COPYRIGHT HOLDER OR CONTRIBUTORS BE LIABLE FOR ANY DIRECT, INDIRECT,
// INCIDENTAL, SPECIAL, EXEMPLARY, OR CONSEQUENTIAL DAMAGES (INCLUDING,
// BUT NOT LIMITED TO, PROCUREMENT OF SUBSTITUTE GOODS OR SERVICES; LOSS
// OF USE, DATA, OR PROFITS; OR BUSINESS INTERRUPTION) HOWEVER CAUSED AND
// ON ANY THEORY OF LIABILITY, WHETHER IN CONTRACT, STRICT LIABILITY, OR TORT
// (INCLUDING NEGLIGENCE OR OTHERWISE) ARISING IN ANY WAY OUT OF THE USE
// OF THIS SOFTWARE, EVEN IF ADVISED OF THE POSSIBILITY OF SUCH DAMAGE.
//
// Notwithstanding any other provisions of this license, it is prohibited to:
//    (a) use this software,
//
//    (b) prepare modifications and derivative works of this software,
//
//    (c) distribute this software (including without limitation in source code, binary or
//        object code form), and
//
//    (d) reproduce copies of this software
//
//    for any commercial purposes, and/or
//
//    for the purposes of making available this software to third parties as a service,
//    including, without limitation, any software-as-a-service, platform-as-a-service,
//    infrastructure-as-a-service or other similar online service, irrespective of
//    whether it competes with the products or services of Insolar Technologies GmbH.
//

package storage

import (
	"context"
	"github.com/insolar/insolar/network/node"
	"sync"

<<<<<<< HEAD
	"github.com/insolar/insolar/core"
=======
	"github.com/insolar/insolar/insolar"
	"github.com/insolar/insolar/network"
>>>>>>> 2178e481
)

//go:generate minimock -i github.com/insolar/insolar/network/storage.SnapshotAccessor -o ../../testutils/network -s _mock.go

// SnapshotAccessor provides methods for accessing Snapshot.
type SnapshotAccessor interface {
<<<<<<< HEAD
	ForPulseNumber(context.Context, core.PulseNumber) (*node.Snapshot, error)
	Latest(ctx context.Context) (*node.Snapshot, error)
=======
	ForPulseNumber(context.Context, insolar.PulseNumber) (network.Snapshot, error)
	Latest(ctx context.Context) (network.Snapshot, error)
>>>>>>> 2178e481
}

//go:generate minimock -i github.com/insolar/insolar/network/storage.SnapshotAppender -o ../../testutils/network -s _mock.go

// SnapshotAppender provides method for appending Snapshot to storage.
type SnapshotAppender interface {
<<<<<<< HEAD
	Append(ctx context.Context, pulse core.PulseNumber, snapshot *node.Snapshot) error
}

// NewSnapshotStorage constructor creates PulseStorage
func NewSnapshotStorage() *SnapshotStorage {
	return &SnapshotStorage{}
}

type SnapshotStorage struct {
	DB   DB `inject:""`
	lock sync.RWMutex
}

func (s *SnapshotStorage) Append(ctx context.Context, pulse core.PulseNumber, snapshot *node.Snapshot) error {
	buff := node.EncodeSnapshot(snapshot)
	return s.DB.Set(pulseKey(pulse), buff)
}

func (s *SnapshotStorage) ForPulseNumber(ctx context.Context, pulse core.PulseNumber) (*node.Snapshot, error) {
	buf, err := s.DB.Get(pulseKey(pulse))
	if err != nil {
		return nil, err
	}
	result := node.DecodeSnapshot(buf)
	return &result, nil
}

func (s *SnapshotStorage) Latest(ctx context.Context) (*node.Snapshot, error) {
	panic("implement me")
=======
	Append(ctx context.Context, pulse insolar.PulseNumber, snapshot network.Snapshot) error
>>>>>>> 2178e481
}<|MERGE_RESOLUTION|>--- conflicted
+++ resolved
@@ -53,64 +53,19 @@
 import (
 	"context"
 	"github.com/insolar/insolar/network/node"
-	"sync"
 
-<<<<<<< HEAD
-	"github.com/insolar/insolar/core"
-=======
 	"github.com/insolar/insolar/insolar"
-	"github.com/insolar/insolar/network"
->>>>>>> 2178e481
 )
 
+// SnapshotAccessor provides methods for accessing Snapshot.
 //go:generate minimock -i github.com/insolar/insolar/network/storage.SnapshotAccessor -o ../../testutils/network -s _mock.go
-
-// SnapshotAccessor provides methods for accessing Snapshot.
 type SnapshotAccessor interface {
-<<<<<<< HEAD
-	ForPulseNumber(context.Context, core.PulseNumber) (*node.Snapshot, error)
-	Latest(ctx context.Context) (*node.Snapshot, error)
-=======
-	ForPulseNumber(context.Context, insolar.PulseNumber) (network.Snapshot, error)
-	Latest(ctx context.Context) (network.Snapshot, error)
->>>>>>> 2178e481
+	ForPulseNumber(context.Context, insolar.PulseNumber) (node.Snapshot, error)
+	Latest(ctx context.Context) (node.Snapshot, error)
 }
 
+// SnapshotAppender provides method for appending Snapshot to storage.
 //go:generate minimock -i github.com/insolar/insolar/network/storage.SnapshotAppender -o ../../testutils/network -s _mock.go
-
-// SnapshotAppender provides method for appending Snapshot to storage.
 type SnapshotAppender interface {
-<<<<<<< HEAD
-	Append(ctx context.Context, pulse core.PulseNumber, snapshot *node.Snapshot) error
-}
-
-// NewSnapshotStorage constructor creates PulseStorage
-func NewSnapshotStorage() *SnapshotStorage {
-	return &SnapshotStorage{}
-}
-
-type SnapshotStorage struct {
-	DB   DB `inject:""`
-	lock sync.RWMutex
-}
-
-func (s *SnapshotStorage) Append(ctx context.Context, pulse core.PulseNumber, snapshot *node.Snapshot) error {
-	buff := node.EncodeSnapshot(snapshot)
-	return s.DB.Set(pulseKey(pulse), buff)
-}
-
-func (s *SnapshotStorage) ForPulseNumber(ctx context.Context, pulse core.PulseNumber) (*node.Snapshot, error) {
-	buf, err := s.DB.Get(pulseKey(pulse))
-	if err != nil {
-		return nil, err
-	}
-	result := node.DecodeSnapshot(buf)
-	return &result, nil
-}
-
-func (s *SnapshotStorage) Latest(ctx context.Context) (*node.Snapshot, error) {
-	panic("implement me")
-=======
-	Append(ctx context.Context, pulse insolar.PulseNumber, snapshot network.Snapshot) error
->>>>>>> 2178e481
+	Append(ctx context.Context, pulse insolar.PulseNumber, snapshot node.Snapshot) error
 }