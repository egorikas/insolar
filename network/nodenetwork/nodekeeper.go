//
// Modified BSD 3-Clause Clear License
//
// Copyright (c) 2019 Insolar Technologies GmbH
//
// All rights reserved.
//
// Redistribution and use in source and binary forms, with or without modification,
// are permitted (subject to the limitations in the disclaimer below) provided that
// the following conditions are met:
//  * Redistributions of source code must retain the above copyright notice, this list
//    of conditions and the following disclaimer.
//  * Redistributions in binary form must reproduce the above copyright notice, this list
//    of conditions and the following disclaimer in the documentation and/or other materials
//    provided with the distribution.
//  * Neither the name of Insolar Technologies GmbH nor the names of its contributors
//    may be used to endorse or promote products derived from this software without
//    specific prior written permission.
//
// NO EXPRESS OR IMPLIED LICENSES TO ANY PARTY'S PATENT RIGHTS ARE GRANTED
// BY THIS LICENSE. THIS SOFTWARE IS PROVIDED BY THE COPYRIGHT HOLDERS
// AND CONTRIBUTORS "AS IS" AND ANY EXPRESS OR IMPLIED WARRANTIES,
// INCLUDING, BUT NOT LIMITED TO, THE IMPLIED WARRANTIES OF MERCHANTABILITY
// AND FITNESS FOR A PARTICULAR PURPOSE ARE DISCLAIMED. IN NO EVENT SHALL
// THE COPYRIGHT HOLDER OR CONTRIBUTORS BE LIABLE FOR ANY DIRECT, INDIRECT,
// INCIDENTAL, SPECIAL, EXEMPLARY, OR CONSEQUENTIAL DAMAGES (INCLUDING,
// BUT NOT LIMITED TO, PROCUREMENT OF SUBSTITUTE GOODS OR SERVICES; LOSS
// OF USE, DATA, OR PROFITS; OR BUSINESS INTERRUPTION) HOWEVER CAUSED AND
// ON ANY THEORY OF LIABILITY, WHETHER IN CONTRACT, STRICT LIABILITY, OR TORT
// (INCLUDING NEGLIGENCE OR OTHERWISE) ARISING IN ANY WAY OUT OF THE USE
// OF THIS SOFTWARE, EVEN IF ADVISED OF THE POSSIBILITY OF SUCH DAMAGE.
//
// Notwithstanding any other provisions of this license, it is prohibited to:
//    (a) use this software,
//
//    (b) prepare modifications and derivative works of this software,
//
//    (c) distribute this software (including without limitation in source code, binary or
//        object code form), and
//
//    (d) reproduce copies of this software
//
//    for any commercial purposes, and/or
//
//    for the purposes of making available this software to third parties as a service,
//    including, without limitation, any software-as-a-service, platform-as-a-service,
//    infrastructure-as-a-service or other similar online service, irrespective of
//    whether it competes with the products or services of Insolar Technologies GmbH.
//

package nodenetwork

import (
	"context"
	"sync"

	"github.com/insolar/insolar/instrumentation/inslogger"

	"github.com/insolar/insolar/configuration"
	consensusMetrics "github.com/insolar/insolar/consensus"
	consensus "github.com/insolar/insolar/consensus/packets"
	"github.com/insolar/insolar/insolar"
	"github.com/insolar/insolar/log"
	"github.com/insolar/insolar/network"
	"github.com/insolar/insolar/network/transport"
	"github.com/insolar/insolar/network/utils"
	"github.com/insolar/insolar/version"
	"github.com/pkg/errors"
	"go.opencensus.io/stats"
)

// NewNodeNetwork create active node component
func NewNodeNetwork(configuration configuration.HostNetwork, certificate insolar.Certificate) (insolar.NodeNetwork, error) {
	origin, err := createOrigin(configuration, certificate)
	if err != nil {
		return nil, errors.Wrap(err, "Failed to create origin node")
	}
	nodeKeeper := NewNodeKeeper(origin)
	if !utils.OriginIsDiscovery(certificate) {
		origin.(MutableNode).SetState(insolar.NodePending)
	}
	return nodeKeeper, nil
}

func createOrigin(configuration configuration.HostNetwork, certificate insolar.Certificate) (MutableNode, error) {
	publicAddress, err := resolveAddress(configuration)
	if err != nil {
		return nil, errors.Wrap(err, "Failed to resolve public address")
	}

	role := certificate.GetRole()
	if role == insolar.StaticRoleUnknown {
		log.Info("[ createOrigin ] Use insolar.StaticRoleLightMaterial, since no role in certificate")
		role = insolar.StaticRoleLightMaterial
	}

	return newMutableNode(
		*certificate.GetNodeRef(),
		role,
		certificate.GetPublicKey(),
		publicAddress,
		version.Version,
	), nil
}

func resolveAddress(configuration configuration.HostNetwork) (string, error) {
	conn, address, err := transport.NewConnection(configuration.Transport)
	if err != nil {
		return "", err
	}
	err = conn.Close()
	if err != nil {
		log.Warn(err)
	}
	return address, nil
}

// NewNodeKeeper create new NodeKeeper
func NewNodeKeeper(origin insolar.NetworkNode) network.NodeKeeper {
	nk := &nodekeeper{
		origin:        origin,
		claimQueue:    newClaimQueue(),
		consensusInfo: newConsensusInfo(),
		syncNodes:     make([]insolar.NetworkNode, 0),
		syncClaims:    make([]consensus.ReferendumClaim, 0),
	}
	nk.SetInitialSnapshot([]insolar.NetworkNode{})
	return nk
}

type nodekeeper struct {
	origin        insolar.NetworkNode
	claimQueue    *claimQueue
	consensusInfo *consensusInfo

	cloudHashLock sync.RWMutex
	cloudHash     []byte

	activeLock sync.RWMutex
	snapshot   *Snapshot
	accessor   *Accessor

	syncLock   sync.Mutex
	syncNodes  []insolar.NetworkNode
	syncClaims []consensus.ReferendumClaim

	isBootstrap     bool
	isBootstrapLock sync.RWMutex

<<<<<<< HEAD
	Cryptography       core.CryptographyService `inject:""`
	TerminationHandler core.TerminationHandler  `inject:""`
=======
	Cryptography insolar.CryptographyService `inject:""`
>>>>>>> 0e08b585
}

func (nk *nodekeeper) SetInitialSnapshot(nodes []insolar.NetworkNode) {
	nk.activeLock.Lock()
	defer nk.activeLock.Unlock()

	nodesMap := make(map[insolar.Reference]insolar.NetworkNode)
	for _, node := range nodes {
		nodesMap[node.ID()] = node
	}
	nk.snapshot = NewSnapshot(insolar.FirstPulseNumber, nodesMap)
	nk.accessor = NewAccessor(nk.snapshot)
	nk.syncNodes = nk.accessor.GetActiveNodes()
}

func (nk *nodekeeper) GetAccessor() network.Accessor {
	nk.activeLock.RLock()
	defer nk.activeLock.RUnlock()

	return nk.accessor
}

func (nk *nodekeeper) GetConsensusInfo() network.ConsensusInfo {
	return nk.consensusInfo
}

func (nk *nodekeeper) GetWorkingNode(ref insolar.Reference) insolar.NetworkNode {
	return nk.GetAccessor().GetWorkingNode(ref)
}

func (nk *nodekeeper) GetWorkingNodesByRole(role insolar.DynamicRole) []insolar.Reference {
	return nk.GetAccessor().GetWorkingNodesByRole(role)
}

func (nk *nodekeeper) Wipe(isDiscovery bool) {
	log.Warn("don't use it in production")

	nk.isBootstrapLock.Lock()
	nk.isBootstrap = false
	nk.isBootstrapLock.Unlock()

	nk.consensusInfo.flush(false)

	nk.cloudHashLock.Lock()
	nk.cloudHash = nil
	nk.cloudHashLock.Unlock()

	nk.SetInitialSnapshot([]insolar.NetworkNode{})

	nk.activeLock.Lock()
	defer nk.activeLock.Unlock()

	nk.claimQueue = newClaimQueue()
	nk.syncLock.Lock()
	nk.syncNodes = make([]insolar.NetworkNode, 0)
	nk.syncClaims = make([]consensus.ReferendumClaim, 0)
	if isDiscovery {
		nk.origin.(MutableNode).SetState(insolar.NodeReady)
	}
	nk.syncLock.Unlock()
}

// TODO: remove this method when bootstrap mechanism completed
// IsBootstrapped method returns true when bootstrapNodes are connected to each other
func (nk *nodekeeper) IsBootstrapped() bool {
	nk.isBootstrapLock.RLock()
	defer nk.isBootstrapLock.RUnlock()

	return nk.isBootstrap
}

// TODO: remove this method when bootstrap mechanism completed
// SetIsBootstrapped method set is bootstrap completed
func (nk *nodekeeper) SetIsBootstrapped(isBootstrap bool) {
	nk.isBootstrapLock.Lock()
	defer nk.isBootstrapLock.Unlock()

	nk.isBootstrap = isBootstrap
}

func (nk *nodekeeper) GetOrigin() insolar.NetworkNode {
	nk.activeLock.RLock()
	defer nk.activeLock.RUnlock()

	return nk.origin
}

func (nk *nodekeeper) GetCloudHash() []byte {
	nk.cloudHashLock.RLock()
	defer nk.cloudHashLock.RUnlock()

	return nk.cloudHash
}

func (nk *nodekeeper) SetCloudHash(cloudHash []byte) {
	nk.cloudHashLock.Lock()
	defer nk.cloudHashLock.Unlock()

	nk.cloudHash = cloudHash
}

func (nk *nodekeeper) GetWorkingNodes() []insolar.NetworkNode {
	return nk.GetAccessor().GetWorkingNodes()
}

func (nk *nodekeeper) GetOriginJoinClaim() (*consensus.NodeJoinClaim, error) {
	nk.activeLock.RLock()
	defer nk.activeLock.RUnlock()

	return nk.nodeToSignedClaim()
}

func (nk *nodekeeper) GetOriginAnnounceClaim(mapper consensus.BitSetMapper) (*consensus.NodeAnnounceClaim, error) {
	nk.activeLock.RLock()
	defer nk.activeLock.RUnlock()

	return nk.nodeToAnnounceClaim(mapper)
}

func (nk *nodekeeper) AddPendingClaim(claim consensus.ReferendumClaim) bool {
	nk.claimQueue.Push(claim)
	return true
}

func (nk *nodekeeper) GetClaimQueue() network.ClaimQueue {
	return nk.claimQueue
}

func (nk *nodekeeper) GetUnsyncList() network.UnsyncList {
	activeNodes := nk.GetAccessor().GetActiveNodes()
	return newUnsyncList(nk.origin, activeNodes, len(activeNodes))
}

func (nk *nodekeeper) GetSparseUnsyncList(length int) network.UnsyncList {
	return newUnsyncList(nk.origin, nil, length)
}

func (nk *nodekeeper) Sync(ctx context.Context, nodes []insolar.NetworkNode, claims []consensus.ReferendumClaim) error {
	nk.syncLock.Lock()
	defer nk.syncLock.Unlock()

	inslogger.FromContext(ctx).Debugf("Sync, nodes: %d, claims: %d", len(nodes), len(claims))
	nk.syncNodes = nodes
	nk.syncClaims = claims

	foundOrigin := false
	for _, node := range nodes {
		if node.ID().Equal(nk.origin.ID()) {
			foundOrigin = true
			nk.syncOrigin(node)
			nk.consensusInfo.SetIsJoiner(false)
		}
	}

	if nk.shouldExit(foundOrigin) {
		nk.Abort()
		return errors.New("node leave acknowledged by network")
	}

	return nil
}

// syncOrigin synchronize data in origin node with node from active list in case when they are different objects
func (nk *nodekeeper) syncOrigin(node insolar.NetworkNode) {
	if nk.origin == node {
		return
	}
	mutableOrigin := nk.origin.(MutableNode)
	mutableOrigin.SetState(node.GetState())
	mutableOrigin.SetLeavingETA(node.LeavingETA())
	mutableOrigin.SetShortID(node.ShortID())
}

func (nk *nodekeeper) MoveSyncToActive(ctx context.Context) error {
	nk.activeLock.Lock()
	nk.syncLock.Lock()
	defer func() {
		nk.syncLock.Unlock()
		nk.activeLock.Unlock()
	}()

	mergeResult, err := GetMergedCopy(nk.syncNodes, nk.syncClaims)
	if err != nil {
		return errors.Wrap(err, "[ MoveSyncToActive ] Failed to calculate new active list")
	}
	inslogger.FromContext(ctx).Infof("[ MoveSyncToActive ] New active list confirmed. Active list size: %d -> %d",
		len(nk.accessor.GetActiveNodes()), len(mergeResult.ActiveList))

	nk.snapshot = NewSnapshot(insolar.PulseNumber(0), mergeResult.ActiveList)
	nk.accessor = NewAccessor(nk.snapshot)
	stats.Record(ctx, consensusMetrics.ActiveNodes.M(int64(len(nk.accessor.GetActiveNodes()))))
	nk.consensusInfo.flush(mergeResult.NodesJoinedDuringPrevPulse)
	nk.gracefulStopIfNeeded(ctx)
	return nil
}

func (nk *nodekeeper) gracefulStopIfNeeded(ctx context.Context) {
	if nk.origin.GetState() == core.NodeLeaving {
		nk.TerminationHandler.OnLeaveApproved(ctx)
	}
}

func (nk *nodekeeper) Abort() {
	nk.TerminationHandler.Abort()
}

func (nk *nodekeeper) shouldExit(foundOrigin bool) bool {
	return !foundOrigin && nk.origin.GetState() == insolar.NodeReady && len(nk.GetAccessor().GetActiveNodes()) != 0
}

func (nk *nodekeeper) nodeToSignedClaim() (*consensus.NodeJoinClaim, error) {
	claim, err := consensus.NodeToClaim(nk.origin)
	if err != nil {
		return nil, err
	}
	dataToSign, err := claim.SerializeRaw()
	log.Debugf("dataToSign len: %d", len(dataToSign))
	if err != nil {
		return nil, errors.Wrap(err, "[ nodeToSignedClaim ] failed to serialize a claim")
	}
	sign, err := nk.sign(dataToSign)
	log.Debugf("sign len: %d", len(sign))
	if err != nil {
		return nil, errors.Wrap(err, "[ nodeToSignedClaim ] failed to sign a claim")
	}
	copy(claim.Signature[:], sign[:consensus.SignatureLength])
	return claim, nil
}

func (nk *nodekeeper) nodeToAnnounceClaim(mapper consensus.BitSetMapper) (*consensus.NodeAnnounceClaim, error) {
	claim := consensus.NodeAnnounceClaim{}
	joinClaim, err := consensus.NodeToClaim(nk.origin)
	if err != nil {
		return nil, err
	}
	claim.NodeJoinClaim = *joinClaim
	claim.NodeCount = uint16(mapper.Length())
	announcerIndex, err := mapper.RefToIndex(nk.origin.ID())
	if err != nil {
		return nil, errors.Wrap(err, "[ nodeToAnnounceClaim ] failed to map origin node ID to bitset index")
	}
	claim.NodeAnnouncerIndex = uint16(announcerIndex)
	claim.BitSetMapper = mapper
	claim.SetCloudHash(nk.GetCloudHash())
	return &claim, nil
}

func (nk *nodekeeper) sign(data []byte) ([]byte, error) {
	sign, err := nk.Cryptography.Sign(data)
	if err != nil {
		return nil, errors.Wrap(err, "[ sign ] failed to sign a claim")
	}
	return sign.Bytes(), nil
}<|MERGE_RESOLUTION|>--- conflicted
+++ resolved
@@ -147,12 +147,8 @@
 	isBootstrap     bool
 	isBootstrapLock sync.RWMutex
 
-<<<<<<< HEAD
-	Cryptography       core.CryptographyService `inject:""`
-	TerminationHandler core.TerminationHandler  `inject:""`
-=======
-	Cryptography insolar.CryptographyService `inject:""`
->>>>>>> 0e08b585
+	Cryptography       insolar.CryptographyService `inject:""`
+	TerminationHandler insolar.TerminationHandler  `inject:""`
 }
 
 func (nk *nodekeeper) SetInitialSnapshot(nodes []insolar.NetworkNode) {
@@ -350,7 +346,7 @@
 }
 
 func (nk *nodekeeper) gracefulStopIfNeeded(ctx context.Context) {
-	if nk.origin.GetState() == core.NodeLeaving {
+	if nk.origin.GetState() == insolar.NodeLeaving {
 		nk.TerminationHandler.OnLeaveApproved(ctx)
 	}
 }
