//
// Modified BSD 3-Clause Clear License
//
// Copyright (c) 2019 Insolar Technologies GmbH
//
// All rights reserved.
//
// Redistribution and use in source and binary forms, with or without modification,
// are permitted (subject to the limitations in the disclaimer below) provided that
// the following conditions are met:
//  * Redistributions of source code must retain the above copyright notice, this list
//    of conditions and the following disclaimer.
//  * Redistributions in binary form must reproduce the above copyright notice, this list
//    of conditions and the following disclaimer in the documentation and/or other materials
//    provided with the distribution.
//  * Neither the name of Insolar Technologies GmbH nor the names of its contributors
//    may be used to endorse or promote products derived from this software without
//    specific prior written permission.
//
// NO EXPRESS OR IMPLIED LICENSES TO ANY PARTY'S PATENT RIGHTS ARE GRANTED
// BY THIS LICENSE. THIS SOFTWARE IS PROVIDED BY THE COPYRIGHT HOLDERS
// AND CONTRIBUTORS "AS IS" AND ANY EXPRESS OR IMPLIED WARRANTIES,
// INCLUDING, BUT NOT LIMITED TO, THE IMPLIED WARRANTIES OF MERCHANTABILITY
// AND FITNESS FOR A PARTICULAR PURPOSE ARE DISCLAIMED. IN NO EVENT SHALL
// THE COPYRIGHT HOLDER OR CONTRIBUTORS BE LIABLE FOR ANY DIRECT, INDIRECT,
// INCIDENTAL, SPECIAL, EXEMPLARY, OR CONSEQUENTIAL DAMAGES (INCLUDING,
// BUT NOT LIMITED TO, PROCUREMENT OF SUBSTITUTE GOODS OR SERVICES; LOSS
// OF USE, DATA, OR PROFITS; OR BUSINESS INTERRUPTION) HOWEVER CAUSED AND
// ON ANY THEORY OF LIABILITY, WHETHER IN CONTRACT, STRICT LIABILITY, OR TORT
// (INCLUDING NEGLIGENCE OR OTHERWISE) ARISING IN ANY WAY OUT OF THE USE
// OF THIS SOFTWARE, EVEN IF ADVISED OF THE POSSIBILITY OF SUCH DAMAGE.
//
// Notwithstanding any other provisions of this license, it is prohibited to:
//    (a) use this software,
//
//    (b) prepare modifications and derivative works of this software,
//
//    (c) distribute this software (including without limitation in source code, binary or
//        object code form), and
//
//    (d) reproduce copies of this software
//
//    for any commercial purposes, and/or
//
//    for the purposes of making available this software to third parties as a service,
//    including, without limitation, any software-as-a-service, platform-as-a-service,
//    infrastructure-as-a-service or other similar online service, irrespective of
//    whether it competes with the products or services of Insolar Technologies GmbH.
//

package nodenetwork

import (
	"context"
	"net"
	"sync"

	"github.com/insolar/insolar/network/hostnetwork/resolver"
	"github.com/insolar/insolar/network/node"

	"github.com/insolar/insolar/instrumentation/inslogger"

	"github.com/pkg/errors"
	"go.opencensus.io/stats"

	"github.com/insolar/insolar/configuration"
	"github.com/insolar/insolar/insolar"
	"github.com/insolar/insolar/log"
	"github.com/insolar/insolar/network"
	"github.com/insolar/insolar/version"
)

// NewNodeNetwork create active node component
func NewNodeNetwork(configuration configuration.Transport, certificate insolar.Certificate) (insolar.NodeNetwork, error) {
	origin, err := createOrigin(configuration, certificate)
	if err != nil {
		return nil, errors.Wrap(err, "Failed to create origin node")
	}
	nodeKeeper := NewNodeKeeper(origin)
	if !network.OriginIsDiscovery(certificate) {
		origin.(node.MutableNode).SetState(insolar.NodePending)
	}
	return nodeKeeper, nil
}

func createOrigin(configuration configuration.Transport, certificate insolar.Certificate) (insolar.NetworkNode, error) {
	publicAddress, err := resolveAddress(configuration)
	if err != nil {
		return nil, errors.Wrap(err, "Failed to resolve public address")
	}

	role := certificate.GetRole()
	if role == insolar.StaticRoleUnknown {
		log.Info("[ createOrigin ] Use insolar.StaticRoleLightMaterial, since no role in certificate")
		role = insolar.StaticRoleLightMaterial
	}

	return node.NewNode(
		*certificate.GetNodeRef(),
		role,
		certificate.GetPublicKey(),
		publicAddress,
		version.Version,
	), nil
}

func resolveAddress(configuration configuration.Transport) (string, error) {
	addr, err := net.ResolveTCPAddr("tcp", configuration.Address)
	if err != nil {
		return "", err
	}
	address, err := resolver.Resolve(configuration.FixedPublicAddress, addr.String())
	if err != nil {
		return "", err
	}
	return address, nil
}

// NewNodeKeeper create new NodeKeeper
func NewNodeKeeper(origin insolar.NetworkNode) network.NodeKeeper {
	nk := &nodekeeper{
<<<<<<< HEAD
		origin:    origin,
		syncNodes: make([]insolar.NetworkNode, 0),
=======
		cloudHash:     make([]byte, 64),
		origin:        origin,
		claimQueue:    newClaimQueue(),
		consensusInfo: NewConsensusInfo(),
		syncNodes:     make([]insolar.NetworkNode, 0),
		syncClaims:    make([]packets.ReferendumClaim, 0),
>>>>>>> b0eb8830
	}
	nk.SetInitialSnapshot([]insolar.NetworkNode{})
	return nk
}

type nodekeeper struct {
	origin insolar.NetworkNode

	cloudHashLock sync.RWMutex
	cloudHash     []byte

	activeLock sync.RWMutex
	snapshot   *node.Snapshot
	accessor   *node.Accessor

	syncLock  sync.Mutex
	syncNodes []insolar.NetworkNode

	TerminationHandler insolar.TerminationHandler `inject:""`
	//CryptographyService insolar.CryptographyService `inject:""`
}

func (nk *nodekeeper) GetSnapshotCopy() *node.Snapshot {
	nk.activeLock.RLock()
	defer nk.activeLock.RUnlock()

	return nk.snapshot.Copy()
}

func (nk *nodekeeper) SetInitialSnapshot(nodes []insolar.NetworkNode) {
	nk.activeLock.Lock()
	defer nk.activeLock.Unlock()

	nodesMap := make(map[insolar.Reference]insolar.NetworkNode)
	for _, n := range nodes {
		nodesMap[n.ID()] = n
	}
	nk.snapshot = node.NewSnapshot(insolar.FirstPulseNumber, nodesMap)
	nk.accessor = node.NewAccessor(nk.snapshot)

	nk.syncLock.Lock()
	nk.syncNodes = nk.accessor.GetActiveNodes()
	nk.syncLock.Unlock()
}

func (nk *nodekeeper) GetAccessor() network.Accessor {
	nk.activeLock.RLock()
	defer nk.activeLock.RUnlock()

	return nk.accessor
}

func (nk *nodekeeper) GetWorkingNode(ref insolar.Reference) insolar.NetworkNode {
	return nk.GetAccessor().GetWorkingNode(ref)
}

func (nk *nodekeeper) GetWorkingNodesByRole(role insolar.DynamicRole) []insolar.Reference {
	return nk.GetAccessor().GetWorkingNodesByRole(role)
}

func (nk *nodekeeper) GetOrigin() insolar.NetworkNode {
	return nk.origin
}

func (nk *nodekeeper) GetCloudHash() []byte {
	nk.cloudHashLock.RLock()
	defer nk.cloudHashLock.RUnlock()

	return nk.cloudHash
}

func (nk *nodekeeper) SetCloudHash(cloudHash []byte) {
	nk.cloudHashLock.Lock()
	defer nk.cloudHashLock.Unlock()

	nk.cloudHash = cloudHash
}

func (nk *nodekeeper) GetWorkingNodes() []insolar.NetworkNode {
	return nk.GetAccessor().GetWorkingNodes()
}

func (nk *nodekeeper) Sync(ctx context.Context, nodes []insolar.NetworkNode) error {
	nk.syncLock.Lock()
	defer nk.syncLock.Unlock()

	inslogger.FromContext(ctx).Debugf("Sync, nodes: %d", len(nodes))
	nk.syncNodes = nodes

	foundOrigin := false
	for _, n := range nodes {
		if n.ID().Equal(nk.origin.ID()) {
			foundOrigin = true
			nk.syncOrigin(n)
		}
	}

	if nk.shouldExit(foundOrigin) {
		return errors.New("node leave acknowledged by network")
	}

	return nil
}

// syncOrigin synchronize data in origin node with node from active list in case when they are different objects
func (nk *nodekeeper) syncOrigin(n insolar.NetworkNode) {
	if nk.origin == n {
		return
	}
	mutableOrigin := nk.origin.(node.MutableNode)
	mutableOrigin.SetState(n.GetState())
	if n.GetState() == insolar.NodeLeaving {
		mutableOrigin.SetLeavingETA(n.LeavingETA())
	}
	mutableOrigin.SetShortID(n.ShortID())
}

func (nk *nodekeeper) MoveSyncToActive(ctx context.Context, number insolar.PulseNumber) error {
	nk.activeLock.Lock()
	nk.syncLock.Lock()
	defer func() {
		nk.syncLock.Unlock()
		nk.activeLock.Unlock()
	}()

	mergeResult, err := GetMergedCopy(nk.syncNodes)
	if err != nil {
		return errors.Wrap(err, "[ MoveSyncToActive ] Failed to calculate new active list")
	}
	inslogger.FromContext(ctx).Infof("[ MoveSyncToActive ] New active list confirmed. Active list size: %d -> %d",
		len(nk.accessor.GetActiveNodes()), len(mergeResult.ActiveList))

	nk.snapshot = node.NewSnapshot(number, mergeResult.ActiveList)
	nk.accessor = node.NewAccessor(nk.snapshot)
	stats.Record(ctx, network.ActiveNodes.M(int64(len(nk.accessor.GetActiveNodes()))))
	nk.gracefulStopIfNeeded(ctx)
	return nil
}

func (nk *nodekeeper) gracefulStopIfNeeded(ctx context.Context) {
	if nk.origin.GetState() == insolar.NodeLeaving {
		nk.TerminationHandler.OnLeaveApproved(ctx)
	}
}

func (nk *nodekeeper) shouldExit(foundOrigin bool) bool {
	return !foundOrigin && nk.origin.GetState() == insolar.NodeReady && len(nk.GetAccessor().GetActiveNodes()) != 0
}<|MERGE_RESOLUTION|>--- conflicted
+++ resolved
@@ -119,17 +119,9 @@
 // NewNodeKeeper create new NodeKeeper
 func NewNodeKeeper(origin insolar.NetworkNode) network.NodeKeeper {
 	nk := &nodekeeper{
-<<<<<<< HEAD
+		cloudHash: make([]byte, 64),
 		origin:    origin,
 		syncNodes: make([]insolar.NetworkNode, 0),
-=======
-		cloudHash:     make([]byte, 64),
-		origin:        origin,
-		claimQueue:    newClaimQueue(),
-		consensusInfo: NewConsensusInfo(),
-		syncNodes:     make([]insolar.NetworkNode, 0),
-		syncClaims:    make([]packets.ReferendumClaim, 0),
->>>>>>> b0eb8830
 	}
 	nk.SetInitialSnapshot([]insolar.NetworkNode{})
 	return nk
