--- conflicted
+++ resolved
@@ -52,29 +52,17 @@
 
 import (
 	consensus "github.com/insolar/insolar/consensus/packets"
-<<<<<<< HEAD
-	"github.com/insolar/insolar/core"
+	"github.com/insolar/insolar/insolar"
 	"github.com/insolar/insolar/network/node"
-=======
-	"github.com/insolar/insolar/insolar"
->>>>>>> 2178e481
 	"github.com/pkg/errors"
 )
 
 type MergedListCopy struct {
-<<<<<<< HEAD
-	ActiveList                 map[core.RecordRef]core.NetworkNode
-	NodesJoinedDuringPrevPulse bool
-}
-
-func GetMergedCopy(nodes []core.NetworkNode, claims []consensus.ReferendumClaim) (*MergedListCopy, error) {
-=======
 	ActiveList                 map[insolar.Reference]insolar.NetworkNode
 	NodesJoinedDuringPrevPulse bool
 }
 
 func GetMergedCopy(nodes []insolar.NetworkNode, claims []consensus.ReferendumClaim) (*MergedListCopy, error) {
->>>>>>> 2178e481
 	nodesMap := copyActiveNodes(nodes)
 
 	var nodesJoinedDuringPrevPulse bool
@@ -93,11 +81,7 @@
 	}, nil
 }
 
-<<<<<<< HEAD
-func mergeClaim(nodes map[core.RecordRef]core.NetworkNode, claim consensus.ReferendumClaim) (bool, error) {
-=======
 func mergeClaim(nodes map[insolar.Reference]insolar.NetworkNode, claim consensus.ReferendumClaim) (bool, error) {
->>>>>>> 2178e481
 	isJoinClaim := false
 	switch t := claim.(type) {
 	case *consensus.NodeJoinClaim:
@@ -107,27 +91,16 @@
 		if err != nil {
 			return isJoinClaim, errors.Wrap(err, "[ mergeClaim ] failed to convert Claim -> NetworkNode")
 		}
-<<<<<<< HEAD
-		n.(node.MutableNode).SetState(core.NodePending)
+		n.(node.MutableNode).SetState(insolar.NodePending)
 		nodes[n.ID()] = n
-=======
-		node.(MutableNode).SetState(insolar.NodePending)
-		nodes[node.ID()] = node
->>>>>>> 2178e481
 	case *consensus.NodeLeaveClaim:
 		if nodes[t.NodeID] == nil {
 			break
 		}
 
-<<<<<<< HEAD
 		n := nodes[t.NodeID].(node.MutableNode)
-		if t.ETA == 0 || n.GetState() != core.NodeLeaving {
+		if t.ETA == 0 || n.GetState() != insolar.NodeLeaving {
 			n.SetLeavingETA(t.ETA)
-=======
-		node := nodes[t.NodeID].(MutableNode)
-		if t.ETA == 0 || node.GetState() != insolar.NodeLeaving {
-			node.SetLeavingETA(t.ETA)
->>>>>>> 2178e481
 		}
 	}
 
