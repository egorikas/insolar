--- conflicted
+++ resolved
@@ -34,13 +34,8 @@
 type node struct {
 	NodeID        core.RecordRef
 	NodeShortID   core.ShortNodeID
-<<<<<<< HEAD
 	NodeRole      core.NodeRole
-	NodePublicKey *ecdsa.PublicKey
-=======
-	NodeRoles     []core.NodeRole
 	NodePublicKey crypto.PublicKey
->>>>>>> 2aa2cf21
 
 	NodePulseNum core.PulseNumber
 
@@ -50,13 +45,8 @@
 
 func newMutableNode(
 	id core.RecordRef,
-<<<<<<< HEAD
 	role core.NodeRole,
-	publicKey *ecdsa.PublicKey,
-=======
-	roles []core.NodeRole,
 	publicKey crypto.PublicKey,
->>>>>>> 2aa2cf21
 	pulseNum core.PulseNumber,
 	physicalAddress,
 	version string) MutableNode {
@@ -73,13 +63,9 @@
 
 func NewNode(
 	id core.RecordRef,
-<<<<<<< HEAD
 	role core.NodeRole,
-	publicKey *ecdsa.PublicKey,
-=======
-	roles []core.NodeRole,
 	publicKey crypto.PublicKey,
->>>>>>> 2aa2cf21
+
 	pulseNum core.PulseNumber,
 	physicalAddress,
 	version string) core.Node {
