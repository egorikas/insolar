--- conflicted
+++ resolved
@@ -80,14 +80,6 @@
 
 	time.AfterFunc(initialWaitDuration, func() {
 		fp.pulse(ctx)
-
-<<<<<<< HEAD
-=======
-	log.Infof("Fake pulsar started, first pulse %d scheduled for: %s", fp.pulseNum, time.Now().Add(time.Duration(waitTime)))
-	time.Sleep(time.Duration(waitTime))
-	go fp.pulse(ctx)
-	go func(fp *FakePulsar) {
->>>>>>> e0446971
 		for {
 			now := time.Now()
 			_, pulseDuration := fp.getCurrentPulseAndWaitTime(now)
@@ -109,15 +101,8 @@
 }
 
 func (fp *FakePulsar) pulse(ctx context.Context) {
-<<<<<<< HEAD
 	fp.currentPulseNumber += fp.pulseNumberDelta
 	go fp.onPulse.HandlePulse(ctx, *fp.newPulse())
-=======
-	fp.mutex.Lock()
-	fp.pulseNum++
-	fp.mutex.Unlock()
-	fp.onPulse.HandlePulse(ctx, *fp.newPulse())
->>>>>>> e0446971
 }
 
 // Stop sending a fake pulse.
@@ -144,9 +129,6 @@
 }
 
 func (fp *FakePulsar) newPulse() *core.Pulse {
-	fp.mutex.Lock()
-	defer fp.mutex.Unlock()
-
 	return &core.Pulse{
 		EpochPulseNumber: -1,
 		PulseNumber:      core.PulseNumber(fp.currentPulseNumber),
