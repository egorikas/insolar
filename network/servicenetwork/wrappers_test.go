--- conflicted
+++ resolved
@@ -28,7 +28,6 @@
 
 type nodeKeeperWrapper struct {
 	original network.NodeKeeper
-<<<<<<< HEAD
 }
 
 func (n *nodeKeeperWrapper) AddTemporaryMapping(nodeID core.RecordRef, shortID core.ShortNodeID, address string) error {
@@ -41,8 +40,6 @@
 
 func (n *nodeKeeperWrapper) ResolveConsensusRef(nodeID core.RecordRef) *host.Host {
 	return n.original.ResolveConsensusRef(nodeID)
-=======
->>>>>>> c25e018c
 }
 
 type phaseManagerWrapper struct {
@@ -51,7 +48,6 @@
 }
 
 func (p *phaseManagerWrapper) OnPulse(ctx context.Context, pulse *core.Pulse) error {
-
 	res := p.original.OnPulse(ctx, pulse)
 	p.result <- res
 	return res
