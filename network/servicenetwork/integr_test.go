--- conflicted
+++ resolved
@@ -223,75 +223,12 @@
 }
 
 func (s *testSuite) TestNodeConnect() {
-<<<<<<< HEAD
-	//s.T().Skip("will be available after fix !")
-
-	phasesResult := make(chan error)
-	s.InitNodes()
-	s.testNode.serviceNetwork.PhaseManager = &phaseManagerWrapper{s.testNode.serviceNetwork.PhaseManager, phasesResult}
-
-	s.StartNodes()
-
-	res := <-phasesResult
-	s.NoError(res)
-
-	activeNodes := s.testNode.serviceNetwork.NodeKeeper.GetActiveNodes()
-	s.Equal(2, len(activeNodes))
-
-=======
 	s.T().Skip("will be available after phase result fix !")
 	phasesResult := make(chan error)
 	bootstrapNode1 := s.createNetworkNode(s.T(), Disable)
 	s.bootstrapNodes = append(s.bootstrapNodes, bootstrapNode1)
 
 	s.testNode = s.createNetworkNode(s.T(), Disable)
-
-	s.InitNodes()
-	s.StartNodes()
-	res := <-phasesResult
-	s.NoError(res)
-	activeNodes := s.testNode.serviceNetwork.NodeKeeper.GetActiveNodes()
-	s.Equal(2, len(activeNodes))
->>>>>>> 8462d1e1
-	// teardown
-	<-time.After(time.Second * 5)
-	s.StopNodes()
-}
-
-func TestServiceNetworkIntegration(t *testing.T) {
-	s := NewTestSuite()
-<<<<<<< HEAD
-	bootstrapNode1 := s.createNetworkNode(t)
-	s.bootstrapNodes = append(s.bootstrapNodes, bootstrapNode1)
-
-	s.testNode = s.createNetworkNode(t)
-
-	suite.Run(t, s)
-=======
-	suite.Run(t, s)
-}
-
-// Full timeout test
-
-type FullTimeoutPhaseManager struct {
-}
-
-func (ftpm *FullTimeoutPhaseManager) OnPulse(ctx context.Context, pulse *core.Pulse) error {
-	return nil
-}
-
-func (s *testSuite) TestFullTimeOut() {
-	s.T().Skip("will be available after phase result fix !")
-	networkNodesCount := 5
-	phasesResult := make(chan error)
-	bootstrapNode1 := s.createNetworkNode(s.T(), Disable)
-	s.bootstrapNodes = append(s.bootstrapNodes, bootstrapNode1)
-
-	s.testNode = s.createNetworkNode(s.T(), Full)
-
-	for i := 0; i < networkNodesCount; i++ {
-		s.networkNodes = append(s.networkNodes, s.createNetworkNode(s.T(), Disable))
-	}
 
 	s.InitNodes()
 	s.StartNodes()
@@ -304,6 +241,44 @@
 	s.StopNodes()
 }
 
+func TestServiceNetworkIntegration(t *testing.T) {
+	s := NewTestSuite()
+	suite.Run(t, s)
+}
+
+// Full timeout test
+
+type FullTimeoutPhaseManager struct {
+}
+
+func (ftpm *FullTimeoutPhaseManager) OnPulse(ctx context.Context, pulse *core.Pulse) error {
+	return nil
+}
+
+func (s *testSuite) TestFullTimeOut() {
+	s.T().Skip("will be available after phase result fix !")
+	networkNodesCount := 5
+	phasesResult := make(chan error)
+	bootstrapNode1 := s.createNetworkNode(s.T(), Disable)
+	s.bootstrapNodes = append(s.bootstrapNodes, bootstrapNode1)
+
+	s.testNode = s.createNetworkNode(s.T(), Full)
+
+	for i := 0; i < networkNodesCount; i++ {
+		s.networkNodes = append(s.networkNodes, s.createNetworkNode(s.T(), Disable))
+	}
+
+	s.InitNodes()
+	s.StartNodes()
+	res := <-phasesResult
+	s.NoError(res)
+	activeNodes := s.testNode.serviceNetwork.NodeKeeper.GetActiveNodes()
+	s.Equal(2, len(activeNodes))
+	// teardown
+	<-time.After(time.Second * 5)
+	s.StopNodes()
+}
+
 // Partitial timeout
 
 type PartitialTimeoutPhaseManager struct {
@@ -311,5 +286,4 @@
 
 func (ftpm *PartitialTimeoutPhaseManager) OnPulse(ctx context.Context, pulse *core.Pulse) error {
 	return nil
->>>>>>> 8462d1e1
 }