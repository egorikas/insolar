//
// Modified BSD 3-Clause Clear License
//
// Copyright (c) 2019 Insolar Technologies GmbH
//
// All rights reserved.
//
// Redistribution and use in source and binary forms, with or without modification,
// are permitted (subject to the limitations in the disclaimer below) provided that
// the following conditions are met:
//  * Redistributions of source code must retain the above copyright notice, this list
//    of conditions and the following disclaimer.
//  * Redistributions in binary form must reproduce the above copyright notice, this list
//    of conditions and the following disclaimer in the documentation and/or other materials
//    provided with the distribution.
//  * Neither the name of Insolar Technologies GmbH nor the names of its contributors
//    may be used to endorse or promote products derived from this software without
//    specific prior written permission.
//
// NO EXPRESS OR IMPLIED LICENSES TO ANY PARTY'S PATENT RIGHTS ARE GRANTED
// BY THIS LICENSE. THIS SOFTWARE IS PROVIDED BY THE COPYRIGHT HOLDERS
// AND CONTRIBUTORS "AS IS" AND ANY EXPRESS OR IMPLIED WARRANTIES,
// INCLUDING, BUT NOT LIMITED TO, THE IMPLIED WARRANTIES OF MERCHANTABILITY
// AND FITNESS FOR A PARTICULAR PURPOSE ARE DISCLAIMED. IN NO EVENT SHALL
// THE COPYRIGHT HOLDER OR CONTRIBUTORS BE LIABLE FOR ANY DIRECT, INDIRECT,
// INCIDENTAL, SPECIAL, EXEMPLARY, OR CONSEQUENTIAL DAMAGES (INCLUDING,
// BUT NOT LIMITED TO, PROCUREMENT OF SUBSTITUTE GOODS OR SERVICES; LOSS
// OF USE, DATA, OR PROFITS; OR BUSINESS INTERRUPTION) HOWEVER CAUSED AND
// ON ANY THEORY OF LIABILITY, WHETHER IN CONTRACT, STRICT LIABILITY, OR TORT
// (INCLUDING NEGLIGENCE OR OTHERWISE) ARISING IN ANY WAY OUT OF THE USE
// OF THIS SOFTWARE, EVEN IF ADVISED OF THE POSSIBILITY OF SUCH DAMAGE.
//
// Notwithstanding any other provisions of this license, it is prohibited to:
//    (a) use this software,
//
//    (b) prepare modifications and derivative works of this software,
//
//    (c) distribute this software (including without limitation in source code, binary or
//        object code form), and
//
//    (d) reproduce copies of this software
//
//    for any commercial purposes, and/or
//
//    for the purposes of making available this software to third parties as a service,
//    including, without limitation, any software-as-a-service, platform-as-a-service,
//    infrastructure-as-a-service or other similar online service, irrespective of
//    whether it competes with the products or services of Insolar Technologies GmbH.
//

package servicenetwork

import (
	"bytes"
	"context"
<<<<<<< HEAD
	"runtime"
	"strconv"
=======
>>>>>>> f052365f
	"sync"
	"time"

	"github.com/insolar/insolar/network/gateway"

	"github.com/ThreeDotsLabs/watermill/message"
	"github.com/insolar/insolar/insolar/bus"
	"github.com/insolar/insolar/insolar/payload"
	"github.com/insolar/insolar/network/controller/common"
	"github.com/pkg/errors"
	"go.opencensus.io/trace"

	"github.com/insolar/insolar/component"
	"github.com/insolar/insolar/configuration"
	"github.com/insolar/insolar/insolar"
	"github.com/insolar/insolar/insolar/pulse"
	"github.com/insolar/insolar/instrumentation/inslogger"
	"github.com/insolar/insolar/instrumentation/instracer"
	"github.com/insolar/insolar/log"
	"github.com/insolar/insolar/network"
	"github.com/insolar/insolar/network/consensusv1/packets"
	"github.com/insolar/insolar/network/consensusv1/phases"
	"github.com/insolar/insolar/network/controller"
	"github.com/insolar/insolar/network/controller/bootstrap"
	"github.com/insolar/insolar/network/hostnetwork"
	"github.com/insolar/insolar/network/merkle"
	"github.com/insolar/insolar/network/routing"
	"github.com/insolar/insolar/network/transport"
	"github.com/insolar/insolar/network/utils"
)

const deliverWatermillMsg = "ServiceNetwork.processIncoming"

var ack = []byte{1}

// ServiceNetwork is facade for network.
type ServiceNetwork struct {
	cfg configuration.Configuration
	cm  *component.Manager

	// dependencies
	CertificateManager  insolar.CertificateManager  `inject:""`
	PulseManager        insolar.PulseManager        `inject:""`
	PulseAccessor       pulse.Accessor              `inject:""`
	CryptographyService insolar.CryptographyService `inject:""`
	NodeKeeper          network.NodeKeeper          `inject:""`
	TerminationHandler  insolar.TerminationHandler  `inject:""`
	Pub                 message.Publisher           `inject:""`
	ContractRequester   insolar.ContractRequester   `inject:""`

	// subcomponents
	PhaseManager phases.PhaseManager           `inject:"subcomponent"`
	Bootstrapper bootstrap.NetworkBootstrapper `inject:"subcomponent"`
	RPC          controller.RPCController      `inject:"subcomponent"`

	HostNetwork  network.HostNetwork
	OperableFunc func(ctx context.Context, operable bool)

	isDiscovery bool
	skip        int

	lock sync.Mutex

	gateway   network.Gateway
	gatewayMu sync.RWMutex
}

// NewServiceNetwork returns a new ServiceNetwork.
func NewServiceNetwork(conf configuration.Configuration, rootCm *component.Manager) (*ServiceNetwork, error) {
	serviceNetwork := &ServiceNetwork{cm: component.NewManager(rootCm), cfg: conf, skip: conf.Service.Skip}
	return serviceNetwork, nil
}

func (n *ServiceNetwork) SetOperableFunc(f func(ctx context.Context, operable bool)) {
	n.OperableFunc = f
}

func (n *ServiceNetwork) Gateway() network.Gateway {
	n.gatewayMu.RLock()
	defer n.gatewayMu.RUnlock()
	return n.gateway
}

func (n *ServiceNetwork) SetGateway(g network.Gateway) {
	n.gatewayMu.Lock()

	if n.gateway != nil && n.gateway.GetState() == g.GetState() {
		log.Warn("Trying to set gateway to the same state")
		n.gatewayMu.Unlock()
		return
	}
	n.gateway = g
	n.gatewayMu.Unlock()
	ctx := context.Background()
	if n.gateway.NeedLockMessageBus() {
		n.OperableFunc(ctx, false)
	} else {
		n.OperableFunc(ctx, true)
	}
	n.gateway.Run(ctx)
}

func (n *ServiceNetwork) GetState() insolar.NetworkState {
	g := n.Gateway()
	if g == nil {
		return insolar.NoNetworkState
	}
	return g.GetState()
}

// SendMessage sends a message from MessageBus.
func (n *ServiceNetwork) SendMessage(nodeID insolar.Reference, method string, msg insolar.Parcel) ([]byte, error) {
	return n.RPC.SendMessage(nodeID, method, msg)
}

// SendCascadeMessage sends a message from MessageBus to a cascade of nodes
func (n *ServiceNetwork) SendCascadeMessage(data insolar.Cascade, method string, msg insolar.Parcel) error {
	return n.RPC.SendCascadeMessage(data, method, msg)
}

// RemoteProcedureRegister registers procedure for remote call on this host.
func (n *ServiceNetwork) RemoteProcedureRegister(name string, method insolar.RemoteProcedure) {
	n.RPC.RemoteProcedureRegister(name, method)
}

// Init implements component.Initer
func (n *ServiceNetwork) Init(ctx context.Context) error {
	hostNetwork, err := hostnetwork.NewHostNetwork(n.CertificateManager.GetCertificate().GetNodeRef().String())
	if err != nil {
		return errors.Wrap(err, "Failed to create hostnetwork")
	}
	n.HostNetwork = hostNetwork

	consensusNetwork, err := hostnetwork.NewConsensusNetwork(
		n.CertificateManager.GetCertificate().GetNodeRef().String(),
		n.NodeKeeper.GetOrigin().ShortID(),
	)
	if err != nil {
		return errors.Wrap(err, "Failed to create consensus network.")
	}

	options := common.ConfigureOptions(n.cfg)

	cert := n.CertificateManager.GetCertificate()
	n.isDiscovery = utils.OriginIsDiscovery(cert)

	n.cm.Inject(n,
		&routing.Table{},
		cert,
		transport.NewFactory(n.cfg.Host.Transport),
		hostNetwork,
		merkle.NewCalculator(),
		consensusNetwork,
		phases.NewCommunicator(),
		phases.NewFirstPhase(),
		phases.NewSecondPhase(),
		phases.NewThirdPhase(),
		phases.NewPhaseManager(n.cfg.Service.Consensus),
		bootstrap.NewSessionManager(),
		controller.NewRPCController(options),
		controller.NewPulseController(),
		bootstrap.NewBootstrapper(options),
		bootstrap.NewAuthorizationController(options),
		bootstrap.NewNetworkBootstrapper(),
	)
	err = n.cm.Init(ctx)
	if err != nil {
		return errors.Wrap(err, "Failed to init internal components")
	}

	return nil
}

// Start implements component.Starter
func (n *ServiceNetwork) Start(ctx context.Context) error {
	logger := inslogger.FromContext(ctx)

	log.Info("Starting network component manager...")
	err := n.cm.Start(ctx)
	if err != nil {
		return errors.Wrap(err, "Failed to start component manager")
	}

	log.Info("Bootstrapping network...")
	_, err = n.Bootstrapper.Bootstrap(ctx)
	if err != nil {
		return errors.Wrap(err, "Failed to bootstrap network")
	}

	n.RemoteProcedureRegister(deliverWatermillMsg, n.processIncoming)

	n.SetGateway(gateway.NewNoNetwork(n, n.NodeKeeper, n.ContractRequester,
		n.CryptographyService, n.HostNetwork, n.CertificateManager))

	logger.Info("Service network started")
	return nil
}

func (n *ServiceNetwork) Leave(ctx context.Context, eta insolar.PulseNumber) {
	logger := inslogger.FromContext(ctx)
	logger.Info("Gracefully stopping service network")

	n.NodeKeeper.GetClaimQueue().Push(&packets.NodeLeaveClaim{ETA: eta})
}

func (n *ServiceNetwork) GracefulStop(ctx context.Context) error {
	logger := inslogger.FromContext(ctx)
	// node leaving from network
	// all components need to do what they want over net in gracefulStop

	logger.Info("ServiceNetwork.GracefulStop wait for accepting leaving claim")
	n.TerminationHandler.Leave(ctx, 0)
	logger.Info("ServiceNetwork.GracefulStop - leaving claim accepted")

	return nil
}

// Stop implements insolar.Component
func (n *ServiceNetwork) Stop(ctx context.Context) error {
	inslogger.FromContext(ctx).Info("Stopping network component manager...")
	return n.cm.Stop(ctx)
}

func (n *ServiceNetwork) HandlePulse(ctx context.Context, newPulse insolar.Pulse) {
	pulseTime := time.Unix(0, newPulse.PulseTimestamp)
	logger := inslogger.FromContext(ctx)

	n.lock.Lock()
	defer n.lock.Unlock()

	ctx = utils.NewPulseContext(ctx, uint32(newPulse.PulseNumber))
	logger.Infof("Got new pulse number: %d", newPulse.PulseNumber)
	ctx, span := instracer.StartSpan(ctx, "ServiceNetwork.Handlepulse")
	span.AddAttributes(
		trace.Int64Attribute("pulse.PulseNumber", int64(newPulse.PulseNumber)),
	)
	defer span.End()

	if !n.NodeKeeper.IsBootstrapped() {
		n.Bootstrapper.SetLastPulse(newPulse.NextPulseNumber)
		return
	}
	if n.shoudIgnorePulse(newPulse) {
		log.Infof("Ignore pulse %d: network is not yet initialized", newPulse.PulseNumber)
		return
	}

	if n.NodeKeeper.GetConsensusInfo().IsJoiner() {
		// do not set pulse because otherwise we will set invalid active list
		// pass consensus, prepare valid active list and set it on next pulse
		go n.phaseManagerOnPulse(ctx, newPulse, pulseTime)
		return
	}

	// Ignore insolar.ErrNotFound because
	// sometimes we can't fetch current pulse in new nodes
	// (for fresh bootstrapped light-material with in-memory pulse-tracker)
	// TODO: remove pulse checks here after new consensus ready
	if currentPulse, err := n.PulseAccessor.Latest(ctx); err != nil {
		if err != pulse.ErrNotFound {
			currentPulse = *insolar.GenesisPulse
		}
	} else {
		if !isNextPulse(&currentPulse, &newPulse) {
			logger.Infof("Incorrect pulse number. Current: %+v. New: %+v", currentPulse, newPulse)
			return
		}
	}

	n.ChangePulse(ctx, newPulse)

	go n.phaseManagerOnPulse(ctx, newPulse, pulseTime)
}

func (n *ServiceNetwork) ChangePulse(ctx context.Context, newPulse insolar.Pulse) {
	logger := inslogger.FromContext(ctx)

	if err := n.Gateway().OnPulse(ctx, newPulse); err != nil {
		logger.Error(errors.Wrap(err, "Failed to call OnPulse on Gateway"))
	}

	logger.Debugf("Before set new current pulse number: %d", newPulse.PulseNumber)
	err := n.PulseManager.Set(ctx, newPulse, n.Gateway().GetState() == insolar.CompleteNetworkState)
	if err != nil {
		logger.Fatalf("Failed to set new pulse: %s", err.Error())
	}
	logger.Infof("Set new current pulse number: %d", newPulse.PulseNumber)

}

func (n *ServiceNetwork) shoudIgnorePulse(newPulse insolar.Pulse) bool {
	return n.isDiscovery && !n.NodeKeeper.GetConsensusInfo().IsJoiner() &&
		newPulse.PulseNumber <= n.Bootstrapper.GetLastPulse()+insolar.PulseNumber(n.skip)
}

func (n *ServiceNetwork) phaseManagerOnPulse(ctx context.Context, newPulse insolar.Pulse, pulseStartTime time.Time) {
	runtime.LockOSThread() // Attention, this is a priveleged thread
	logger := inslogger.FromContext(ctx)

	if !n.cfg.Service.ConsensusEnabled {
		logger.Warn("Consensus is disabled")
		return
	}

	if err := n.PhaseManager.OnPulse(ctx, &newPulse, pulseStartTime); err != nil {
		errMsg := "Failed to pass consensus: " + err.Error()
		logger.Error(errMsg)
		n.SetGateway(n.Gateway().NewGateway(insolar.NoNetworkState))
	}
}

// SendMessageHandler async sends message with confirmation of delivery.
func (n *ServiceNetwork) SendMessageHandler(msg *message.Message) ([]*message.Message, error) {
	ctx := inslogger.ContextWithTrace(context.Background(), msg.Metadata.Get(bus.MetaTraceID))
	parentSpan, err := instracer.Deserialize([]byte(msg.Metadata.Get(bus.MetaSpanData)))
	if err == nil {
		ctx = instracer.WithParentSpan(ctx, parentSpan)
	} else {
		inslogger.FromContext(ctx).Error(err)
	}
	err = n.sendMessage(ctx, msg)
	if err != nil {
		return nil, errors.Wrap(err, "failed to send message")
	}
	return nil, nil
}

func (n *ServiceNetwork) sendMessage(ctx context.Context, msg *message.Message) error {
	meta := payload.Meta{}
	err := meta.Unmarshal(msg.Payload)
	if err != nil {
		return errors.Wrap(err, "failed to unwrap message")
	}
	if meta.Receiver.IsEmpty() {
		return errors.New("failed to send message: Receiver in meta message not set")
	}

	node := meta.Receiver

	// Short path when sending to self node. Skip serialization
	origin := n.NodeKeeper.GetOrigin()
	if node.Equal(origin.ID()) {
		err := n.Pub.Publish(bus.TopicIncoming, msg)
		if err != nil {
			return errors.Wrap(err, "error while publish msg to TopicIncoming")
		}
		return nil
	}
	msgBytes, err := messageToBytes(msg)
	if err != nil {
		return errors.Wrap(err, "error while converting message to bytes")
	}
	res, err := n.RPC.SendBytes(ctx, node, deliverWatermillMsg, msgBytes)
	if err != nil {
		return errors.Wrap(err, "error while sending watermillMsg to controller")
	}
	if !bytes.Equal(res, ack) {
		return errors.Errorf("reply is not ack: %s", res)
	}
	return nil
}

func isNextPulse(currentPulse, newPulse *insolar.Pulse) bool {
	return newPulse.PulseNumber > currentPulse.PulseNumber && newPulse.PulseNumber >= currentPulse.NextPulseNumber
}

func (n *ServiceNetwork) processIncoming(ctx context.Context, args []byte) ([]byte, error) {
	logger := inslogger.FromContext(ctx)
	msg, err := deserializeMessage(bytes.NewBuffer(args))
	if err != nil {
		err = errors.Wrap(err, "error while deserialize msg from buffer")
		logger.Error(err)
		return nil, err
	}
	logger = inslogger.FromContext(ctx)
	if inslogger.TraceID(ctx) != msg.Metadata.Get(bus.MetaTraceID) {
		logger.Errorf("traceID from context (%s) is different from traceID from message Metadata (%s)", inslogger.TraceID(ctx), msg.Metadata.Get(bus.MetaTraceID))
	}
	// TODO: check pulse here

	err = n.Pub.Publish(bus.TopicIncoming, msg)
	if err != nil {
		err = errors.Wrap(err, "error while publish msg to TopicIncoming")
		logger.Error(err)
		return nil, err
	}

	return ack, nil
}<|MERGE_RESOLUTION|>--- conflicted
+++ resolved
@@ -53,11 +53,8 @@
 import (
 	"bytes"
 	"context"
-<<<<<<< HEAD
 	"runtime"
 	"strconv"
-=======
->>>>>>> f052365f
 	"sync"
 	"time"
 
