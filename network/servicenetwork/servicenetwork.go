--- conflicted
+++ resolved
@@ -42,19 +42,12 @@
 	controller   network.Controller
 	routingTable network.RoutingTable
 
-<<<<<<< HEAD
-	certificate  core.Certificate
-	nodeNetwork  core.NodeNetwork
-	pulseManager core.PulseManager
-	coordinator  core.NetworkCoordinator
-	fakePulsar   *fakepulsar.FakePulsar
-=======
 	Certificate         core.Certificate        `inject:""`
 	NodeNetwork         core.NodeNetwork        `inject:""`
 	PulseManager        core.PulseManager       `inject:""`
 	Coordinator         core.NetworkCoordinator `inject:""`
 	OldComponentManager OldComponentManager     `inject:""`
->>>>>>> 841597b0
+	FakePulsar          *fakepulsar.FakePulsar  `inject:""`
 }
 
 // NewServiceNetwork returns a new ServiceNetwork.
@@ -64,7 +57,6 @@
 	if err != nil {
 		log.Error("failed to create network components: %s", err.Error())
 	}
-	serviceNetwork.fakePulsar = fakepulsar.NewFakePulsar(serviceNetwork.onPulse, conf.Pulsar.PulseTime)
 	serviceNetwork.routingTable = routingTable
 	serviceNetwork.hostNetwork = hostnetwork
 	serviceNetwork.controller = controller
@@ -86,7 +78,7 @@
 	return 0
 }
 
-// SendParcel sends a message from MessageBus.
+// SendMessage sends a message from MessageBus.
 func (n *ServiceNetwork) SendMessage(nodeID core.RecordRef, method string, msg core.Parcel) ([]byte, error) {
 	return n.controller.SendMessage(nodeID, method, msg)
 }
@@ -132,30 +124,12 @@
 	return nil
 }
 
-<<<<<<< HEAD
-func (n *ServiceNetwork) bootstrap() {
-	err := n.controller.Bootstrap()
-	if err != nil {
-		log.Errorln("Failed to bootstrap network", err.Error())
-	}
-}
-
-func (n *ServiceNetwork) onPulse(pulse core.Pulse) {
-	if !n.isFakePulse(&pulse) {
-		n.fakePulsar.Stop()
-	}
-	ctx := context.TODO()
-	log.Infof("Got new pulse number: %d", pulse.PulseNumber)
-	if n.pulseManager == nil {
-		log.Error("PulseManager is not initialized")
-=======
 func (n *ServiceNetwork) HandlePulse(ctx context.Context, pulse core.Pulse) {
 	traceID := "pulse_" + strconv.FormatUint(uint64(pulse.PulseNumber), 10)
 	ctx, logger := inslogger.WithTraceField(ctx, traceID)
 	logger.Infof("Got new pulse number: %d", pulse.PulseNumber)
 	if n.PulseManager == nil {
 		logger.Error("PulseManager is not initialized")
->>>>>>> 841597b0
 		return
 	}
 	currentPulse, err := n.PulseManager.Current(ctx)
