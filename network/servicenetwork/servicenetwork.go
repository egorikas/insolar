//
// Modified BSD 3-Clause Clear License
//
// Copyright (c) 2019 Insolar Technologies GmbH
//
// All rights reserved.
//
// Redistribution and use in source and binary forms, with or without modification,
// are permitted (subject to the limitations in the disclaimer below) provided that
// the following conditions are met:
//  * Redistributions of source code must retain the above copyright notice, this list
//    of conditions and the following disclaimer.
//  * Redistributions in binary form must reproduce the above copyright notice, this list
//    of conditions and the following disclaimer in the documentation and/or other materials
//    provided with the distribution.
//  * Neither the name of Insolar Technologies GmbH nor the names of its contributors
//    may be used to endorse or promote products derived from this software without
//    specific prior written permission.
//
// NO EXPRESS OR IMPLIED LICENSES TO ANY PARTY'S PATENT RIGHTS ARE GRANTED
// BY THIS LICENSE. THIS SOFTWARE IS PROVIDED BY THE COPYRIGHT HOLDERS
// AND CONTRIBUTORS "AS IS" AND ANY EXPRESS OR IMPLIED WARRANTIES,
// INCLUDING, BUT NOT LIMITED TO, THE IMPLIED WARRANTIES OF MERCHANTABILITY
// AND FITNESS FOR A PARTICULAR PURPOSE ARE DISCLAIMED. IN NO EVENT SHALL
// THE COPYRIGHT HOLDER OR CONTRIBUTORS BE LIABLE FOR ANY DIRECT, INDIRECT,
// INCIDENTAL, SPECIAL, EXEMPLARY, OR CONSEQUENTIAL DAMAGES (INCLUDING,
// BUT NOT LIMITED TO, PROCUREMENT OF SUBSTITUTE GOODS OR SERVICES; LOSS
// OF USE, DATA, OR PROFITS; OR BUSINESS INTERRUPTION) HOWEVER CAUSED AND
// ON ANY THEORY OF LIABILITY, WHETHER IN CONTRACT, STRICT LIABILITY, OR TORT
// (INCLUDING NEGLIGENCE OR OTHERWISE) ARISING IN ANY WAY OUT OF THE USE
// OF THIS SOFTWARE, EVEN IF ADVISED OF THE POSSIBILITY OF SUCH DAMAGE.
//
// Notwithstanding any other provisions of this license, it is prohibited to:
//    (a) use this software,
//
//    (b) prepare modifications and derivative works of this software,
//
//    (c) distribute this software (including without limitation in source code, binary or
//        object code form), and
//
//    (d) reproduce copies of this software
//
//    for any commercial purposes, and/or
//
//    for the purposes of making available this software to third parties as a service,
//    including, without limitation, any software-as-a-service, platform-as-a-service,
//    infrastructure-as-a-service or other similar online service, irrespective of
//    whether it competes with the products or services of Insolar Technologies GmbH.
//

package servicenetwork

import (
	"bytes"
	"context"
	"github.com/insolar/insolar/network/gateway"
	"strconv"
	"sync"
	"time"

	"github.com/ThreeDotsLabs/watermill/message"
	"github.com/ThreeDotsLabs/watermill/message/router/middleware"
	"github.com/insolar/insolar/insolar/bus"
	"github.com/insolar/insolar/insolar/payload"
	"github.com/insolar/insolar/network/controller/common"
	"github.com/pkg/errors"
	"go.opencensus.io/trace"

	"github.com/insolar/insolar/component"
	"github.com/insolar/insolar/configuration"
	"github.com/insolar/insolar/insolar"
	"github.com/insolar/insolar/insolar/pulse"
	"github.com/insolar/insolar/instrumentation/inslogger"
	"github.com/insolar/insolar/instrumentation/instracer"
	"github.com/insolar/insolar/log"
	"github.com/insolar/insolar/network"
	"github.com/insolar/insolar/network/consensus/packets"
	"github.com/insolar/insolar/network/consensus/phases"
	"github.com/insolar/insolar/network/controller"
	"github.com/insolar/insolar/network/controller/bootstrap"
	"github.com/insolar/insolar/network/hostnetwork"
	"github.com/insolar/insolar/network/merkle"
	"github.com/insolar/insolar/network/routing"
	"github.com/insolar/insolar/network/transport"
	"github.com/insolar/insolar/network/utils"
)

const deliverWatermillMsg = "ServiceNetwork.processIncoming"

var ack = []byte{1}

// ServiceNetwork is facade for network.
type ServiceNetwork struct {
	cfg configuration.Configuration
	cm  *component.Manager

	// dependencies
	CertificateManager  insolar.CertificateManager  `inject:""`
	PulseManager        insolar.PulseManager        `inject:""`
	PulseAccessor       pulse.Accessor              `inject:""`
	CryptographyService insolar.CryptographyService `inject:""`
	NodeKeeper          network.NodeKeeper          `inject:""`
	TerminationHandler  insolar.TerminationHandler  `inject:""`
	Pub                 message.Publisher           `inject:""`
	ContractRequester   insolar.ContractRequester   `inject:""`
	Sender              bus.Sender                  `inject:""`

	// subcomponents
	PhaseManager phases.PhaseManager           `inject:"subcomponent"`
	Bootstrapper bootstrap.NetworkBootstrapper `inject:"subcomponent"`
	RPC          controller.RPCController      `inject:"subcomponent"`

	OperableFunc func(ctx context.Context, operable bool)

	isGenesis   bool
	isDiscovery bool
	skip        int

	lock sync.Mutex

	gateway   network.Gateway
	gatewayMu sync.RWMutex
}

// NewServiceNetwork returns a new ServiceNetwork.
func NewServiceNetwork(conf configuration.Configuration, rootCm *component.Manager, isGenesis bool) (*ServiceNetwork, error) {
	serviceNetwork := &ServiceNetwork{cm: component.NewManager(rootCm), cfg: conf, isGenesis: isGenesis, skip: conf.Service.Skip}
	return serviceNetwork, nil
}

func (n *ServiceNetwork) SetOperableFunc(f func(ctx context.Context, operable bool)) {
	n.OperableFunc = f
}

func (n *ServiceNetwork) Gateway() network.Gateway {
	n.gatewayMu.RLock()
	defer n.gatewayMu.RUnlock()
	return n.gateway
}

func (n *ServiceNetwork) SetGateway(g network.Gateway) {
	n.gatewayMu.Lock()

	if n.gateway != nil && n.gateway.GetState() == g.GetState() {
		log.Warn("Trying to set gateway to the same state")
		n.gatewayMu.Unlock()
		return
	}
	n.gateway = g
	n.gatewayMu.Unlock()
	ctx := context.Background()
	if n.gateway.NeedLockMessageBus() {
		n.OperableFunc(ctx, false)
	} else {
		n.OperableFunc(ctx, true)
	}
	n.gateway.Run(ctx)
}

func (n *ServiceNetwork) GetState() insolar.NetworkState {
	g := n.Gateway()
	if g == nil {
		return insolar.NoNetworkState
	}
	return g.GetState()
}

// SendMessage sends a message from MessageBus.
func (n *ServiceNetwork) SendMessage(nodeID insolar.Reference, method string, msg insolar.Parcel) ([]byte, error) {
	return n.RPC.SendMessage(nodeID, method, msg)
}

// SendCascadeMessage sends a message from MessageBus to a cascade of nodes
func (n *ServiceNetwork) SendCascadeMessage(data insolar.Cascade, method string, msg insolar.Parcel) error {
	return n.RPC.SendCascadeMessage(data, method, msg)
}

// RemoteProcedureRegister registers procedure for remote call on this host.
func (n *ServiceNetwork) RemoteProcedureRegister(name string, method insolar.RemoteProcedure) {
	n.RPC.RemoteProcedureRegister(name, method)
}

// Init implements component.Initer
func (n *ServiceNetwork) Init(ctx context.Context) error {
	hostNetwork, err := hostnetwork.NewHostNetwork(n.CertificateManager.GetCertificate().GetNodeRef().String())
	if err != nil {
		return errors.Wrap(err, "Failed to create hostnetwork")
	}

	consensusNetwork, err := hostnetwork.NewConsensusNetwork(
		n.CertificateManager.GetCertificate().GetNodeRef().String(),
		n.NodeKeeper.GetOrigin().ShortID(),
	)
	if err != nil {
		return errors.Wrap(err, "Failed to create consensus network.")
	}

	options := common.ConfigureOptions(n.cfg)

	cert := n.CertificateManager.GetCertificate()
	n.isDiscovery = utils.OriginIsDiscovery(cert)

	n.cm.Inject(n,
		&routing.Table{},
		cert,
		transport.NewFactory(n.cfg.Host.Transport),
		hostNetwork,
		merkle.NewCalculator(),
		consensusNetwork,
		phases.NewCommunicator(),
		phases.NewFirstPhase(),
		phases.NewSecondPhase(),
		phases.NewThirdPhase(),
		phases.NewPhaseManager(n.cfg.Service.Consensus),
		bootstrap.NewSessionManager(),
		controller.NewRPCController(options),
		controller.NewPulseController(),
		bootstrap.NewBootstrapper(options),
		bootstrap.NewAuthorizationController(options),
		bootstrap.NewNetworkBootstrapper(),
	)
	err = n.cm.Init(ctx)
	if err != nil {
		return errors.Wrap(err, "Failed to init internal components")
	}

<<<<<<< HEAD
=======
	n.SetGateway(gateway.NewNoNetwork(n, n.GIL, n.NodeKeeper, n.ContractRequester,
		n.CryptographyService, hostNetwork, n.CertificateManager))

>>>>>>> c393f2f4
	return nil
}

// Start implements component.Starter
func (n *ServiceNetwork) Start(ctx context.Context) error {
	logger := inslogger.FromContext(ctx)

	log.Info("Starting network component manager...")
	err := n.cm.Start(ctx)
	if err != nil {
		return errors.Wrap(err, "Failed to start component manager")
	}

	log.Info("Bootstrapping network...")
	_, err = n.Bootstrapper.Bootstrap(ctx)
	if err != nil {
		return errors.Wrap(err, "Failed to bootstrap network")
	}

	n.RemoteProcedureRegister(deliverWatermillMsg, n.processIncoming)

	n.SetGateway(gateway.NewNoNetwork(n, n.NodeKeeper, n.ContractRequester,
		n.CryptographyService, n.MessageBus, n.CertificateManager))

	logger.Info("Service network started")
	return nil
}

func (n *ServiceNetwork) Leave(ctx context.Context, eta insolar.PulseNumber) {
	logger := inslogger.FromContext(ctx)
	logger.Info("Gracefully stopping service network")

	n.NodeKeeper.GetClaimQueue().Push(&packets.NodeLeaveClaim{ETA: eta})
}

func (n *ServiceNetwork) GracefulStop(ctx context.Context) error {
	logger := inslogger.FromContext(ctx)
	// node leaving from network
	// all components need to do what they want over net in gracefulStop
	if !n.isGenesis {
		logger.Info("ServiceNetwork.GracefulStop wait for accepting leaving claim")
		n.TerminationHandler.Leave(ctx, 0)
		logger.Info("ServiceNetwork.GracefulStop - leaving claim accepted")
	}

	return nil
}

// Stop implements insolar.Component
func (n *ServiceNetwork) Stop(ctx context.Context) error {
	inslogger.FromContext(ctx).Info("Stopping network component manager...")
	return n.cm.Stop(ctx)
}

func (n *ServiceNetwork) HandlePulse(ctx context.Context, newPulse insolar.Pulse) {
	pulseTime := time.Unix(0, newPulse.PulseTimestamp)
	logger := inslogger.FromContext(ctx)

	n.lock.Lock()
	defer n.lock.Unlock()

	if n.isGenesis {
		return
	}

	// Because we want to set InsTraceID (it's our custom traceID)
	// Because @egorikas didn't have enough time for sending `insTraceID` from pulsar
	// We calculate it 2 times, first time on a pulsar's side. Second time on a network's side
	insTraceID := "pulse_" + strconv.FormatUint(uint64(newPulse.PulseNumber), 10)
	ctx = inslogger.ContextWithTrace(ctx, insTraceID)

	logger.Infof("Got new pulse number: %d", newPulse.PulseNumber)
	ctx, span := instracer.StartSpan(ctx, "ServiceNetwork.Handlepulse")
	span.AddAttributes(
		trace.Int64Attribute("pulse.PulseNumber", int64(newPulse.PulseNumber)),
	)
	defer span.End()

	if !n.NodeKeeper.IsBootstrapped() {
		n.Bootstrapper.SetLastPulse(newPulse.NextPulseNumber)
		return
	}
	if n.shoudIgnorePulse(newPulse) {
		log.Infof("Ignore pulse %d: network is not yet initialized", newPulse.PulseNumber)
		return
	}

	if n.NodeKeeper.GetConsensusInfo().IsJoiner() {
		// do not set pulse because otherwise we will set invalid active list
		// pass consensus, prepare valid active list and set it on next pulse
		go n.phaseManagerOnPulse(ctx, newPulse, pulseTime)
		return
	}

	// Ignore insolar.ErrNotFound because
	// sometimes we can't fetch current pulse in new nodes
	// (for fresh bootstrapped light-material with in-memory pulse-tracker)
	if currentPulse, err := n.PulseAccessor.Latest(ctx); err != nil {
		if err != pulse.ErrNotFound {
			currentPulse = *insolar.GenesisPulse
		}
	} else {
		if !isNextPulse(&currentPulse, &newPulse) {
			logger.Infof("Incorrect pulse number. Current: %+v. New: %+v", currentPulse, newPulse)
			return
		}
	}

	if err := n.Gateway().OnPulse(ctx, newPulse); err != nil {
		logger.Error(errors.Wrap(err, "Failed to call OnPulse on Gateway"))
	}

	logger.Debugf("Before set new current pulse number: %d", newPulse.PulseNumber)
	err := n.PulseManager.Set(ctx, newPulse, n.Gateway().GetState() == insolar.CompleteNetworkState)
	if err != nil {
		logger.Fatalf("Failed to set new pulse: %s", err.Error())
	}
	logger.Infof("Set new current pulse number: %d", newPulse.PulseNumber)

	go n.phaseManagerOnPulse(ctx, newPulse, pulseTime)
}

func (n *ServiceNetwork) shoudIgnorePulse(newPulse insolar.Pulse) bool {
	return n.isDiscovery && !n.NodeKeeper.GetConsensusInfo().IsJoiner() &&
		newPulse.PulseNumber <= n.Bootstrapper.GetLastPulse()+insolar.PulseNumber(n.skip)
}

func (n *ServiceNetwork) phaseManagerOnPulse(ctx context.Context, newPulse insolar.Pulse, pulseStartTime time.Time) {
	logger := inslogger.FromContext(ctx)

	if !n.cfg.Service.ConsensusEnabled {
		logger.Warn("Consensus is disabled")
		return
	}

	if err := n.PhaseManager.OnPulse(ctx, &newPulse, pulseStartTime); err != nil {
		errMsg := "Failed to pass consensus: " + err.Error()
		logger.Error(errMsg)
		n.SetGateway(n.Gateway().NewGateway(insolar.NoNetworkState))
	}
}

// SendMessageHandler async sends message with confirmation of delivery.
func (n *ServiceNetwork) SendMessageHandler(msg *message.Message) ([]*message.Message, error) {
	ctx := inslogger.ContextWithTrace(context.Background(), msg.Metadata.Get(bus.MetaTraceID))
	logger := inslogger.FromContext(ctx)
	msgType, err := payload.UnmarshalType(msg.Payload)
	if err != nil {
		logger.Error("failed to extract message type")
	}

	err = n.sendMessage(ctx, msg)
	if err != nil {
		n.replyError(ctx, msg, err)
		return nil, nil
	}

	logger.WithFields(map[string]interface{}{
		"msg_type":       msgType.String(),
		"correlation_id": middleware.MessageCorrelationID(msg),
	}).Info("Network sent message")

	return nil, nil
}

func (n *ServiceNetwork) sendMessage(ctx context.Context, msg *message.Message) error {
	node, err := n.wrapMeta(msg)
	if err != nil {
		return errors.Wrap(err, "failed to send message")
	}

	// Short path when sending to self node. Skip serialization
	origin := n.NodeKeeper.GetOrigin()
	if node.Equal(origin.ID()) {
		err := n.Pub.Publish(bus.TopicIncoming, msg)
		if err != nil {
			return errors.Wrap(err, "error while publish msg to TopicIncoming")
		}
		return nil
	}
	msgBytes, err := messageToBytes(msg)
	if err != nil {
		return errors.Wrap(err, "error while converting message to bytes")
	}
	res, err := n.RPC.SendBytes(ctx, node, deliverWatermillMsg, msgBytes)
	if err != nil {
		return errors.Wrap(err, "error while sending watermillMsg to controller")
	}
	if !bytes.Equal(res, ack) {
		return errors.Errorf("reply is not ack: %s", res)
	}
	return nil
}

func (n *ServiceNetwork) replyError(ctx context.Context, msg *message.Message, repErr error) {
	logger := inslogger.FromContext(ctx).WithFields(map[string]interface{}{
		"correlation_id": middleware.MessageCorrelationID(msg),
	})
	errMsg, err := payload.NewMessage(&payload.Error{Text: repErr.Error()})
	if err != nil {
		logger.Error(errors.Wrapf(err, "failed to create error as reply (%s)", repErr.Error()))
		return
	}
	wrapper := payload.Meta{
		Payload: msg.Payload,
		Sender:  n.NodeKeeper.GetOrigin().ID(),
	}
	buf, err := wrapper.Marshal()
	if err != nil {
		logger.Error(errors.Wrapf(err, "failed to wrap error message (%s)", repErr.Error()))
		return
	}
	msg.Payload = buf
	n.Sender.Reply(ctx, msg, errMsg)
}

func (n *ServiceNetwork) wrapMeta(msg *message.Message) (insolar.Reference, error) {
	receiver := msg.Metadata.Get(bus.MetaReceiver)
	if receiver == "" {
		return insolar.Reference{}, errors.New("Receiver in msg.Metadata not set")
	}
	receiverRef, err := insolar.NewReferenceFromBase58(receiver)
	if err != nil {
		return insolar.Reference{}, errors.Wrap(err, "incorrect Receiver in msg.Metadata")
	}

	latestPulse, err := n.PulseAccessor.Latest(context.Background())
	if err != nil {
		return insolar.Reference{}, errors.Wrap(err, "failed to fetch pulse")
	}
	wrapper := payload.Meta{
		Payload:  msg.Payload,
		Receiver: *receiverRef,
		Sender:   n.NodeKeeper.GetOrigin().ID(),
		Pulse:    latestPulse.PulseNumber,
	}
	buf, err := wrapper.Marshal()
	if err != nil {
		return insolar.Reference{}, errors.Wrap(err, "failed to wrap message")
	}
	msg.Payload = buf

	return *receiverRef, nil
}

func isNextPulse(currentPulse, newPulse *insolar.Pulse) bool {
	return newPulse.PulseNumber > currentPulse.PulseNumber && newPulse.PulseNumber >= currentPulse.NextPulseNumber
}

func (n *ServiceNetwork) processIncoming(ctx context.Context, args []byte) ([]byte, error) {
	logger := inslogger.FromContext(ctx)
	msg, err := deserializeMessage(bytes.NewBuffer(args))
	if err != nil {
		err = errors.Wrap(err, "error while deserialize msg from buffer")
		logger.Error(err)
		return nil, err
	}
	logger = inslogger.FromContext(ctx)
	if inslogger.TraceID(ctx) != msg.Metadata.Get(bus.MetaTraceID) {
		logger.Errorf("traceID from context (%s) is different from traceID from message Metadata (%s)", inslogger.TraceID(ctx), msg.Metadata.Get(bus.MetaTraceID))
	}
	// TODO: check pulse here

	msgType, err := payload.UnmarshalTypeFromMeta(msg.Payload)
	if err != nil {
		logger.Error("failed to extract message type")
	}
	logger.WithFields(map[string]interface{}{
		"msg_type":       msgType.String(),
		"correlation_id": middleware.MessageCorrelationID(msg),
	}).Info("Network received message")

	err = n.Pub.Publish(bus.TopicIncoming, msg)
	if err != nil {
		err = errors.Wrap(err, "error while publish msg to TopicIncoming")
		logger.Error(err)
		return nil, err
	}

	return ack, nil
}<|MERGE_RESOLUTION|>--- conflicted
+++ resolved
@@ -224,12 +224,6 @@
 		return errors.Wrap(err, "Failed to init internal components")
 	}
 
-<<<<<<< HEAD
-=======
-	n.SetGateway(gateway.NewNoNetwork(n, n.GIL, n.NodeKeeper, n.ContractRequester,
-		n.CryptographyService, hostNetwork, n.CertificateManager))
-
->>>>>>> c393f2f4
 	return nil
 }
 
