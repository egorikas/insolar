--- conflicted
+++ resolved
@@ -106,15 +106,9 @@
 }
 
 // Start implements core.Component
-<<<<<<< HEAD
-func (n *ServiceNetwork) Start(components core.Components) error {
+func (n *ServiceNetwork) Start(insctx core.Context, components core.Components) error {
 	n.inject(components)
 	go n.listen()
-=======
-func (network *ServiceNetwork) Start(insctx core.Context, components core.Components) error {
-	network.certificate = components.Certificate
-	go network.listen()
->>>>>>> d3de30fc
 
 	n.controller.Inject(components)
 	n.consensus.SetNodeKeeper(components.NodeNetwork.(network.NodeKeeper))
@@ -143,15 +137,8 @@
 }
 
 // Stop implements core.Component
-<<<<<<< HEAD
-func (n *ServiceNetwork) Stop() error {
+func (n *ServiceNetwork) Stop(insctx core.Context) error {
 	return n.hostNetwork.Disconnect()
-=======
-func (network *ServiceNetwork) Stop(ctx core.Context) error {
-	log.Infoln("Stop network")
-	network.hostNetwork.Disconnect()
-	return nil
->>>>>>> d3de30fc
 }
 
 func (n *ServiceNetwork) bootstrap() {
