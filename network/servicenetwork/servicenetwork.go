--- conflicted
+++ resolved
@@ -389,7 +389,35 @@
 	return nil, nil
 }
 
-<<<<<<< HEAD
+func (n *ServiceNetwork) wrapMeta(msg *message.Message) (insolar.Reference, error) {
+	receiver := msg.Metadata.Get(bus.MetaReceiver)
+	if receiver == "" {
+		return insolar.Reference{}, errors.New("Receiver in msg.Metadata not set")
+	}
+	receiverRef, err := insolar.NewReferenceFromBase58(receiver)
+	if err != nil {
+		return insolar.Reference{}, errors.Wrap(err, "incorrect Receiver in msg.Metadata")
+	}
+
+	latestPulse, err := n.PulseAccessor.Latest(msg.Context())
+	if err != nil {
+		return insolar.Reference{}, errors.Wrap(err, "failed to fetch pulse")
+	}
+	wrapper := payload.Meta{
+		Payload:  msg.Payload,
+		Receiver: *receiverRef,
+		Sender:   n.NodeKeeper.GetOrigin().ID(),
+		Pulse:    latestPulse.PulseNumber,
+	}
+	buf, err := wrapper.Marshal()
+	if err != nil {
+		return insolar.Reference{}, errors.Wrap(err, "failed to wrap message")
+	}
+	msg.Payload = buf
+
+	return *receiverRef, nil
+}
+
 func getNode(address string, nodes []insolar.DiscoveryNode) (insolar.DiscoveryNode, error) {
 	for _, node := range nodes {
 		if node.GetHost() == address {
@@ -397,35 +425,6 @@
 		}
 	}
 	return nil, errors.New("Failed to find a discovery node with address: " + address)
-=======
-func (n *ServiceNetwork) wrapMeta(msg *message.Message) (insolar.Reference, error) {
-	receiver := msg.Metadata.Get(bus.MetaReceiver)
-	if receiver == "" {
-		return insolar.Reference{}, errors.New("Receiver in msg.Metadata not set")
-	}
-	receiverRef, err := insolar.NewReferenceFromBase58(receiver)
-	if err != nil {
-		return insolar.Reference{}, errors.Wrap(err, "incorrect Receiver in msg.Metadata")
-	}
-
-	latestPulse, err := n.PulseAccessor.Latest(msg.Context())
-	if err != nil {
-		return insolar.Reference{}, errors.Wrap(err, "failed to fetch pulse")
-	}
-	wrapper := payload.Meta{
-		Payload:  msg.Payload,
-		Receiver: *receiverRef,
-		Sender:   n.NodeKeeper.GetOrigin().ID(),
-		Pulse:    latestPulse.PulseNumber,
-	}
-	buf, err := wrapper.Marshal()
-	if err != nil {
-		return insolar.Reference{}, errors.Wrap(err, "failed to wrap message")
-	}
-	msg.Payload = buf
-
-	return *receiverRef, nil
->>>>>>> 1ecf819c
 }
 
 func isNextPulse(currentPulse, newPulse *insolar.Pulse) bool {
