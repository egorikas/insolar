//
// Modified BSD 3-Clause Clear License
//
// Copyright (c) 2019 Insolar Technologies GmbH
//
// All rights reserved.
//
// Redistribution and use in source and binary forms, with or without modification,
// are permitted (subject to the limitations in the disclaimer below) provided that
// the following conditions are met:
//  * Redistributions of source code must retain the above copyright notice, this list
//    of conditions and the following disclaimer.
//  * Redistributions in binary form must reproduce the above copyright notice, this list
//    of conditions and the following disclaimer in the documentation and/or other materials
//    provided with the distribution.
//  * Neither the name of Insolar Technologies GmbH nor the names of its contributors
//    may be used to endorse or promote products derived from this software without
//    specific prior written permission.
//
// NO EXPRESS OR IMPLIED LICENSES TO ANY PARTY'S PATENT RIGHTS ARE GRANTED
// BY THIS LICENSE. THIS SOFTWARE IS PROVIDED BY THE COPYRIGHT HOLDERS
// AND CONTRIBUTORS "AS IS" AND ANY EXPRESS OR IMPLIED WARRANTIES,
// INCLUDING, BUT NOT LIMITED TO, THE IMPLIED WARRANTIES OF MERCHANTABILITY
// AND FITNESS FOR A PARTICULAR PURPOSE ARE DISCLAIMED. IN NO EVENT SHALL
// THE COPYRIGHT HOLDER OR CONTRIBUTORS BE LIABLE FOR ANY DIRECT, INDIRECT,
// INCIDENTAL, SPECIAL, EXEMPLARY, OR CONSEQUENTIAL DAMAGES (INCLUDING,
// BUT NOT LIMITED TO, PROCUREMENT OF SUBSTITUTE GOODS OR SERVICES; LOSS
// OF USE, DATA, OR PROFITS; OR BUSINESS INTERRUPTION) HOWEVER CAUSED AND
// ON ANY THEORY OF LIABILITY, WHETHER IN CONTRACT, STRICT LIABILITY, OR TORT
// (INCLUDING NEGLIGENCE OR OTHERWISE) ARISING IN ANY WAY OUT OF THE USE
// OF THIS SOFTWARE, EVEN IF ADVISED OF THE POSSIBILITY OF SUCH DAMAGE.
//
// Notwithstanding any other provisions of this license, it is prohibited to:
//    (a) use this software,
//
//    (b) prepare modifications and derivative works of this software,
//
//    (c) distribute this software (including without limitation in source code, binary or
//        object code form), and
//
//    (d) reproduce copies of this software
//
//    for any commercial purposes, and/or
//
//    for the purposes of making available this software to third parties as a service,
//    including, without limitation, any software-as-a-service, platform-as-a-service,
//    infrastructure-as-a-service or other similar online service, irrespective of
//    whether it competes with the products or services of Insolar Technologies GmbH.
//

package servicenetwork

import (
	"bytes"
	"context"
	"fmt"
	"strconv"
	"sync"
	"time"

	"github.com/insolar/insolar/network/gateway"

	"github.com/ThreeDotsLabs/watermill/message"
	"github.com/ThreeDotsLabs/watermill/message/router/middleware"
	"github.com/insolar/insolar/insolar/bus"
	"github.com/insolar/insolar/insolar/payload"
	"github.com/insolar/insolar/network/controller/common"
	"github.com/pkg/errors"
	"go.opencensus.io/trace"

	"github.com/insolar/insolar/component"
	"github.com/insolar/insolar/configuration"
	"github.com/insolar/insolar/insolar"
	"github.com/insolar/insolar/insolar/pulse"
	"github.com/insolar/insolar/instrumentation/inslogger"
	"github.com/insolar/insolar/instrumentation/instracer"
	"github.com/insolar/insolar/log"
	"github.com/insolar/insolar/network"
	"github.com/insolar/insolar/network/consensus/packets"
	"github.com/insolar/insolar/network/consensus/phases"
	"github.com/insolar/insolar/network/controller"
	"github.com/insolar/insolar/network/controller/bootstrap"
	"github.com/insolar/insolar/network/hostnetwork"
	"github.com/insolar/insolar/network/merkle"
	"github.com/insolar/insolar/network/routing"
	"github.com/insolar/insolar/network/transport"
	"github.com/insolar/insolar/network/utils"
)

const deliverWatermillMsg = "ServiceNetwork.processIncoming"

var ack = []byte{1}

// ServiceNetwork is facade for network.
type ServiceNetwork struct {
	cfg configuration.Configuration
	cm  *component.Manager

	// dependencies
	CertificateManager  insolar.CertificateManager  `inject:""`
	PulseManager        insolar.PulseManager        `inject:""`
	PulseAccessor       pulse.Accessor              `inject:""`
	CryptographyService insolar.CryptographyService `inject:""`
	NodeKeeper          network.NodeKeeper          `inject:""`
	TerminationHandler  insolar.TerminationHandler  `inject:""`
	Pub                 message.Publisher           `inject:""`
	ContractRequester   insolar.ContractRequester   `inject:""`
	Sender              bus.Sender                  `inject:""`

	// subcomponents
	PhaseManager phases.PhaseManager           `inject:"subcomponent"`
	Bootstrapper bootstrap.NetworkBootstrapper `inject:"subcomponent"`
	RPC          controller.RPCController      `inject:"subcomponent"`

	HostNetwork  network.HostNetwork
	OperableFunc func(ctx context.Context, operable bool)

	isGenesis   bool
	isDiscovery bool
	skip        int

	lock sync.Mutex

	gateway   network.Gateway
	gatewayMu sync.RWMutex
}

// NewServiceNetwork returns a new ServiceNetwork.
func NewServiceNetwork(conf configuration.Configuration, rootCm *component.Manager, isGenesis bool) (*ServiceNetwork, error) {
	serviceNetwork := &ServiceNetwork{cm: component.NewManager(rootCm), cfg: conf, isGenesis: isGenesis, skip: conf.Service.Skip}
	return serviceNetwork, nil
}

func (n *ServiceNetwork) SetOperableFunc(f func(ctx context.Context, operable bool)) {
	n.OperableFunc = f
}

func (n *ServiceNetwork) Gateway() network.Gateway {
	n.gatewayMu.RLock()
	defer n.gatewayMu.RUnlock()
	return n.gateway
}

func (n *ServiceNetwork) SetGateway(g network.Gateway) {
	n.gatewayMu.Lock()

	if n.gateway != nil && n.gateway.GetState() == g.GetState() {
		log.Warn("Trying to set gateway to the same state")
		n.gatewayMu.Unlock()
		return
	}
	n.gateway = g
	n.gatewayMu.Unlock()
	ctx := context.Background()
	if n.gateway.NeedLockMessageBus() {
		n.OperableFunc(ctx, false)
	} else {
		n.OperableFunc(ctx, true)
	}
	n.gateway.Run(ctx)
}

func (n *ServiceNetwork) GetState() insolar.NetworkState {
	g := n.Gateway()
	if g == nil {
		return insolar.NoNetworkState
	}
	return g.GetState()
}

// SendMessage sends a message from MessageBus.
func (n *ServiceNetwork) SendMessage(nodeID insolar.Reference, method string, msg insolar.Parcel) ([]byte, error) {
	return n.RPC.SendMessage(nodeID, method, msg)
}

// SendCascadeMessage sends a message from MessageBus to a cascade of nodes
func (n *ServiceNetwork) SendCascadeMessage(data insolar.Cascade, method string, msg insolar.Parcel) error {
	return n.RPC.SendCascadeMessage(data, method, msg)
}

// RemoteProcedureRegister registers procedure for remote call on this host.
func (n *ServiceNetwork) RemoteProcedureRegister(name string, method insolar.RemoteProcedure) {
	n.RPC.RemoteProcedureRegister(name, method)
}

// Init implements component.Initer
func (n *ServiceNetwork) Init(ctx context.Context) error {
	hostNetwork, err := hostnetwork.NewHostNetwork(n.CertificateManager.GetCertificate().GetNodeRef().String())
	if err != nil {
		return errors.Wrap(err, "Failed to create hostnetwork")
	}
	n.HostNetwork = hostNetwork

	consensusNetwork, err := hostnetwork.NewConsensusNetwork(
		n.CertificateManager.GetCertificate().GetNodeRef().String(),
		n.NodeKeeper.GetOrigin().ShortID(),
	)
	if err != nil {
		return errors.Wrap(err, "Failed to create consensus network.")
	}

	options := common.ConfigureOptions(n.cfg)

	cert := n.CertificateManager.GetCertificate()
	n.isDiscovery = utils.OriginIsDiscovery(cert)

	n.cm.Inject(n,
		&routing.Table{},
		cert,
		transport.NewFactory(n.cfg.Host.Transport),
		hostNetwork,
		merkle.NewCalculator(),
		consensusNetwork,
		phases.NewCommunicator(),
		phases.NewFirstPhase(),
		phases.NewSecondPhase(),
		phases.NewThirdPhase(),
		phases.NewPhaseManager(n.cfg.Service.Consensus),
		bootstrap.NewSessionManager(),
		controller.NewRPCController(options),
		controller.NewPulseController(),
		bootstrap.NewBootstrapper(options),
		bootstrap.NewAuthorizationController(options),
		bootstrap.NewNetworkBootstrapper(),
	)
	err = n.cm.Init(ctx)
	if err != nil {
		return errors.Wrap(err, "Failed to init internal components")
	}

	return nil
}

// Start implements component.Starter
func (n *ServiceNetwork) Start(ctx context.Context) error {
	logger := inslogger.FromContext(ctx)

	log.Info("Starting network component manager...")
	err := n.cm.Start(ctx)
	if err != nil {
		return errors.Wrap(err, "Failed to start component manager")
	}

	log.Info("Bootstrapping network...")
	_, err = n.Bootstrapper.Bootstrap(ctx)
	if err != nil {
		return errors.Wrap(err, "Failed to bootstrap network")
	}

	n.RemoteProcedureRegister(deliverWatermillMsg, n.processIncoming)

	n.SetGateway(gateway.NewNoNetwork(n, n.NodeKeeper, n.ContractRequester,
		n.CryptographyService, n.HostNetwork, n.CertificateManager))

	logger.Info("Service network started")
	return nil
}

func (n *ServiceNetwork) Leave(ctx context.Context, eta insolar.PulseNumber) {
	logger := inslogger.FromContext(ctx)
	logger.Info("Gracefully stopping service network")

	n.NodeKeeper.GetClaimQueue().Push(&packets.NodeLeaveClaim{ETA: eta})
}

func (n *ServiceNetwork) GracefulStop(ctx context.Context) error {
	logger := inslogger.FromContext(ctx)
	// node leaving from network
	// all components need to do what they want over net in gracefulStop
	if !n.isGenesis {
		logger.Info("ServiceNetwork.GracefulStop wait for accepting leaving claim")
		n.TerminationHandler.Leave(ctx, 0)
		logger.Info("ServiceNetwork.GracefulStop - leaving claim accepted")
	}

	return nil
}

// Stop implements insolar.Component
func (n *ServiceNetwork) Stop(ctx context.Context) error {
	inslogger.FromContext(ctx).Info("Stopping network component manager...")
	return n.cm.Stop(ctx)
}

func (n *ServiceNetwork) HandlePulse(ctx context.Context, newPulse insolar.Pulse) {
	pulseTime := time.Unix(0, newPulse.PulseTimestamp)
	logger := inslogger.FromContext(ctx)

	n.lock.Lock()
	defer n.lock.Unlock()

	if n.isGenesis {
		return
	}

	// Because we want to set InsTraceID (it's our custom traceID)
	// Because @egorikas didn't have enough time for sending `insTraceID` from pulsar
	// We calculate it 2 times, first time on a pulsar's side. Second time on a network's side
	insTraceID := "pulse_" + strconv.FormatUint(uint64(newPulse.PulseNumber), 10)
	ctx = inslogger.ContextWithTrace(ctx, insTraceID)

	logger.Infof("Got new pulse number: %d", newPulse.PulseNumber)
	ctx, span := instracer.StartSpan(ctx, "ServiceNetwork.Handlepulse")
	span.AddAttributes(
		trace.Int64Attribute("pulse.PulseNumber", int64(newPulse.PulseNumber)),
	)
	defer span.End()

	if !n.NodeKeeper.IsBootstrapped() {
		n.Bootstrapper.SetLastPulse(newPulse.NextPulseNumber)
		return
	}
	if n.shoudIgnorePulse(newPulse) {
		log.Infof("Ignore pulse %d: network is not yet initialized", newPulse.PulseNumber)
		return
	}

	if n.NodeKeeper.GetConsensusInfo().IsJoiner() {
		// do not set pulse because otherwise we will set invalid active list
		// pass consensus, prepare valid active list and set it on next pulse
		go n.phaseManagerOnPulse(ctx, newPulse, pulseTime)
		return
	}

	// Ignore insolar.ErrNotFound because
	// sometimes we can't fetch current pulse in new nodes
	// (for fresh bootstrapped light-material with in-memory pulse-tracker)
	if currentPulse, err := n.PulseAccessor.Latest(ctx); err != nil {
		if err != pulse.ErrNotFound {
			currentPulse = *insolar.GenesisPulse
		}
	} else {
		if !isNextPulse(&currentPulse, &newPulse) {
			logger.Infof("Incorrect pulse number. Current: %+v. New: %+v", currentPulse, newPulse)
			return
		}
	}

	if err := n.Gateway().OnPulse(ctx, newPulse); err != nil {
		logger.Error(errors.Wrap(err, "Failed to call OnPulse on Gateway"))
	}

	logger.Debugf("Before set new current pulse number: %d", newPulse.PulseNumber)
	err := n.PulseManager.Set(ctx, newPulse, n.Gateway().GetState() == insolar.CompleteNetworkState)
	if err != nil {
		logger.Fatalf("Failed to set new pulse: %s", err.Error())
	}
	logger.Infof("Set new current pulse number: %d", newPulse.PulseNumber)

	go n.phaseManagerOnPulse(ctx, newPulse, pulseTime)
}

func (n *ServiceNetwork) shoudIgnorePulse(newPulse insolar.Pulse) bool {
	return n.isDiscovery && !n.NodeKeeper.GetConsensusInfo().IsJoiner() &&
		newPulse.PulseNumber <= n.Bootstrapper.GetLastPulse()+insolar.PulseNumber(n.skip)
}

func (n *ServiceNetwork) phaseManagerOnPulse(ctx context.Context, newPulse insolar.Pulse, pulseStartTime time.Time) {
	logger := inslogger.FromContext(ctx)

	if !n.cfg.Service.ConsensusEnabled {
		logger.Warn("Consensus is disabled")
		return
	}

	if err := n.PhaseManager.OnPulse(ctx, &newPulse, pulseStartTime); err != nil {
		errMsg := "Failed to pass consensus: " + err.Error()
		logger.Error(errMsg)
		n.SetGateway(n.Gateway().NewGateway(insolar.NoNetworkState))
	}
}

// SendMessageHandler async sends message with confirmation of delivery.
func (n *ServiceNetwork) SendMessageHandler(msg *message.Message) ([]*message.Message, error) {
	ctx := inslogger.ContextWithTrace(context.Background(), msg.Metadata.Get(bus.MetaTraceID))
	logger := inslogger.FromContext(ctx)
	msgType, err := payload.UnmarshalType(msg.Payload)
	if err != nil {
		logger.Error("failed to extract message type")
	}

	err = n.sendMessage(ctx, msg)
	if err != nil {
		n.replyError(ctx, msg, err)
		return nil, nil
	}

	logger.WithFields(map[string]interface{}{
		"msg_type":       msgType.String(),
		"correlation_id": middleware.MessageCorrelationID(msg),
	}).Info("Network sent message")

	return nil, nil
}

func (n *ServiceNetwork) sendMessage(ctx context.Context, msg *message.Message) error {
	node, err := n.wrapMeta(msg)
	if err != nil {
		return errors.Wrap(err, "failed to send message")
	}

	// Short path when sending to self node. Skip serialization
	origin := n.NodeKeeper.GetOrigin()
	if node.Equal(origin.ID()) {
		if msg == nil {
			fmt.Println("SendMessageHandler, get nil msg")
		}
		err := n.Pub.Publish(bus.TopicIncoming, msg)
		if err != nil {
			return errors.Wrap(err, "error while publish msg to TopicIncoming")
		}
		return nil
	}
	msgBytes, err := messageToBytes(msg)
	if err != nil {
		return errors.Wrap(err, "error while converting message to bytes")
	}
<<<<<<< HEAD
	ctx := inslogger.ContextWithTrace(context.Background(), msg.Metadata.Get(bus.MetaTraceID))
	res, err := n.Controller.SendBytes(ctx, node, deliverWatermillMsg, msgBytes)
=======
	res, err := n.RPC.SendBytes(ctx, node, deliverWatermillMsg, msgBytes)
>>>>>>> 22f14d2d
	if err != nil {
		return errors.Wrap(err, "error while sending watermillMsg to controller")
	}
	if !bytes.Equal(res, ack) {
		return errors.Errorf("reply is not ack: %s", res)
	}
	return nil
}

func (n *ServiceNetwork) replyError(ctx context.Context, msg *message.Message, repErr error) {
	logger := inslogger.FromContext(ctx).WithFields(map[string]interface{}{
		"correlation_id": middleware.MessageCorrelationID(msg),
	})
	errMsg, err := payload.NewMessage(&payload.Error{Text: repErr.Error()})
	if err != nil {
		logger.Error(errors.Wrapf(err, "failed to create error as reply (%s)", repErr.Error()))
		return
	}
	wrapper := payload.Meta{
		Payload: msg.Payload,
		Sender:  n.NodeKeeper.GetOrigin().ID(),
	}
	buf, err := wrapper.Marshal()
	if err != nil {
		logger.Error(errors.Wrapf(err, "failed to wrap error message (%s)", repErr.Error()))
		return
	}
	msg.Payload = buf
	n.Sender.Reply(ctx, msg, errMsg)
}

func (n *ServiceNetwork) wrapMeta(msg *message.Message) (insolar.Reference, error) {
	receiver := msg.Metadata.Get(bus.MetaReceiver)
	if receiver == "" {
		return insolar.Reference{}, errors.New("Receiver in msg.Metadata not set")
	}
	receiverRef, err := insolar.NewReferenceFromBase58(receiver)
	if err != nil {
		return insolar.Reference{}, errors.Wrap(err, "incorrect Receiver in msg.Metadata")
	}

	latestPulse, err := n.PulseAccessor.Latest(context.Background())
	if err != nil {
		return insolar.Reference{}, errors.Wrap(err, "failed to fetch pulse")
	}
	wrapper := payload.Meta{
		Payload:  msg.Payload,
		Receiver: *receiverRef,
		Sender:   n.NodeKeeper.GetOrigin().ID(),
		Pulse:    latestPulse.PulseNumber,
	}
	buf, err := wrapper.Marshal()
	if err != nil {
		return insolar.Reference{}, errors.Wrap(err, "failed to wrap message")
	}
	msg.Payload = buf

	return *receiverRef, nil
}

func isNextPulse(currentPulse, newPulse *insolar.Pulse) bool {
	return newPulse.PulseNumber > currentPulse.PulseNumber && newPulse.PulseNumber >= currentPulse.NextPulseNumber
}

func (n *ServiceNetwork) processIncoming(ctx context.Context, args []byte) ([]byte, error) {
	logger := inslogger.FromContext(ctx)
	msg, err := deserializeMessage(bytes.NewBuffer(args))
	if err != nil {
		err = errors.Wrap(err, "error while deserialize msg from buffer")
		logger.Error(err)
		return nil, err
	}
	logger = inslogger.FromContext(ctx)
	if inslogger.TraceID(ctx) != msg.Metadata.Get(bus.MetaTraceID) {
		logger.Errorf("traceID from context (%s) is different from traceID from message Metadata (%s)", inslogger.TraceID(ctx), msg.Metadata.Get(bus.MetaTraceID))
	}
	// TODO: check pulse here
	if msg == nil {
		fmt.Println("processIncoming, get nil msg")
	}

	msgType, err := payload.UnmarshalTypeFromMeta(msg.Payload)
	if err != nil {
		logger.Error("failed to extract message type")
	}
	logger.WithFields(map[string]interface{}{
		"msg_type":       msgType.String(),
		"correlation_id": middleware.MessageCorrelationID(msg),
	}).Info("Network received message")

	err = n.Pub.Publish(bus.TopicIncoming, msg)
	if err != nil {
		err = errors.Wrap(err, "error while publish msg to TopicIncoming")
		logger.Error(err)
		return nil, err
	}

	return ack, nil
}<|MERGE_RESOLUTION|>--- conflicted
+++ resolved
@@ -415,12 +415,8 @@
 	if err != nil {
 		return errors.Wrap(err, "error while converting message to bytes")
 	}
-<<<<<<< HEAD
-	ctx := inslogger.ContextWithTrace(context.Background(), msg.Metadata.Get(bus.MetaTraceID))
-	res, err := n.Controller.SendBytes(ctx, node, deliverWatermillMsg, msgBytes)
-=======
+	// ctx := inslogger.ContextWithTrace(context.Background(), msg.Metadata.Get(bus.MetaTraceID))
 	res, err := n.RPC.SendBytes(ctx, node, deliverWatermillMsg, msgBytes)
->>>>>>> 22f14d2d
 	if err != nil {
 		return errors.Wrap(err, "error while sending watermillMsg to controller")
 	}
