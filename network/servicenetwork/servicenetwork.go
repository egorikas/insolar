/*
 *    Copyright 2018 Insolar
 *
 *    Licensed under the Apache License, Version 2.0 (the "License");
 *    you may not use this file except in compliance with the License.
 *    You may obtain a copy of the License at
 *
 *        http://www.apache.org/licenses/LICENSE-2.0
 *
 *    Unless required by applicable law or agreed to in writing, software
 *    distributed under the License is distributed on an "AS IS" BASIS,
 *    WITHOUT WARRANTIES OR CONDITIONS OF ANY KIND, either express or implied.
 *    See the License for the specific language governing permissions and
 *    limitations under the License.
 */

package servicenetwork

import (
	"context"
	"strconv"

	"github.com/insolar/insolar/configuration"
	"github.com/insolar/insolar/core"
	"github.com/insolar/insolar/instrumentation/inslogger"
	"github.com/insolar/insolar/log"
	"github.com/insolar/insolar/network"
	"github.com/insolar/insolar/network/controller"
	"github.com/insolar/insolar/network/hostnetwork"
	"github.com/insolar/insolar/network/routing"
	"github.com/pkg/errors"
)

type OldComponentManager interface {
	GetAll() core.Components
}

// ServiceNetwork is facade for network.
type ServiceNetwork struct {
	hostNetwork  network.HostNetwork
	controller   network.Controller
	routingTable network.RoutingTable

	Certificate         core.Certificate        `inject:""`
	NodeNetwork         core.NodeNetwork        `inject:""`
	PulseManager        core.PulseManager       `inject:""`
	Coordinator         core.NetworkCoordinator `inject:""`
	OldComponentManager OldComponentManager     `inject:""`
}

// NewServiceNetwork returns a new ServiceNetwork.
func NewServiceNetwork(conf configuration.Configuration, scheme core.PlatformCryptographyScheme) (*ServiceNetwork, error) {
	serviceNetwork := &ServiceNetwork{}
	routingTable, hostnetwork, controller, err := NewNetworkComponents(conf, serviceNetwork, scheme)
	if err != nil {
		log.Error("failed to create network components: %s", err.Error())
	}
	serviceNetwork.routingTable = routingTable
	serviceNetwork.hostNetwork = hostnetwork
	serviceNetwork.controller = controller
	return serviceNetwork, nil
}

// GetAddress returns host public address.
func (n *ServiceNetwork) GetAddress() string {
	return n.hostNetwork.PublicAddress()
}

// GetNodeID returns current node id.
func (n *ServiceNetwork) GetNodeID() core.RecordRef {
	return n.NodeNetwork.GetOrigin().ID()
}

// GetGlobuleID returns current globule id.
func (n *ServiceNetwork) GetGlobuleID() core.GlobuleID {
	return 0
}

// SendParcel sends a message from MessageBus.
func (n *ServiceNetwork) SendMessage(nodeID core.RecordRef, method string, msg core.Parcel) ([]byte, error) {
	return n.controller.SendMessage(nodeID, method, msg)
}

// SendCascadeMessage sends a message from MessageBus to a cascade of nodes
func (n *ServiceNetwork) SendCascadeMessage(data core.Cascade, method string, msg core.Parcel) error {
	return n.controller.SendCascadeMessage(data, method, msg)
}

// RemoteProcedureRegister registers procedure for remote call on this host.
func (n *ServiceNetwork) RemoteProcedureRegister(name string, method core.RemoteProcedure) {
	n.controller.RemoteProcedureRegister(name, method)
}

// Init implements core.Component
func (n *ServiceNetwork) Init(ctx context.Context) error {
	components := n.OldComponentManager.GetAll() // TODO: REMOVE HACK

	n.routingTable.Start(components)
	log.Infoln("Network starts listening...")
	n.hostNetwork.Start(ctx)

	n.controller.Inject(components)

	log.Infoln("Bootstrapping network...")
	err := n.controller.Bootstrap(ctx)
	if err != nil {
		return errors.Wrap(err, "Failed to bootstrap network")
	}

	log.Infoln("Authorizing network...")
	err = n.controller.Authorize(ctx)
	if err != nil {
		return errors.Wrap(err, "Failed to authorize network")
	}

	return nil
}

// Stop implements core.Component
func (n *ServiceNetwork) Stop(ctx context.Context) error {
	n.hostNetwork.Stop()
	return nil
}

func (n *ServiceNetwork) HandlePulse(ctx context.Context, pulse core.Pulse) {
	traceID := "pulse_" + strconv.FormatUint(uint64(pulse.PulseNumber), 10)
	ctx, logger := inslogger.WithTraceField(ctx, traceID)
<<<<<<< HEAD
	logger.Infof("Got new pulse number: %d", pulse.PulseNumber)
	if n.pulseManager == nil {
=======
	log.Infof("Got new pulse number: %d", pulse.PulseNumber)

	if n.PulseManager == nil {
>>>>>>> 45c5803c
		logger.Error("PulseManager is not initialized")
		return
	}
	currentPulse, err := n.PulseManager.Current(ctx)
	if err != nil {
		logger.Error(errors.Wrap(err, "Could not get current pulse"))
		return
	}
	if (pulse.PulseNumber > currentPulse.PulseNumber) &&
		(pulse.PulseNumber >= currentPulse.NextPulseNumber) {
		err = n.PulseManager.Set(ctx, pulse)
		if err != nil {
			logger.Error(errors.Wrap(err, "Failed to set pulse"))
			return
		}
		logger.Infof("Set new current pulse number: %d", pulse.PulseNumber)
		go func(logger core.Logger, network *ServiceNetwork) {
			// FIXME: we need to resend pulse only to nodes outside the globe, we send pulse to nodes inside the globe on phase1 of the consensus
			// network.controller.ResendPulseToKnownHosts(pulse)
			if network.Coordinator == nil {
				return
			}
			err := network.Coordinator.WriteActiveNodes(ctx, pulse.PulseNumber, network.NodeNetwork.GetActiveNodes())
			if err != nil {
				logger.Warn("Error writing active nodes to ledger: " + err.Error())
			}
		}(logger, n)

		// TODO: PLACE NEW CONSENSUS HERE
	} else {
		log.Infof("Incorrect pulse number. Current: %d. New: %d", currentPulse.PulseNumber, pulse.PulseNumber)
	}
}

// NewNetworkComponents create network.HostNetwork and network.Controller for new network
func NewNetworkComponents(conf configuration.Configuration,
	pulseHandler network.PulseHandler, scheme core.PlatformCryptographyScheme) (network.RoutingTable, network.HostNetwork, network.Controller, error) {
	routingTable := routing.NewTable()
	internalTransport, err := hostnetwork.NewInternalTransport(conf)
	if err != nil {
		return nil, nil, nil, errors.Wrap(err, "error creating internal transport")
	}
	hostNetwork := hostnetwork.NewHostTransport(internalTransport, routingTable)
	options := controller.ConfigureOptions(conf.Host)
	networkController := controller.NewNetworkController(pulseHandler, options, internalTransport, routingTable, hostNetwork, scheme)
	return routingTable, hostNetwork, networkController, nil
}<|MERGE_RESOLUTION|>--- conflicted
+++ resolved
@@ -125,14 +125,8 @@
 func (n *ServiceNetwork) HandlePulse(ctx context.Context, pulse core.Pulse) {
 	traceID := "pulse_" + strconv.FormatUint(uint64(pulse.PulseNumber), 10)
 	ctx, logger := inslogger.WithTraceField(ctx, traceID)
-<<<<<<< HEAD
 	logger.Infof("Got new pulse number: %d", pulse.PulseNumber)
-	if n.pulseManager == nil {
-=======
-	log.Infof("Got new pulse number: %d", pulse.PulseNumber)
-
 	if n.PulseManager == nil {
->>>>>>> 45c5803c
 		logger.Error("PulseManager is not initialized")
 		return
 	}
@@ -163,7 +157,7 @@
 
 		// TODO: PLACE NEW CONSENSUS HERE
 	} else {
-		log.Infof("Incorrect pulse number. Current: %d. New: %d", currentPulse.PulseNumber, pulse.PulseNumber)
+		logger.Infof("Incorrect pulse number. Current: %d. New: %d", currentPulse.PulseNumber, pulse.PulseNumber)
 	}
 }
 
