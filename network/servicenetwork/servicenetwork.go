//
// Modified BSD 3-Clause Clear License
//
// Copyright (c) 2019 Insolar Technologies GmbH
//
// All rights reserved.
//
// Redistribution and use in source and binary forms, with or without modification,
// are permitted (subject to the limitations in the disclaimer below) provided that
// the following conditions are met:
//  * Redistributions of source code must retain the above copyright notice, this list
//    of conditions and the following disclaimer.
//  * Redistributions in binary form must reproduce the above copyright notice, this list
//    of conditions and the following disclaimer in the documentation and/or other materials
//    provided with the distribution.
//  * Neither the name of Insolar Technologies GmbH nor the names of its contributors
//    may be used to endorse or promote products derived from this software without
//    specific prior written permission.
//
// NO EXPRESS OR IMPLIED LICENSES TO ANY PARTY'S PATENT RIGHTS ARE GRANTED
// BY THIS LICENSE. THIS SOFTWARE IS PROVIDED BY THE COPYRIGHT HOLDERS
// AND CONTRIBUTORS "AS IS" AND ANY EXPRESS OR IMPLIED WARRANTIES,
// INCLUDING, BUT NOT LIMITED TO, THE IMPLIED WARRANTIES OF MERCHANTABILITY
// AND FITNESS FOR A PARTICULAR PURPOSE ARE DISCLAIMED. IN NO EVENT SHALL
// THE COPYRIGHT HOLDER OR CONTRIBUTORS BE LIABLE FOR ANY DIRECT, INDIRECT,
// INCIDENTAL, SPECIAL, EXEMPLARY, OR CONSEQUENTIAL DAMAGES (INCLUDING,
// BUT NOT LIMITED TO, PROCUREMENT OF SUBSTITUTE GOODS OR SERVICES; LOSS
// OF USE, DATA, OR PROFITS; OR BUSINESS INTERRUPTION) HOWEVER CAUSED AND
// ON ANY THEORY OF LIABILITY, WHETHER IN CONTRACT, STRICT LIABILITY, OR TORT
// (INCLUDING NEGLIGENCE OR OTHERWISE) ARISING IN ANY WAY OUT OF THE USE
// OF THIS SOFTWARE, EVEN IF ADVISED OF THE POSSIBILITY OF SUCH DAMAGE.
//
// Notwithstanding any other provisions of this license, it is prohibited to:
//    (a) use this software,
//
//    (b) prepare modifications and derivative works of this software,
//
//    (c) distribute this software (including without limitation in source code, binary or
//        object code form), and
//
//    (d) reproduce copies of this software
//
//    for any commercial purposes, and/or
//
//    for the purposes of making available this software to third parties as a service,
//    including, without limitation, any software-as-a-service, platform-as-a-service,
//    infrastructure-as-a-service or other similar online service, irrespective of
//    whether it competes with the products or services of Insolar Technologies GmbH.
//

package servicenetwork

import (
	"bytes"
	"context"
	"sync"
	"time"

	"github.com/ThreeDotsLabs/watermill/message"
	"github.com/insolar/insolar/insolar/bus"
	"github.com/insolar/insolar/insolar/payload"
	"github.com/pkg/errors"
	"go.opencensus.io/trace"

	"github.com/insolar/insolar/component"
	"github.com/insolar/insolar/configuration"
	"github.com/insolar/insolar/insolar"
	"github.com/insolar/insolar/insolar/pulse"
	"github.com/insolar/insolar/instrumentation/inslogger"
	"github.com/insolar/insolar/instrumentation/instracer"
	"github.com/insolar/insolar/log"
	"github.com/insolar/insolar/network"
	"github.com/insolar/insolar/network/consensus/packets"
	"github.com/insolar/insolar/network/consensus/phases"
	"github.com/insolar/insolar/network/controller"
	"github.com/insolar/insolar/network/controller/bootstrap"
	"github.com/insolar/insolar/network/gateway"
	"github.com/insolar/insolar/network/hostnetwork"
	"github.com/insolar/insolar/network/merkle"
	"github.com/insolar/insolar/network/routing"
	"github.com/insolar/insolar/network/transport"
	"github.com/insolar/insolar/network/utils"
)

const deliverWatermillMsg = "ServiceNetwork.processIncoming"

var ack = []byte{1}

// ServiceNetwork is facade for network.
type ServiceNetwork struct {
	cfg configuration.Configuration
	cm  *component.Manager

	// dependencies
	CertificateManager  insolar.CertificateManager  `inject:""`
	PulseManager        insolar.PulseManager        `inject:""`
	PulseAccessor       pulse.Accessor              `inject:""`
	CryptographyService insolar.CryptographyService `inject:""`
	NodeKeeper          network.NodeKeeper          `inject:""`
	TerminationHandler  insolar.TerminationHandler  `inject:""`
	GIL                 insolar.GlobalInsolarLock   `inject:""`
	Pub                 message.Publisher           `inject:""`
	MessageBus          insolar.MessageBus          `inject:""`
	ContractRequester   insolar.ContractRequester   `inject:""`

	// subcomponents
	PhaseManager phases.PhaseManager `inject:"subcomponent"`
	Controller   network.Controller  `inject:"subcomponent"`

	isGenesis   bool
	isDiscovery bool
	skip        int

	lock sync.Mutex

	gateway   network.Gateway
	gatewayMu sync.RWMutex
}

// NewServiceNetwork returns a new ServiceNetwork.
func NewServiceNetwork(conf configuration.Configuration, rootCm *component.Manager, isGenesis bool) (*ServiceNetwork, error) {
	serviceNetwork := &ServiceNetwork{cm: component.NewManager(rootCm), cfg: conf, isGenesis: isGenesis, skip: conf.Service.Skip}
	return serviceNetwork, nil
}

func (n *ServiceNetwork) Gateway() network.Gateway {
	n.gatewayMu.RLock()
	defer n.gatewayMu.RUnlock()
	return n.gateway
}

func (n *ServiceNetwork) SetGateway(g network.Gateway) {
	n.gatewayMu.Lock()
	defer n.gatewayMu.Unlock()
	n.gateway = g
}

func (n *ServiceNetwork) GetState() insolar.NetworkState {
	return n.Gateway().GetState()
}

// SendMessage sends a message from MessageBus.
func (n *ServiceNetwork) SendMessage(nodeID insolar.Reference, method string, msg insolar.Parcel) ([]byte, error) {
	return n.Controller.SendMessage(nodeID, method, msg)
}

// SendCascadeMessage sends a message from MessageBus to a cascade of nodes
func (n *ServiceNetwork) SendCascadeMessage(data insolar.Cascade, method string, msg insolar.Parcel) error {
	return n.Controller.SendCascadeMessage(data, method, msg)
}

// RemoteProcedureRegister registers procedure for remote call on this host.
func (n *ServiceNetwork) RemoteProcedureRegister(name string, method insolar.RemoteProcedure) {
	n.Controller.RemoteProcedureRegister(name, method)
}

// Init implements component.Initer
func (n *ServiceNetwork) Init(ctx context.Context) error {
	hostNetwork, err := hostnetwork.NewHostNetwork(n.CertificateManager.GetCertificate().GetNodeRef().String())
	if err != nil {
		return errors.Wrap(err, "Failed to create hostnetwork")
	}

	consensusNetwork, err := hostnetwork.NewConsensusNetwork(
		n.CertificateManager.GetCertificate().GetNodeRef().String(),
		n.NodeKeeper.GetOrigin().ShortID(),
	)
	if err != nil {
		return errors.Wrap(err, "Failed to create consensus network.")
	}

	options := controller.ConfigureOptions(n.cfg)

	cert := n.CertificateManager.GetCertificate()
	n.isDiscovery = utils.OriginIsDiscovery(cert)

	n.cm.Inject(n,
		&routing.Table{},
		cert,
		transport.NewFactory(n.cfg.Host.Transport),
		hostNetwork,
		merkle.NewCalculator(),
		consensusNetwork,
		phases.NewCommunicator(),
		phases.NewFirstPhase(),
		phases.NewSecondPhase(),
		phases.NewThirdPhase(),
		phases.NewPhaseManager(n.cfg.Service.Consensus),
		bootstrap.NewSessionManager(),
		controller.NewNetworkController(),
		controller.NewRPCController(options),
		controller.NewPulseController(),
		bootstrap.NewBootstrapper(options, n.connectToNewNetwork),
		bootstrap.NewAuthorizationController(options),
		bootstrap.NewNetworkBootstrapper(),
	)
	err = n.cm.Init(ctx)
	if err != nil {
		return errors.Wrap(err, "Failed to init internal components")
	}

	if n.Gateway() == nil {
		n.gateway = gateway.NewNoNetwork(n, n.GIL, n.NodeKeeper, n.ContractRequester,
			n.CryptographyService, n.MessageBus, n.CertificateManager)
		n.gateway.Run(ctx)
		inslogger.FromContext(ctx).Debug("Launch network gateway")

	}

	return nil
}

// Start implements component.Starter
func (n *ServiceNetwork) Start(ctx context.Context) error {
	logger := inslogger.FromContext(ctx)

	log.Info("Starting network component manager...")
	err := n.cm.Start(ctx)
	if err != nil {
		return errors.Wrap(err, "Failed to start component manager")
	}

	log.Info("Bootstrapping network...")
	_, err = n.Controller.Bootstrap(ctx)
	if err != nil {
		return errors.Wrap(err, "Failed to bootstrap network")
	}

	n.RemoteProcedureRegister(deliverWatermillMsg, n.processIncoming)

	logger.Info("Service network started")
	return nil
}

func (n *ServiceNetwork) Leave(ctx context.Context, ETA insolar.PulseNumber) {
	logger := inslogger.FromContext(ctx)
	logger.Info("Gracefully stopping service network")

	n.NodeKeeper.GetClaimQueue().Push(&packets.NodeLeaveClaim{ETA: ETA})
}

func (n *ServiceNetwork) GracefulStop(ctx context.Context) error {
	logger := inslogger.FromContext(ctx)
	// node leaving from network
	// all components need to do what they want over net in gracefulStop
	if !n.isGenesis {
		logger.Info("ServiceNetwork.GracefulStop wait for accepting leaving claim")
		n.TerminationHandler.Leave(ctx, 0)
		logger.Info("ServiceNetwork.GracefulStop - leaving claim accepted")
	}

	return nil
}

// Stop implements insolar.Component
func (n *ServiceNetwork) Stop(ctx context.Context) error {
	inslogger.FromContext(ctx).Info("Stopping network component manager...")
	return n.cm.Stop(ctx)
}

func (n *ServiceNetwork) HandlePulse(ctx context.Context, newPulse insolar.Pulse) {
	pulseTime := time.Unix(0, newPulse.PulseTimestamp)
	logger := inslogger.FromContext(ctx)

	n.lock.Lock()
	defer n.lock.Unlock()

	if n.isGenesis {
		return
	}
<<<<<<< HEAD
	// traceID := "pulse_" + strconv.FormatUint(uint64(newPulse.PulseNumber), 10)
	// ctx, logger := inslogger.WithTraceField(ctx, traceID)
=======

	// Because we want to set InsTraceID (it's our custom traceID)
	// Because @egorikas didn't have enough time for sending `insTraceID` from pulsar
	// We calculate it 2 times, first time on a pulsar's side. Second time on a network's side
	insTraceID := "pulse_" + strconv.FormatUint(uint64(newPulse.PulseNumber), 10)
	ctx = inslogger.ContextWithTrace(ctx, insTraceID)

>>>>>>> 40c5909f
	logger.Infof("Got new pulse number: %d", newPulse.PulseNumber)
	ctx, span := instracer.StartSpan(ctx, "ServiceNetwork.Handlepulse")
	span.AddAttributes(
		trace.Int64Attribute("pulse.PulseNumber", int64(newPulse.PulseNumber)),
	)
	defer span.End()

	if !n.NodeKeeper.IsBootstrapped() {
		n.Controller.SetLastIgnoredPulse(newPulse.NextPulseNumber)
		return
	}
	if n.shoudIgnorePulse(newPulse) {
		log.Infof("Ignore pulse %d: network is not yet initialized", newPulse.PulseNumber)
		return
	}

	if n.NodeKeeper.GetConsensusInfo().IsJoiner() {
		// do not set pulse because otherwise we will set invalid active list
		// pass consensus, prepare valid active list and set it on next pulse
		go n.phaseManagerOnPulse(ctx, newPulse, pulseTime)
		return
	}

	// Ignore insolar.ErrNotFound because
	// sometimes we can't fetch current pulse in new nodes
	// (for fresh bootstrapped light-material with in-memory pulse-tracker)
	if currentPulse, err := n.PulseAccessor.Latest(ctx); err != nil {
		if err != pulse.ErrNotFound {
			currentPulse = *insolar.GenesisPulse
		}
	} else {
		if !isNextPulse(&currentPulse, &newPulse) {
			logger.Infof("Incorrect pulse number. Current: %+v. New: %+v", currentPulse, newPulse)
			return
		}
	}

	if err := n.Gateway().OnPulse(ctx, newPulse); err != nil {
		logger.Error(errors.Wrap(err, "Failed to call OnPulse on Gateway"))
	}

	logger.Debugf("Before set new current pulse number: %d", newPulse.PulseNumber)
	err := n.PulseManager.Set(ctx, newPulse, n.Gateway().GetState() == insolar.CompleteNetworkState)
	if err != nil {
		logger.Fatalf("Failed to set new pulse: %s", err.Error())
	}
	logger.Infof("Set new current pulse number: %d", newPulse.PulseNumber)

	go n.phaseManagerOnPulse(ctx, newPulse, pulseTime)
}

func (n *ServiceNetwork) shoudIgnorePulse(newPulse insolar.Pulse) bool {
	return n.isDiscovery && !n.NodeKeeper.GetConsensusInfo().IsJoiner() &&
		newPulse.PulseNumber <= n.Controller.GetLastIgnoredPulse()+insolar.PulseNumber(n.skip)
}

func (n *ServiceNetwork) phaseManagerOnPulse(ctx context.Context, newPulse insolar.Pulse, pulseStartTime time.Time) {
	logger := inslogger.FromContext(ctx)

	if !n.cfg.Service.ConsensusEnabled {
		logger.Warn("Consensus is disabled")
		return
	}

	if err := n.PhaseManager.OnPulse(ctx, &newPulse, pulseStartTime); err != nil {
		errMsg := "Failed to pass consensus: " + err.Error()
		logger.Error(errMsg)
		n.SetGateway(n.Gateway().NewGateway(insolar.NoNetworkState))
	}
}

func (n *ServiceNetwork) connectToNewNetwork(ctx context.Context, address string) {
	n.NodeKeeper.GetClaimQueue().Push(&packets.ChangeNetworkClaim{Address: address})
	logger := inslogger.FromContext(ctx)

	node, err := findNodeByAddress(address, n.CertificateManager.GetCertificate().GetDiscoveryNodes())
	if err != nil {
		logger.Warnf("Failed to find a discovery node: ", err)
	}

	err = n.Controller.AuthenticateToDiscoveryNode(ctx, node)
	if err != nil {
		logger.Errorf("Failed to authenticate a node: " + err.Error())
	}
}

// SendMessageHandler async sends message with confirmation of delivery.
func (n *ServiceNetwork) SendMessageHandler(msg *message.Message) ([]*message.Message, error) {
	node, err := n.wrapMeta(msg)
	if err != nil {
		return nil, errors.Wrap(err, "failed to send message")
	}

	// Short path when sending to self node. Skip serialization
	origin := n.NodeKeeper.GetOrigin()
	if node.Equal(origin.ID()) {
		err := n.Pub.Publish(bus.TopicIncoming, msg)
		if err != nil {
			return nil, errors.Wrap(err, "error while publish msg to TopicIncoming")
		}
		return nil, nil
	}
	msgBytes, err := messageToBytes(msg)
	if err != nil {
		return nil, errors.Wrap(err, "error while converting message to bytes")
	}
	ctx := inslogger.ContextWithTrace(msg.Context(), msg.Metadata.Get(bus.MetaTraceID))
	res, err := n.Controller.SendBytes(ctx, node, deliverWatermillMsg, msgBytes)
	if err != nil {
		return nil, errors.Wrap(err, "error while sending watermillMsg to controller")
	}
	if !bytes.Equal(res, ack) {
		return nil, errors.Errorf("reply is not ack: %s", res)
	}
	return nil, nil
}

func (n *ServiceNetwork) wrapMeta(msg *message.Message) (insolar.Reference, error) {
	receiver := msg.Metadata.Get(bus.MetaReceiver)
	if receiver == "" {
		return insolar.Reference{}, errors.New("Receiver in msg.Metadata not set")
	}
	receiverRef, err := insolar.NewReferenceFromBase58(receiver)
	if err != nil {
		return insolar.Reference{}, errors.Wrap(err, "incorrect Receiver in msg.Metadata")
	}

	latestPulse, err := n.PulseAccessor.Latest(msg.Context())
	if err != nil {
		return insolar.Reference{}, errors.Wrap(err, "failed to fetch pulse")
	}
	wrapper := payload.Meta{
		Payload:  msg.Payload,
		Receiver: *receiverRef,
		Sender:   n.NodeKeeper.GetOrigin().ID(),
		Pulse:    latestPulse.PulseNumber,
	}
	buf, err := wrapper.Marshal()
	if err != nil {
		return insolar.Reference{}, errors.Wrap(err, "failed to wrap message")
	}
	msg.Payload = buf

	return *receiverRef, nil
}

func findNodeByAddress(address string, nodes []insolar.DiscoveryNode) (insolar.DiscoveryNode, error) {
	for _, node := range nodes {
		if node.GetHost() == address {
			return node, nil
		}
	}
	return nil, errors.New("Failed to find a discovery node with address: " + address)
}

func isNextPulse(currentPulse, newPulse *insolar.Pulse) bool {
	return newPulse.PulseNumber > currentPulse.PulseNumber && newPulse.PulseNumber >= currentPulse.NextPulseNumber
}

func (n *ServiceNetwork) processIncoming(ctx context.Context, args []byte) ([]byte, error) {
	logger := inslogger.FromContext(ctx)
	if len(args) < 1 {
		err := errors.New("need exactly one argument when n.processIncoming()")
		logger.Error(err)
		return nil, err
	}
	msg, err := deserializeMessage(bytes.NewBuffer(args))
	if err != nil {
		err = errors.Wrap(err, "error while deserialize msg from buffer")
		logger.Error(err)
		return nil, err
	}
	// TODO: check pulse here

	err = n.Pub.Publish(bus.TopicIncoming, msg)
	if err != nil {
		err = errors.Wrap(err, "error while publish msg to TopicIncoming")
		logger.Error(err)
		return nil, err
	}

	return ack, nil
}<|MERGE_RESOLUTION|>--- conflicted
+++ resolved
@@ -268,10 +268,6 @@
 	if n.isGenesis {
 		return
 	}
-<<<<<<< HEAD
-	// traceID := "pulse_" + strconv.FormatUint(uint64(newPulse.PulseNumber), 10)
-	// ctx, logger := inslogger.WithTraceField(ctx, traceID)
-=======
 
 	// Because we want to set InsTraceID (it's our custom traceID)
 	// Because @egorikas didn't have enough time for sending `insTraceID` from pulsar
@@ -279,7 +275,6 @@
 	insTraceID := "pulse_" + strconv.FormatUint(uint64(newPulse.PulseNumber), 10)
 	ctx = inslogger.ContextWithTrace(ctx, insTraceID)
 
->>>>>>> 40c5909f
 	logger.Infof("Got new pulse number: %d", newPulse.PulseNumber)
 	ctx, span := instracer.StartSpan(ctx, "ServiceNetwork.Handlepulse")
 	span.AddAttributes(
