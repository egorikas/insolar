//
// Modified BSD 3-Clause Clear License
//
// Copyright (c) 2019 Insolar Technologies GmbH
//
// All rights reserved.
//
// Redistribution and use in source and binary forms, with or without modification,
// are permitted (subject to the limitations in the disclaimer below) provided that
// the following conditions are met:
//  * Redistributions of source code must retain the above copyright notice, this list
//    of conditions and the following disclaimer.
//  * Redistributions in binary form must reproduce the above copyright notice, this list
//    of conditions and the following disclaimer in the documentation and/or other materials
//    provided with the distribution.
//  * Neither the name of Insolar Technologies GmbH nor the names of its contributors
//    may be used to endorse or promote products derived from this software without
//    specific prior written permission.
//
// NO EXPRESS OR IMPLIED LICENSES TO ANY PARTY'S PATENT RIGHTS ARE GRANTED
// BY THIS LICENSE. THIS SOFTWARE IS PROVIDED BY THE COPYRIGHT HOLDERS
// AND CONTRIBUTORS "AS IS" AND ANY EXPRESS OR IMPLIED WARRANTIES,
// INCLUDING, BUT NOT LIMITED TO, THE IMPLIED WARRANTIES OF MERCHANTABILITY
// AND FITNESS FOR A PARTICULAR PURPOSE ARE DISCLAIMED. IN NO EVENT SHALL
// THE COPYRIGHT HOLDER OR CONTRIBUTORS BE LIABLE FOR ANY DIRECT, INDIRECT,
// INCIDENTAL, SPECIAL, EXEMPLARY, OR CONSEQUENTIAL DAMAGES (INCLUDING,
// BUT NOT LIMITED TO, PROCUREMENT OF SUBSTITUTE GOODS OR SERVICES; LOSS
// OF USE, DATA, OR PROFITS; OR BUSINESS INTERRUPTION) HOWEVER CAUSED AND
// ON ANY THEORY OF LIABILITY, WHETHER IN CONTRACT, STRICT LIABILITY, OR TORT
// (INCLUDING NEGLIGENCE OR OTHERWISE) ARISING IN ANY WAY OUT OF THE USE
// OF THIS SOFTWARE, EVEN IF ADVISED OF THE POSSIBILITY OF SUCH DAMAGE.
//
// Notwithstanding any other provisions of this license, it is prohibited to:
//    (a) use this software,
//
//    (b) prepare modifications and derivative works of this software,
//
//    (c) distribute this software (including without limitation in source code, binary or
//        object code form), and
//
//    (d) reproduce copies of this software
//
//    for any commercial purposes, and/or
//
//    for the purposes of making available this software to third parties as a service,
//    including, without limitation, any software-as-a-service, platform-as-a-service,
//    infrastructure-as-a-service or other similar online service, irrespective of
//    whether it competes with the products or services of Insolar Technologies GmbH.
//

package servicenetwork

import (
	"context"
	"testing"

	"github.com/ThreeDotsLabs/watermill"
	"github.com/ThreeDotsLabs/watermill/message"
	"github.com/pkg/errors"
	"github.com/stretchr/testify/assert"
	"github.com/stretchr/testify/require"

	"github.com/insolar/insolar/certificate"
	"github.com/insolar/insolar/component"
	"github.com/insolar/insolar/configuration"
	"github.com/insolar/insolar/insolar"
	"github.com/insolar/insolar/insolar/bus"
	"github.com/insolar/insolar/insolar/payload"
	"github.com/insolar/insolar/insolar/pulse"
	"github.com/insolar/insolar/network/node"
	"github.com/insolar/insolar/network/nodenetwork"
	"github.com/insolar/insolar/testutils"
	networkUtils "github.com/insolar/insolar/testutils/network"
)

type PublisherMock struct{}

func (p *PublisherMock) Publish(topic string, messages ...*message.Message) error {
	return nil
}

func (p *PublisherMock) Close() error {
	return nil
}

func prepareNetwork(t *testing.T, cfg configuration.Configuration) *ServiceNetwork {
	serviceNetwork, err := NewServiceNetwork(cfg, &component.Manager{})
	require.NoError(t, err)

	nodeKeeper := networkUtils.NewNodeKeeperMock(t)
	nodeMock := networkUtils.NewNetworkNodeMock(t)
	nodeMock.IDMock.Return(testutils.RandomRef())
	nodeKeeper.GetOriginMock.Return(nodeMock)
	serviceNetwork.NodeKeeper = nodeKeeper

	return serviceNetwork
}

func TestSendMessageHandler_ReceiverNotSet(t *testing.T) {
	cfg := configuration.NewConfiguration()

	serviceNetwork := prepareNetwork(t, cfg)

	p := []byte{1, 2, 3, 4, 5}
	meta := payload.Meta{
		Payload: p,
	}
	data, err := meta.Marshal()
	require.NoError(t, err)

	inMsg := message.NewMessage(watermill.NewUUID(), data)

<<<<<<< HEAD
	err = serviceNetwork.SendMessageHandler(inMsg)
	require.Error(t, err)
=======
	_, err = serviceNetwork.SendMessageHandler(inMsg)
	require.NoError(t, err)
>>>>>>> 2558db09
}

func TestSendMessageHandler_SameNode(t *testing.T) {
	cfg := configuration.NewConfiguration()
	serviceNetwork, err := NewServiceNetwork(cfg, &component.Manager{})
	nodeRef := testutils.RandomRef()
	nodeN := networkUtils.NewNodeKeeperMock(t)
	nodeN.GetOriginMock.Set(func() (r insolar.NetworkNode) {
		n := networkUtils.NewNetworkNodeMock(t)
		n.IDMock.Set(func() (r insolar.Reference) {
			return nodeRef
		})
		return n
	})
	pubMock := &PublisherMock{}
	pulseMock := networkUtils.NewPulseAccessorMock(t)
	pulseMock.GetLatestPulseMock.Return(*insolar.GenesisPulse, nil)
	serviceNetwork.PulseAccessor = pulseMock
	serviceNetwork.NodeKeeper = nodeN
	serviceNetwork.Pub = pubMock

	p := []byte{1, 2, 3, 4, 5}
	meta := payload.Meta{
		Payload:  p,
		Receiver: nodeRef,
	}
	data, err := meta.Marshal()
	require.NoError(t, err)

	inMsg := message.NewMessage(watermill.NewUUID(), data)

	err = serviceNetwork.SendMessageHandler(inMsg)
	require.NoError(t, err)
}

func TestSendMessageHandler_SendError(t *testing.T) {
	cfg := configuration.NewConfiguration()
	pubMock := &PublisherMock{}
	serviceNetwork, err := NewServiceNetwork(cfg, &component.Manager{})
	serviceNetwork.Pub = pubMock
	nodeN := networkUtils.NewNodeKeeperMock(t)
	nodeN.GetOriginMock.Set(func() (r insolar.NetworkNode) {
		n := networkUtils.NewNetworkNodeMock(t)
		n.IDMock.Set(func() (r insolar.Reference) {
			return testutils.RandomRef()
		})
		return n
	})
	rpc := networkUtils.NewRPCControllerMock(t)
	rpc.SendBytesMock.Set(func(p context.Context, p1 insolar.Reference, p2 string, p3 []byte) (r []byte, r1 error) {
		return nil, errors.New("test error")
	})
	pulseMock := networkUtils.NewPulseAccessorMock(t)
	pulseMock.GetLatestPulseMock.Return(*insolar.GenesisPulse, nil)
	serviceNetwork.PulseAccessor = pulseMock
	serviceNetwork.RPC = rpc
	serviceNetwork.NodeKeeper = nodeN

	p := []byte{1, 2, 3, 4, 5}
	meta := payload.Meta{
		Payload:  p,
		Receiver: testutils.RandomRef(),
	}
	data, err := meta.Marshal()
	require.NoError(t, err)

	inMsg := message.NewMessage(watermill.NewUUID(), data)

<<<<<<< HEAD
	err = serviceNetwork.SendMessageHandler(inMsg)
	require.Error(t, err)
=======
	_, err = serviceNetwork.SendMessageHandler(inMsg)
	require.NoError(t, err)
>>>>>>> 2558db09
}

func TestSendMessageHandler_WrongReply(t *testing.T) {
	cfg := configuration.NewConfiguration()
	pubMock := &PublisherMock{}
	serviceNetwork, err := NewServiceNetwork(cfg, &component.Manager{})
	serviceNetwork.Pub = pubMock
	nodeN := networkUtils.NewNodeKeeperMock(t)
	nodeN.GetOriginMock.Set(func() (r insolar.NetworkNode) {
		n := networkUtils.NewNetworkNodeMock(t)
		n.IDMock.Set(func() (r insolar.Reference) {
			return testutils.RandomRef()
		})
		return n
	})
	rpc := networkUtils.NewRPCControllerMock(t)
	rpc.SendBytesMock.Set(func(p context.Context, p1 insolar.Reference, p2 string, p3 []byte) (r []byte, r1 error) {
		return nil, nil
	})
	pulseMock := networkUtils.NewPulseAccessorMock(t)
	pulseMock.GetLatestPulseMock.Return(*insolar.GenesisPulse, nil)
	serviceNetwork.PulseAccessor = pulseMock
	serviceNetwork.RPC = rpc
	serviceNetwork.NodeKeeper = nodeN

	p := []byte{1, 2, 3, 4, 5}
	meta := payload.Meta{
		Payload:  p,
		Receiver: testutils.RandomRef(),
	}
	data, err := meta.Marshal()
	require.NoError(t, err)

	inMsg := message.NewMessage(watermill.NewUUID(), data)

<<<<<<< HEAD
	err = serviceNetwork.SendMessageHandler(inMsg)
	require.Error(t, err)
=======
	_, err = serviceNetwork.SendMessageHandler(inMsg)
	require.NoError(t, err)
>>>>>>> 2558db09
}

func TestSendMessageHandler(t *testing.T) {
	cfg := configuration.NewConfiguration()
	serviceNetwork, err := NewServiceNetwork(cfg, &component.Manager{})
	nodeN := networkUtils.NewNodeKeeperMock(t)
	nodeN.GetOriginMock.Set(func() (r insolar.NetworkNode) {
		n := networkUtils.NewNetworkNodeMock(t)
		n.IDMock.Set(func() (r insolar.Reference) {
			return testutils.RandomRef()
		})
		return n
	})
	rpc := networkUtils.NewRPCControllerMock(t)
	rpc.SendBytesMock.Set(func(p context.Context, p1 insolar.Reference, p2 string, p3 []byte) (r []byte, r1 error) {
		return ack, nil
	})
	pulseMock := networkUtils.NewPulseAccessorMock(t)
	pulseMock.GetLatestPulseMock.Return(*insolar.GenesisPulse, nil)
	serviceNetwork.PulseAccessor = pulseMock
	serviceNetwork.RPC = rpc
	serviceNetwork.NodeKeeper = nodeN

	p := []byte{1, 2, 3, 4, 5}
	meta := payload.Meta{
		Payload:  p,
		Receiver: testutils.RandomRef(),
	}
	data, err := meta.Marshal()
	require.NoError(t, err)

	inMsg := message.NewMessage(watermill.NewUUID(), data)

	err = serviceNetwork.SendMessageHandler(inMsg)
	require.NoError(t, err)
}

type stater struct{}

func (s *stater) State() []byte {
	return []byte("123")
}

func TestServiceNetwork_StartStop(t *testing.T) {
	t.Skip("fixme")
	cm := &component.Manager{}
	origin := insolar.Reference{}
	nk := nodenetwork.NewNodeKeeper(node.NewNode(origin, insolar.StaticRoleUnknown, nil, "127.0.0.1:0", ""))
	cert := &certificate.Certificate{}
	cert.Reference = origin.String()
	certManager := certificate.NewCertificateManager(cert)
	serviceNetwork, err := NewServiceNetwork(configuration.NewConfiguration(), cm)
	require.NoError(t, err)
	ctx := context.Background()
	defer serviceNetwork.Stop(ctx)
	serviceNetwork.SetOperableFunc(func(ctx context.Context, operable bool) {

	})

	cm.Inject(serviceNetwork, nk, certManager, testutils.NewCryptographyServiceMock(t), pulse.NewAccessorMock(t),
		testutils.NewTerminationHandlerMock(t), testutils.NewPulseManagerMock(t), &PublisherMock{},
		testutils.NewMessageBusMock(t), testutils.NewContractRequesterMock(t),
		bus.NewSenderMock(t), &stater{}, testutils.NewPlatformCryptographyScheme(), testutils.NewKeyProcessorMock(t))
	err = serviceNetwork.Init(ctx)
	require.NoError(t, err)
	err = serviceNetwork.Start(ctx)
	require.NoError(t, err)
}

type publisherMock struct {
	Error error
}

func (pm *publisherMock) Publish(topic string, messages ...*message.Message) error { return pm.Error }
func (pm *publisherMock) Close() error                                             { return nil }

func TestServiceNetwork_processIncoming(t *testing.T) {
	serviceNetwork, err := NewServiceNetwork(configuration.NewConfiguration(), &component.Manager{})
	require.NoError(t, err)
	pub := &publisherMock{}
	serviceNetwork.Pub = pub
	ctx := context.Background()
	_, err = serviceNetwork.processIncoming(ctx, []byte("ololo"))
	assert.Error(t, err)
	msg := message.NewMessage("1", nil)
	data, err := messageToBytes(msg)
	require.NoError(t, err)
	_, err = serviceNetwork.processIncoming(ctx, data)
	assert.NoError(t, err)
	pub.Error = errors.New("Failed to publish message")
	_, err = serviceNetwork.processIncoming(ctx, data)
	assert.Error(t, err)
}

// func TestServiceNetwork_SetGateway(t *testing.T) {
// 	t.Skip("fix me")
// 	sn, err := NewServiceNetwork(configuration.NewConfiguration(), &component.Manager{})
// 	require.NoError(t, err)
//
// 	op := false
// 	tick := 0
// 	sn.SetOperableFunc(func(ctx context.Context, operable bool) {
// 		op = operable
// 		tick++
// 	})
//
// 	hn := networkUtils.NewHostNetworkMock(t)
// 	hn.RegisterRequestHandlerMock.Return()
// 	sn.HostNetwork = hn
//
// 	// initial set
// 	baseGateway := &gateway.Base{}
// 	sn.SwitchState(insolar.NoNetworkState)
// 	assert.Equal(t, 1, tick)
// 	assert.False(t, op)
//
// 	type Test struct {
// 		state insolar.NetworkState
// 		lock  bool
// 	}
//
// 	for i, T := range []Test{
// 		{insolar.NoNetworkState, false},
// 		{insolar.CompleteNetworkState, true},
// 		{insolar.NoNetworkState, false},
// 	} {
// 		sn.SetGateway(sn.Gateway().NewGateway(T.state))
// 		assert.Equal(t, i+1, tick)
// 		assert.Equal(t, T.lock, op)
//
// 	}
// }<|MERGE_RESOLUTION|>--- conflicted
+++ resolved
@@ -110,13 +110,8 @@
 
 	inMsg := message.NewMessage(watermill.NewUUID(), data)
 
-<<<<<<< HEAD
-	err = serviceNetwork.SendMessageHandler(inMsg)
-	require.Error(t, err)
-=======
 	_, err = serviceNetwork.SendMessageHandler(inMsg)
 	require.NoError(t, err)
->>>>>>> 2558db09
 }
 
 func TestSendMessageHandler_SameNode(t *testing.T) {
@@ -148,8 +143,9 @@
 
 	inMsg := message.NewMessage(watermill.NewUUID(), data)
 
-	err = serviceNetwork.SendMessageHandler(inMsg)
-	require.NoError(t, err)
+	outMsgs, err := serviceNetwork.SendMessageHandler(inMsg)
+	require.NoError(t, err)
+	require.Nil(t, outMsgs)
 }
 
 func TestSendMessageHandler_SendError(t *testing.T) {
@@ -185,13 +181,8 @@
 
 	inMsg := message.NewMessage(watermill.NewUUID(), data)
 
-<<<<<<< HEAD
-	err = serviceNetwork.SendMessageHandler(inMsg)
-	require.Error(t, err)
-=======
 	_, err = serviceNetwork.SendMessageHandler(inMsg)
 	require.NoError(t, err)
->>>>>>> 2558db09
 }
 
 func TestSendMessageHandler_WrongReply(t *testing.T) {
@@ -227,13 +218,8 @@
 
 	inMsg := message.NewMessage(watermill.NewUUID(), data)
 
-<<<<<<< HEAD
-	err = serviceNetwork.SendMessageHandler(inMsg)
-	require.Error(t, err)
-=======
 	_, err = serviceNetwork.SendMessageHandler(inMsg)
 	require.NoError(t, err)
->>>>>>> 2558db09
 }
 
 func TestSendMessageHandler(t *testing.T) {
@@ -267,8 +253,9 @@
 
 	inMsg := message.NewMessage(watermill.NewUUID(), data)
 
-	err = serviceNetwork.SendMessageHandler(inMsg)
-	require.NoError(t, err)
+	outMsgs, err := serviceNetwork.SendMessageHandler(inMsg)
+	require.NoError(t, err)
+	require.Nil(t, outMsgs)
 }
 
 type stater struct{}
