--- conflicted
+++ resolved
@@ -67,11 +67,7 @@
 
 type GlobuleEntry struct {
 	*PulseEntry
-<<<<<<< HEAD
-	ProofSet      map[core.NetworkNode]*PulseProof
-=======
 	ProofSet      map[insolar.NetworkNode]*PulseProof
->>>>>>> 2178e481
 	PulseHash     []byte
 	PrevCloudHash []byte
 	GlobuleID     insolar.GlobuleID
@@ -133,11 +129,7 @@
 type nodeEntry struct {
 	*PulseEntry
 	PulseProof *PulseProof
-<<<<<<< HEAD
-	Node       core.NetworkNode
-=======
 	Node       insolar.NetworkNode
->>>>>>> 2178e481
 }
 
 func (ne *nodeEntry) hash(helper *merkleHelper) []byte {
@@ -146,13 +138,8 @@
 	return helper.nodeHash(ne.PulseProof.Signature.Bytes(), nodeInfoHash)
 }
 
-<<<<<<< HEAD
-func nodeEntryByRole(pulseEntry *PulseEntry, nodeProofs map[core.NetworkNode]*PulseProof) map[core.StaticRole][]*nodeEntry {
-	roleMap := make(map[core.StaticRole][]*nodeEntry)
-=======
 func nodeEntryByRole(pulseEntry *PulseEntry, nodeProofs map[insolar.NetworkNode]*PulseProof) map[insolar.StaticRole][]*nodeEntry {
 	roleMap := make(map[insolar.StaticRole][]*nodeEntry)
->>>>>>> 2178e481
 	for node, pulseProof := range nodeProofs {
 		role := node.Role()
 		roleMap[role] = append(roleMap[role], &nodeEntry{
