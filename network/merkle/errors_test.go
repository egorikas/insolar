//
// Modified BSD 3-Clause Clear License
//
// Copyright (c) 2019 Insolar Technologies GmbH
//
// All rights reserved.
//
// Redistribution and use in source and binary forms, with or without modification,
// are permitted (subject to the limitations in the disclaimer below) provided that
// the following conditions are met:
//  * Redistributions of source code must retain the above copyright notice, this list
//    of conditions and the following disclaimer.
//  * Redistributions in binary form must reproduce the above copyright notice, this list
//    of conditions and the following disclaimer in the documentation and/or other materials
//    provided with the distribution.
//  * Neither the name of Insolar Technologies GmbH nor the names of its contributors
//    may be used to endorse or promote products derived from this software without
//    specific prior written permission.
//
// NO EXPRESS OR IMPLIED LICENSES TO ANY PARTY'S PATENT RIGHTS ARE GRANTED
// BY THIS LICENSE. THIS SOFTWARE IS PROVIDED BY THE COPYRIGHT HOLDERS
// AND CONTRIBUTORS "AS IS" AND ANY EXPRESS OR IMPLIED WARRANTIES,
// INCLUDING, BUT NOT LIMITED TO, THE IMPLIED WARRANTIES OF MERCHANTABILITY
// AND FITNESS FOR A PARTICULAR PURPOSE ARE DISCLAIMED. IN NO EVENT SHALL
// THE COPYRIGHT HOLDER OR CONTRIBUTORS BE LIABLE FOR ANY DIRECT, INDIRECT,
// INCIDENTAL, SPECIAL, EXEMPLARY, OR CONSEQUENTIAL DAMAGES (INCLUDING,
// BUT NOT LIMITED TO, PROCUREMENT OF SUBSTITUTE GOODS OR SERVICES; LOSS
// OF USE, DATA, OR PROFITS; OR BUSINESS INTERRUPTION) HOWEVER CAUSED AND
// ON ANY THEORY OF LIABILITY, WHETHER IN CONTRACT, STRICT LIABILITY, OR TORT
// (INCLUDING NEGLIGENCE OR OTHERWISE) ARISING IN ANY WAY OUT OF THE USE
// OF THIS SOFTWARE, EVEN IF ADVISED OF THE POSSIBILITY OF SUCH DAMAGE.
//
// Notwithstanding any other provisions of this license, it is prohibited to:
//    (a) use this software,
//
//    (b) prepare modifications and derivative works of this software,
//
//    (c) distribute this software (including without limitation in source code, binary or
//        object code form), and
//
//    (d) reproduce copies of this software
//
//    for any commercial purposes, and/or
//
//    for the purposes of making available this software to third parties as a service,
//    including, without limitation, any software-as-a-service, platform-as-a-service,
//    infrastructure-as-a-service or other similar online service, irrespective of
//    whether it competes with the products or services of Insolar Technologies GmbH.
//

package merkle

import (
	"context"
	"crypto"
	"encoding/hex"
	"testing"

	"github.com/insolar/insolar/component"
	"github.com/insolar/insolar/insolar"
	"github.com/insolar/insolar/ledger/ledgertestutils"
	"github.com/insolar/insolar/platformpolicy"
	"github.com/insolar/insolar/pulsar/pulsartestutils"
	"github.com/insolar/insolar/testutils"
	"github.com/insolar/insolar/testutils/nodekeeper"
	"github.com/insolar/insolar/testutils/terminationhandler"
	"github.com/pkg/errors"
	"github.com/stretchr/testify/require"
	"github.com/stretchr/testify/suite"
)

type calculatorErrorSuite struct {
	suite.Suite

	pulse       *insolar.Pulse
	nodeNetwork insolar.NodeNetwork
	service     insolar.CryptographyService

	calculator Calculator
}

func (t *calculatorErrorSuite) TestGetNodeProofError() {
	ph, np, err := t.calculator.GetPulseProof(&PulseEntry{Pulse: t.pulse})

	t.Assert().Error(err)
	t.Assert().Contains(err.Error(), "[ GetPulseProof ] Failed to sign node info hash")
	t.Assert().Nil(np)
	t.Assert().Nil(ph)
}

func (t *calculatorErrorSuite) TestGetGlobuleProofCalculateError() {
	pulseEntry := &PulseEntry{Pulse: t.pulse}

	prevCloudHash, _ := hex.DecodeString(
		"00000000000000000000000000000000000000000000000000000000000000000000000000000000000000000000000000000000000000000000000000000000",
	)

	globuleEntry := &GlobuleEntry{
		PulseEntry:    pulseEntry,
		PulseHash:     nil,
		ProofSet:      nil,
		PrevCloudHash: prevCloudHash,
		GlobuleID:     0,
	}
	gh, gp, err := t.calculator.GetGlobuleProof(globuleEntry)

	t.Assert().Error(err)
	t.Assert().Contains(err.Error(), "[ GetGlobuleProof ] Failed to calculate node root")
	t.Assert().Nil(gh)
	t.Assert().Nil(gp)
}

func (t *calculatorErrorSuite) TestGetGlobuleProofSignError() {
	pulseEntry := &PulseEntry{Pulse: t.pulse}

	prevCloudHash, _ := hex.DecodeString(
		"00000000000000000000000000000000000000000000000000000000000000000000000000000000000000000000000000000000000000000000000000000000",
	)

	globuleEntry := &GlobuleEntry{
		PulseEntry: pulseEntry,
		PulseHash:  nil,
<<<<<<< HEAD
		ProofSet: map[core.NetworkNode]*PulseProof{
=======
		ProofSet: map[insolar.NetworkNode]*PulseProof{
>>>>>>> 2178e481
			t.nodeNetwork.GetOrigin(): {},
		},
		PrevCloudHash: prevCloudHash,
		GlobuleID:     0,
	}
	gh, gp, err := t.calculator.GetGlobuleProof(globuleEntry)

	t.Assert().Error(err)
	t.Assert().Contains(err.Error(), "[ GetGlobuleProof ] Failed to sign globule hash")
	t.Assert().Nil(gh)
	t.Assert().Nil(gp)
}

func (t *calculatorErrorSuite) TestGetCloudProofSignError() {
	ch, cp, err := t.calculator.GetCloudProof(&CloudEntry{
		ProofSet: []*GlobuleProof{
			{},
		},
		PrevCloudHash: nil,
	})

	t.Assert().Error(err)
	t.Assert().Contains(err.Error(), "[ GetCloudProof ] Failed to sign cloud hash")
	t.Assert().Nil(ch)
	t.Assert().Nil(cp)
}

func (t *calculatorErrorSuite) TestGetCloudProofCalculateError() {
	ch, cp, err := t.calculator.GetCloudProof(&CloudEntry{
		ProofSet:      nil,
		PrevCloudHash: nil,
	})

	t.Assert().Error(err)
	t.Assert().Contains(err.Error(), "[ GetCloudProof ] Failed to calculate cloud hash")
	t.Assert().Nil(ch)
	t.Assert().Nil(cp)
}

func TestCalculatorError(t *testing.T) {
	// FIXME: TmpLedger is deprecated. Use mocks instead.
	l, _, clean := ledgertestutils.TmpLedger(t, "", insolar.StaticRoleLightMaterial, insolar.Components{}, true)

	calculator := &calculator{}

	cm := component.Manager{}

	key, _ := platformpolicy.NewKeyProcessor().GeneratePrivateKey()
	require.NotNil(t, key)

	service := testutils.NewCryptographyServiceMock(t)
	service.SignFunc = func(p []byte) (r *insolar.Signature, r1 error) {
		return nil, errors.New("Sign error")
	}
	service.GetPublicKeyFunc = func() (r crypto.PublicKey, r1 error) {
		return "key", nil
	}
	scheme := platformpolicy.NewPlatformCryptographyScheme()

	pulseManager := testutils.NewPulseStorageMock(t)

	nk := nodekeeper.GetTestNodekeeper(service)
	th := terminationhandler.NewTestHandler()

	jc := testutils.NewJetCoordinatorMock(t)

	cm.Inject(th, nk, jc, l.ArtifactManager, calculator, service, scheme, pulseManager)

	require.NotNil(t, calculator.ArtifactManager)
	require.NotNil(t, calculator.NodeNetwork)
	require.NotNil(t, calculator.CryptographyService)
	require.NotNil(t, calculator.PlatformCryptographyScheme)

	err := cm.Init(context.Background())
	require.NoError(t, err)

	pulse := &insolar.Pulse{
		PulseNumber:     insolar.PulseNumber(1337),
		NextPulseNumber: insolar.PulseNumber(1347),
		Entropy:         pulsartestutils.MockEntropyGenerator{}.GenerateEntropy(),
	}

	s := &calculatorErrorSuite{
		Suite:       suite.Suite{},
		calculator:  calculator,
		pulse:       pulse,
		nodeNetwork: nk,
		service:     service,
	}
	suite.Run(t, s)

	clean()
}

func TestCalculatorLedgerError(t *testing.T) {
	calculator := &calculator{}

	cm := component.Manager{}

	key, _ := platformpolicy.NewKeyProcessor().GeneratePrivateKey()
	require.NotNil(t, key)

	service := testutils.NewCryptographyServiceMock(t)
	service.SignFunc = func(p []byte) (r *insolar.Signature, r1 error) {
		return nil, errors.New("Sign error")
	}
	service.GetPublicKeyFunc = func() (r crypto.PublicKey, r1 error) {
		return "key", nil
	}

	am := testutils.NewArtifactManagerMock(t)
	am.StateFunc = func() (r []byte, r1 error) {
		return nil, errors.New("State error")
	}

	scheme := platformpolicy.NewPlatformCryptographyScheme()
	nk := nodekeeper.GetTestNodekeeper(service)
	th := terminationhandler.NewTestHandler()
	cm.Inject(th, nk, am, calculator, service, scheme)

	require.NotNil(t, calculator.ArtifactManager)
	require.NotNil(t, calculator.NodeNetwork)
	require.NotNil(t, calculator.CryptographyService)
	require.NotNil(t, calculator.PlatformCryptographyScheme)

	err := cm.Init(context.Background())
	require.NoError(t, err)

	pulse := &insolar.Pulse{
		PulseNumber:     insolar.PulseNumber(1337),
		NextPulseNumber: insolar.PulseNumber(1347),
		Entropy:         pulsartestutils.MockEntropyGenerator{}.GenerateEntropy(),
	}

	ph, np, err := calculator.GetPulseProof(&PulseEntry{Pulse: pulse})

	require.Error(t, err)
	require.Contains(t, err.Error(), "[ GetPulseProof ] Failed to get node stateHash")
	require.Nil(t, np)
	require.Nil(t, ph)
}<|MERGE_RESOLUTION|>--- conflicted
+++ resolved
@@ -120,11 +120,7 @@
 	globuleEntry := &GlobuleEntry{
 		PulseEntry: pulseEntry,
 		PulseHash:  nil,
-<<<<<<< HEAD
-		ProofSet: map[core.NetworkNode]*PulseProof{
-=======
 		ProofSet: map[insolar.NetworkNode]*PulseProof{
->>>>>>> 2178e481
 			t.nodeNetwork.GetOrigin(): {},
 		},
 		PrevCloudHash: prevCloudHash,
