--- conflicted
+++ resolved
@@ -25,16 +25,9 @@
 )
 
 type calculator struct {
-<<<<<<< HEAD
-	Ledger              core.Ledger              `inject:""`
+	ArtifactManager     core.ArtifactManager     `inject:""`
 	NodeNetwork         core.NodeNetwork         `inject:""`
 	CryptographyService core.CryptographyService `inject:""`
-=======
-	// FIXME: Ledger component is deprecated. Inject required sub-components.
-	Ledger      core.Ledger      `inject:""`
-	NodeNetwork core.NodeNetwork `inject:""`
-	Certificate core.Certificate `inject:""`
->>>>>>> f21f7a81
 }
 
 func NewCalculator() Calculator {
@@ -43,7 +36,7 @@
 
 func (c *calculator) getStateHash(role core.NodeRole) (OriginHash, error) {
 	// TODO: do something with role
-	return c.Ledger.GetArtifactManager().State()
+	return c.ArtifactManager.State()
 }
 
 func (c *calculator) GetPulseProof(ctx context.Context, entry *PulseEntry) (OriginHash, *PulseProof, error) {
