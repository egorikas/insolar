--- conflicted
+++ resolved
@@ -258,14 +258,6 @@
 
 	ctx, span := instracer.StartSpan(ctx, "distributor.sendPulseToHosts")
 	defer span.End()
-<<<<<<< HEAD
-	pb := packet.NewBuilder(d.pulsarHost)
-	pulseRequest := pb.Receiver(host).Request(
-		&packet.RequestPulse{
-			Pulse:         *pulse,
-			TraceSpanData: instracer.MustSerialize(ctx),
-		}).RequestID(d.generateID()).Type(types.Pulse).Build()
-=======
 	pulseRequest := &packet.Packet{
 		Sender:    d.pulsarHost,
 		Receiver:  host,
@@ -277,7 +269,6 @@
 		Pulse:         pulse.ToProto(p),
 	}
 	pulseRequest.SetRequest(request)
->>>>>>> 40c5909f
 	call, err := d.sendRequestToHost(ctx, pulseRequest, host)
 	if err != nil {
 		return err
