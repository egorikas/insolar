--- conflicted
+++ resolved
@@ -257,8 +257,6 @@
 
 	ctx, span := instracer.StartSpan(ctx, "distributor.sendPulseToHosts")
 	defer span.End()
-<<<<<<< HEAD
-
 	pulseRequest := &packet.Packet{
 		Sender:   d.pulsarHost,
 		Receiver: host,
@@ -266,15 +264,7 @@
 		RequestID: uint64(d.generateID()),
 	}
 	// TODO: add real pulse
-	pulseRequest.SetRequest(&packet.PulseRequest{})
-=======
-	pb := packet.NewBuilder(d.pulsarHost)
-	pulseRequest := pb.Receiver(host).Request(
-		&packet.RequestPulse{
-			Pulse:         *pulse,
-			TraceSpanData: instracer.MustSerialize(ctx),
-		}).RequestID(d.generateID()).Type(types.Pulse).Build()
->>>>>>> 9c4c40ae
+	pulseRequest.SetRequest(&packet.PulseRequest{TraceSpanData: instracer.MustSerialize(ctx)})
 	call, err := d.sendRequestToHost(ctx, pulseRequest, host)
 	if err != nil {
 		return err
