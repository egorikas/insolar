//
// Modified BSD 3-Clause Clear License
//
// Copyright (c) 2019 Insolar Technologies GmbH
//
// All rights reserved.
//
// Redistribution and use in source and binary forms, with or without modification,
// are permitted (subject to the limitations in the disclaimer below) provided that
// the following conditions are met:
//  * Redistributions of source code must retain the above copyright notice, this list
//    of conditions and the following disclaimer.
//  * Redistributions in binary form must reproduce the above copyright notice, this list
//    of conditions and the following disclaimer in the documentation and/or other materials
//    provided with the distribution.
//  * Neither the name of Insolar Technologies GmbH nor the names of its contributors
//    may be used to endorse or promote products derived from this software without
//    specific prior written permission.
//
// NO EXPRESS OR IMPLIED LICENSES TO ANY PARTY'S PATENT RIGHTS ARE GRANTED
// BY THIS LICENSE. THIS SOFTWARE IS PROVIDED BY THE COPYRIGHT HOLDERS
// AND CONTRIBUTORS "AS IS" AND ANY EXPRESS OR IMPLIED WARRANTIES,
// INCLUDING, BUT NOT LIMITED TO, THE IMPLIED WARRANTIES OF MERCHANTABILITY
// AND FITNESS FOR A PARTICULAR PURPOSE ARE DISCLAIMED. IN NO EVENT SHALL
// THE COPYRIGHT HOLDER OR CONTRIBUTORS BE LIABLE FOR ANY DIRECT, INDIRECT,
// INCIDENTAL, SPECIAL, EXEMPLARY, OR CONSEQUENTIAL DAMAGES (INCLUDING,
// BUT NOT LIMITED TO, PROCUREMENT OF SUBSTITUTE GOODS OR SERVICES; LOSS
// OF USE, DATA, OR PROFITS; OR BUSINESS INTERRUPTION) HOWEVER CAUSED AND
// ON ANY THEORY OF LIABILITY, WHETHER IN CONTRACT, STRICT LIABILITY, OR TORT
// (INCLUDING NEGLIGENCE OR OTHERWISE) ARISING IN ANY WAY OUT OF THE USE
// OF THIS SOFTWARE, EVEN IF ADVISED OF THE POSSIBILITY OF SUCH DAMAGE.
//
// Notwithstanding any other provisions of this license, it is prohibited to:
//    (a) use this software,
//
//    (b) prepare modifications and derivative works of this software,
//
//    (c) distribute this software (including without limitation in source code, binary or
//        object code form), and
//
//    (d) reproduce copies of this software
//
//    for any commercial purposes, and/or
//
//    for the purposes of making available this software to third parties as a service,
//    including, without limitation, any software-as-a-service, platform-as-a-service,
//    infrastructure-as-a-service or other similar online service, irrespective of
//    whether it competes with the products or services of Insolar Technologies GmbH.
//

// +build networktest

package tests

import (
	"context"
	"fmt"
	"sync"
	"testing"

	"github.com/stretchr/testify/assert"
	"github.com/stretchr/testify/suite"

	"github.com/insolar/insolar/insolar"
	"github.com/insolar/insolar/log"
	"github.com/insolar/insolar/network"
	"github.com/insolar/insolar/network/consensus/claimhandler"
	"github.com/insolar/insolar/network/node"
	"github.com/insolar/insolar/network/nodenetwork"
)

var (
	consensusMin    = 5 // minimum count of participants that can survive when one node leaves
	consensusMinMsg = fmt.Sprintf("skip test for bootstrap nodes < %d", consensusMin)
)


func TestServiceNetworkManyBootstraps(t *testing.T) {
	s := newConsensusSuite(16, 0)
	suite.Run(t, s)
}

func TestServiceNetworkManyNodes(t *testing.T) {
	t.Skip("Long time setup, wait for mock bootstrap")
	s := newConsensusSuite(5, 10)
	suite.Run(t, s)
}

// Consensus suite tests

func (s *consensusSuite) TestNetworkConsensus3Times() {
	s.waitForConsensus(3)
}

func (s *consensusSuite) TestNodeConnect() {
	testNode := s.newNetworkNode("testNode")
	s.preInitNode(testNode)

	s.InitNode(testNode)
	s.StartNode(testNode)
	defer func(s *consensusSuite) {
		s.StopNode(testNode)
	}(s)

	s.waitForConsensus(1)

	s.AssertActiveNodesCountDelta(0)

	s.waitForConsensus(1)

	s.AssertActiveNodesCountDelta(1)
	s.AssertWorkingNodesCountDelta(0)

	s.waitForConsensus(2)

	s.AssertActiveNodesCountDelta(1)
	s.AssertWorkingNodesCountDelta(1)
}

func (s *consensusSuite) TestNodeConnectInvalidVersion() {
	testNode := s.newNetworkNode("testNode")
	s.preInitNode(testNode)
	testNode.serviceNetwork.NodeKeeper.GetOrigin().(node.MutableNode).SetVersion("ololo")
	s.InitNode(testNode)
	err := testNode.componentManager.Start(s.fixture().ctx)
	assert.Error(s.T(), err)
	log.Infof("Error: %s", err)
}

func (s *consensusSuite) TestManyNodesConnect() {
	s.T().Skip("test hangs in some situations, needs fix: INS-2200")

	s.CheckBootstrapCount()

	joinersCount := 10
	nodes := make([]*networkNode, 0)
	for i := 0; i < joinersCount; i++ {
		n := s.newNetworkNode(fmt.Sprintf("testNode_%d", i))
		nodes = append(nodes, n)
	}

	wg := sync.WaitGroup{}
	wg.Add(joinersCount)

	for _, n := range nodes {
		go func(wg *sync.WaitGroup, node *networkNode) {
			s.preInitNode(node)
			s.InitNode(node)
			s.StartNode(node)
			wg.Done()
		}(&wg, n)
	}

	wg.Wait()

	defer func() {
		for _, n := range nodes {
			s.StopNode(n)
		}
	}()

	s.waitForConsensus(5)

	joined := claimhandler.ApprovedJoinersCount(joinersCount, s.getNodesCount())
	activeNodes := s.fixture().bootstrapNodes[0].serviceNetwork.NodeKeeper.GetAccessor().GetActiveNodes()
	s.Equal(s.getNodesCount()+joined, len(activeNodes))
}

func (s *consensusSuite) TestNodeLeave() {
	s.CheckBootstrapCount()

	testNode := s.newNetworkNode("testNode")
	s.preInitNode(testNode)

	s.InitNode(testNode)
	s.StartNode(testNode)
	defer func(s *consensusSuite) {
		s.StopNode(testNode)
	}(s)

	s.waitForConsensus(2)
	s.AssertActiveNodesCountDelta(1)
	s.AssertWorkingNodesCountDelta(0)

	// node become working after 3 consensuses
	s.waitForConsensus(1)
	s.AssertActiveNodesCountDelta(1)
	s.AssertWorkingNodesCountDelta(1)

	testNode.serviceNetwork.Leave(context.Background(), 0)

	s.waitForConsensus(2)

	// one active node becomes "not working"
	s.AssertWorkingNodesCountDelta(0)

	// but all nodes are active
	s.AssertActiveNodesCountDelta(1)
}

func (s *consensusSuite) TestNodeLeaveAtETA() {
	s.CheckBootstrapCount()

	testNode := s.newNetworkNode("testNode")
	s.preInitNode(testNode)

	s.InitNode(testNode)
	testNode.terminationHandler.OnLeaveApprovedFinished()
	testNode.terminationHandler.OnLeaveApprovedFunc = func(p context.Context) {
		s.StopNode(testNode)
	}
	s.StartNode(testNode)
	defer func(s *consensusSuite) {
		s.StopNode(testNode)
	}(s)

	// wait for node will be added at active and working lists
	s.waitForConsensus(3)
	s.AssertActiveNodesCountDelta(1)
	s.AssertWorkingNodesCountDelta(1)

	pulse, err := s.fixture().bootstrapNodes[0].serviceNetwork.PulseAccessor.Latest(s.fixture().ctx)
	s.NoError(err)

	// next pulse will be last for this node
	// leaving in 3 pulses
	pulseDelta := pulse.NextPulseNumber - pulse.PulseNumber
	testNode.serviceNetwork.Leave(s.fixture().ctx, pulse.PulseNumber+3*pulseDelta)

	// node still active and working
	s.waitForConsensus(1)
	s.AssertActiveNodesCountDelta(1)
	s.AssertWorkingNodesCountDelta(1)

	// now node leaves, but it's still in active list
	s.waitForConsensus(1)
	s.AssertActiveNodesCountDelta(1)
	s.AssertWorkingNodesCountDelta(0)
	s.True(testNode.terminationHandler.OnLeaveApprovedFinished())

	s.waitForConsensus(1)
	s.AssertActiveNodesCountDelta(0)
	s.AssertWorkingNodesCountDelta(0)
}

func (s *consensusSuite) TestNodeComeAfterAnotherNodeSendLeaveETA() {
	s.T().Skip("fix testcase in TESTNET 2.0")
	if len(s.fixture().bootstrapNodes) < consensusMin {
		s.T().Skip(consensusMinMsg)
	}

	leavingNode := s.newNetworkNode("leavingNode")
	s.preInitNode(leavingNode)

	s.InitNode(leavingNode)
	s.StartNode(leavingNode)
	defer func(s *consensusSuite) {
		s.StopNode(leavingNode)
	}(s)

	// wait for node will be added at active list
	s.waitForConsensus(2)
	activeNodes := s.fixture().bootstrapNodes[0].serviceNetwork.NodeKeeper.GetAccessor().GetActiveNodes()
	s.Equal(s.getNodesCount()+1, len(activeNodes))

	pulse, err := s.fixture().bootstrapNodes[0].serviceNetwork.PulseAccessor.Latest(s.fixture().ctx)
	s.NoError(err)

	// leaving in 3 pulses
	pulseDelta := pulse.NextPulseNumber - pulse.PulseNumber
	leavingNode.serviceNetwork.Leave(s.fixture().ctx, pulse.PulseNumber+3*pulseDelta)

	// wait for leavingNode will be marked as leaving
	s.waitForConsensus(1)

	newNode := s.newNetworkNode("testNode")
	s.preInitNode(newNode)

	s.InitNode(newNode)
	s.StartNode(newNode)
	defer func(s *consensusSuite) {
		s.StopNode(newNode)
	}(s)

	// wait for newNode will be added at active list, its a last pulse for leavingNode
	s.waitForConsensus(2)

	// newNode doesn't have workingNodes
	activeNodes = s.fixture().bootstrapNodes[0].serviceNetwork.NodeKeeper.GetAccessor().GetActiveNodes()
	workingNodes := s.fixture().bootstrapNodes[0].serviceNetwork.NodeKeeper.GetWorkingNodes()
	newNodeWorkingNodes := newNode.serviceNetwork.NodeKeeper.GetWorkingNodes()

	s.Equal(s.getNodesCount()+2, len(activeNodes))
	s.Equal(s.getNodesCount()+1, len(workingNodes))
	s.Equal(0, len(newNodeWorkingNodes))

	// newNode have to have same working node list as other nodes, but it doesn't because it miss leaving claim
	s.waitForConsensus(1)
	activeNodes = s.fixture().bootstrapNodes[0].serviceNetwork.NodeKeeper.GetAccessor().GetActiveNodes()
	workingNodes = s.fixture().bootstrapNodes[0].serviceNetwork.NodeKeeper.GetWorkingNodes()
	newNodeWorkingNodes = newNode.serviceNetwork.NodeKeeper.GetWorkingNodes()

	s.Equal(s.getNodesCount()+2, len(activeNodes))
	s.Equal(s.getNodesCount()+1, len(workingNodes))
	// TODO: fix this testcase
	s.Equal(s.getNodesCount()+1, len(newNodeWorkingNodes))

	// leaveNode leaving, newNode still ok
	s.waitForConsensus(1)
	activeNodes = s.fixture().bootstrapNodes[0].serviceNetwork.NodeKeeper.GetAccessor().GetActiveNodes()
	workingNodes = newNode.serviceNetwork.NodeKeeper.GetWorkingNodes()
	newNodeWorkingNodes = newNode.serviceNetwork.NodeKeeper.GetWorkingNodes()

	s.Equal(s.getNodesCount()+1, len(activeNodes))
	s.Equal(s.getNodesCount()+1, len(workingNodes))
	s.Equal(s.getNodesCount()+1, len(newNodeWorkingNodes))
}

<<<<<<< HEAD
func (s *consensusSuite) TestFullTimeOut() {
	s.CheckBootstrapCount()
=======
func TestServiceNetworkManyBootstraps(t *testing.T) {
	s := NewTestSuite(12, 0)
	suite.Run(t, s)
}

func TestServiceNetworkManyNodes(t *testing.T) {
	t.Skip("tmp 123")

	s := NewTestSuite(5, 10)
	suite.Run(t, s)
}

func (s *testSuite) TestFullTimeOut() {
	if len(s.fixture().bootstrapNodes) < consensusMin {
		s.T().Skip(consensusMinMsg)
	}
>>>>>>> 15490f24

	s.SetCommunicationPolicy(FullTimeout)

	s.waitForConsensus(2)
	s.AssertWorkingNodesCountDelta(-1)
}

// Partial timeout

func (s *consensusSuite) TestPartialPositive1PhaseTimeOut() {
	s.CheckBootstrapCount()

	s.SetCommunicationPolicy(PartialPositive1Phase)

	s.waitForConsensusExcept(2, s.fixture().bootstrapNodes[0].id)
	activeNodes := s.fixture().bootstrapNodes[1].serviceNetwork.NodeKeeper.GetWorkingNodes()
	s.Equal(s.getNodesCount(), len(activeNodes))
}

func (s *consensusSuite) TestPartialPositive2PhaseTimeOut() {
	s.CheckBootstrapCount()

	s.SetCommunicationPolicy(PartialPositive2Phase)

	s.waitForConsensusExcept(2, s.fixture().bootstrapNodes[0].id)
	activeNodes := s.fixture().bootstrapNodes[1].serviceNetwork.NodeKeeper.GetWorkingNodes()
	s.Equal(s.getNodesCount(), len(activeNodes))
}

func (s *consensusSuite) TestPartialNegative1PhaseTimeOut() {
	s.CheckBootstrapCount()

	s.SetCommunicationPolicy(PartialNegative1Phase)

	s.waitForConsensusExcept(2, s.fixture().bootstrapNodes[0].id)
	activeNodes := s.fixture().bootstrapNodes[1].serviceNetwork.NodeKeeper.GetWorkingNodes()
	s.Equal(s.getNodesCount()-1, len(activeNodes))
}

func (s *consensusSuite) TestPartialNegative2PhaseTimeOut() {
	s.CheckBootstrapCount()

	s.SetCommunicationPolicy(PartialNegative2Phase)

	s.waitForConsensusExcept(2, s.fixture().bootstrapNodes[0].id)
	activeNodes := s.fixture().bootstrapNodes[1].serviceNetwork.NodeKeeper.GetWorkingNodes()
	s.Equal(s.getNodesCount(), len(activeNodes))
}

func (s *consensusSuite) TestPartialNegative3PhaseTimeOut() {
	s.CheckBootstrapCount()

	s.SetCommunicationPolicy(PartialNegative3Phase)

	s.waitForConsensusExcept(2, s.fixture().bootstrapNodes[0].id)
	activeNodes := s.fixture().bootstrapNodes[1].serviceNetwork.NodeKeeper.GetWorkingNodes()
	s.Equal(s.getNodesCount(), len(activeNodes))
}

func (s *consensusSuite) TestPartialPositive3PhaseTimeOut() {
	s.CheckBootstrapCount()

	s.SetCommunicationPolicy(PartialPositive3Phase)

	s.waitForConsensusExcept(2, s.fixture().bootstrapNodes[0].id)
	activeNodes := s.fixture().bootstrapNodes[1].serviceNetwork.NodeKeeper.GetWorkingNodes()
	s.Equal(s.getNodesCount(), len(activeNodes))
}

func (s *consensusSuite) TestPartialNegative23PhaseTimeOut() {
	s.CheckBootstrapCount()

	s.SetCommunicationPolicy(PartialNegative23Phase)

	s.waitForConsensusExcept(2, s.fixture().bootstrapNodes[0].id)
	activeNodes := s.fixture().bootstrapNodes[1].serviceNetwork.NodeKeeper.GetWorkingNodes()
	s.Equal(s.getNodesCount(), len(activeNodes))
}

func (s *consensusSuite) TestPartialPositive23PhaseTimeOut() {
	s.CheckBootstrapCount()

	s.SetCommunicationPolicy(PartialPositive23Phase)

	s.waitForConsensusExcept(2, s.fixture().bootstrapNodes[0].id)
	activeNodes := s.fixture().bootstrapNodes[1].serviceNetwork.NodeKeeper.GetWorkingNodes()
	s.Equal(s.getNodesCount(), len(activeNodes))
}

func (s *consensusSuite) TestDiscoveryDown() {
	s.CheckBootstrapCount()

	s.StopNode(s.fixture().bootstrapNodes[0])

	s.waitForConsensusExcept(2, s.fixture().bootstrapNodes[0].id)
	for i := 1; i < s.getNodesCount(); i++ {
		activeNodes := s.fixture().bootstrapNodes[i].serviceNetwork.NodeKeeper.GetWorkingNodes()
		s.Equal(s.getNodesCount()-1, len(activeNodes))
	}
}

func flushNodeKeeper(keeper network.NodeKeeper) {
	keeper.SetIsBootstrapped(false)
	keeper.GetConsensusInfo().(*nodenetwork.ConsensusInfo).Flush(false)
	keeper.SetCloudHash(nil)
	keeper.SetInitialSnapshot([]insolar.NetworkNode{})
	keeper.GetClaimQueue().Clear()
	keeper.GetOrigin().(node.MutableNode).SetState(insolar.NodeReady)
}

func (s *consensusSuite) TestDiscoveryRestart() {
	s.CheckBootstrapCount()

	s.waitForConsensus(2)

	log.Info("Discovery node stopping...")
	err := s.fixture().bootstrapNodes[0].serviceNetwork.Stop(context.Background())
	flushNodeKeeper(s.fixture().bootstrapNodes[0].serviceNetwork.NodeKeeper)
	log.Info("Discovery node stopped...")
	s.Require().NoError(err)

	s.waitForConsensusExcept(2, s.fixture().bootstrapNodes[0].id)
	activeNodes := s.fixture().bootstrapNodes[1].serviceNetwork.NodeKeeper.GetWorkingNodes()
	s.Equal(s.getNodesCount()-1, len(activeNodes))

	log.Info("Discovery node starting...")
	err = s.fixture().bootstrapNodes[0].serviceNetwork.Start(context.Background())
	log.Info("Discovery node started")
	s.Require().NoError(err)

	s.waitForConsensusExcept(3, s.fixture().bootstrapNodes[0].id)
	activeNodes = s.fixture().bootstrapNodes[1].serviceNetwork.NodeKeeper.GetWorkingNodes()
	s.Equal(s.getNodesCount(), len(activeNodes))
	activeNodes = s.fixture().bootstrapNodes[0].serviceNetwork.NodeKeeper.GetWorkingNodes()
	s.Equal(s.getNodesCount(), len(activeNodes))
}

func (s *consensusSuite) TestDiscoveryRestartNoWait() {
	s.CheckBootstrapCount()

	s.waitForConsensus(2)

	log.Info("Discovery node stopping...")
	err := s.fixture().bootstrapNodes[0].serviceNetwork.Stop(context.Background())
	flushNodeKeeper(s.fixture().bootstrapNodes[0].serviceNetwork.NodeKeeper)
	log.Info("Discovery node stopped...")
	s.Require().NoError(err)

	go func(s *consensusSuite) {
		log.Info("Discovery node starting...")
		err = s.fixture().bootstrapNodes[0].serviceNetwork.Start(context.Background())
		log.Info("Discovery node started")
		s.Require().NoError(err)
	}(s)

	s.waitForConsensusExcept(4, s.fixture().bootstrapNodes[0].id)
	activeNodes := s.fixture().bootstrapNodes[1].serviceNetwork.NodeKeeper.GetAccessor().GetActiveNodes()
	s.Equal(s.getNodesCount(), len(activeNodes))
	s.waitForConsensusExcept(1, s.fixture().bootstrapNodes[0].id)
	activeNodes = s.fixture().bootstrapNodes[0].serviceNetwork.NodeKeeper.GetWorkingNodes()
	s.Equal(s.getNodesCount(), len(activeNodes))
	activeNodes = s.fixture().bootstrapNodes[1].serviceNetwork.NodeKeeper.GetWorkingNodes()
	s.Equal(s.getNodesCount(), len(activeNodes))
}

func (s *consensusSuite) TestJoinerSplitPackets() {
	s.CheckBootstrapCount()

	testNode := s.newNetworkNode("testNode")
	s.SetCommunicationPolicyForNode(testNode.id, SplitCase)
	s.preInitNode(testNode)

	s.InitNode(testNode)
	s.StartNode(testNode)
	defer func(s *consensusSuite) {
		s.StopNode(testNode)
	}(s)

	s.waitForConsensus(1)

	s.AssertActiveNodesCountDelta(0)

	s.waitForConsensus(1)

	s.AssertActiveNodesCountDelta(1)
	s.AssertWorkingNodesCountDelta(0)

	s.waitForConsensus(2)

	s.AssertActiveNodesCountDelta(1)
	s.AssertWorkingNodesCountDelta(1)
}<|MERGE_RESOLUTION|>--- conflicted
+++ resolved
@@ -74,9 +74,8 @@
 	consensusMinMsg = fmt.Sprintf("skip test for bootstrap nodes < %d", consensusMin)
 )
 
-
 func TestServiceNetworkManyBootstraps(t *testing.T) {
-	s := newConsensusSuite(16, 0)
+	s := newConsensusSuite(12, 0)
 	suite.Run(t, s)
 }
 
@@ -316,27 +315,8 @@
 	s.Equal(s.getNodesCount()+1, len(newNodeWorkingNodes))
 }
 
-<<<<<<< HEAD
 func (s *consensusSuite) TestFullTimeOut() {
 	s.CheckBootstrapCount()
-=======
-func TestServiceNetworkManyBootstraps(t *testing.T) {
-	s := NewTestSuite(12, 0)
-	suite.Run(t, s)
-}
-
-func TestServiceNetworkManyNodes(t *testing.T) {
-	t.Skip("tmp 123")
-
-	s := NewTestSuite(5, 10)
-	suite.Run(t, s)
-}
-
-func (s *testSuite) TestFullTimeOut() {
-	if len(s.fixture().bootstrapNodes) < consensusMin {
-		s.T().Skip(consensusMinMsg)
-	}
->>>>>>> 15490f24
 
 	s.SetCommunicationPolicy(FullTimeout)
 
