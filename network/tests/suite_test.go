--- conflicted
+++ resolved
@@ -56,6 +56,7 @@
 	"context"
 	"crypto"
 	"fmt"
+	"github.com/insolar/insolar/log"
 	"github.com/insolar/insolar/network/consensus"
 	"github.com/stretchr/testify/require"
 	"strconv"
@@ -68,11 +69,7 @@
 	"github.com/insolar/insolar/network/rules"
 
 	"github.com/ThreeDotsLabs/watermill/message"
-<<<<<<< HEAD
 	"github.com/insolar/insolar/keystore"
-=======
-	"github.com/stretchr/testify/require"
->>>>>>> cd5cae48
 
 	"github.com/insolar/insolar/network/servicenetwork"
 
@@ -98,7 +95,7 @@
 )
 
 const (
-	UseFakeTransport = false
+	UseFakeTransport = true
 	UseFakeBootstrap = true
 
 	reqTimeoutMs int32 = 2000
@@ -174,11 +171,7 @@
 func (s *consensusSuite) SetupTest() {
 	s.fixtureMap[s.t.Name()] = newFixture(s.t)
 	var err error
-<<<<<<< HEAD
 	s.fixture().pulsar, err = NewTestPulsar(reqTimeoutMs, pulseDelta)
-=======
-	s.fixture().pulsar, err = NewTestPulsar(pulseTimeMs, reqTimeoutMs, pulseDelta)
->>>>>>> cd5cae48
 	require.NoError(s.t, err)
 
 	suiteLogger.Info("SetupTest")
@@ -250,17 +243,9 @@
 		require.Equal(s.t, s.getNodesCount(), len(activeNodes1))
 		require.Equal(s.t, s.getNodesCount(), len(activeNodes2))
 	}
-<<<<<<< HEAD
 	suiteLogger.Info("Start test pulsar")
 	err = s.fixture().pulsar.Start(initLogger(s.fixture().ctx, insolar.ErrorLevel), pulseReceivers)
 	require.NoError(s.t, err)
-=======
-	fmt.Println("=================== SetupTest() Done")
-	log.Info("Start test pulsar")
-	err = s.fixture().pulsar.Start(s.fixture().ctx, pulseReceivers)
-	require.NoError(s.t, err)
-
->>>>>>> cd5cae48
 }
 
 func (s *testSuite) waitResults(results chan error, expected int) {
@@ -328,7 +313,6 @@
 
 func (s *consensusSuite) waitForConsensus(consensusCount int) {
 	for i := 0; i < consensusCount; i++ {
-<<<<<<< HEAD
 		for _, n := range s.fixture().bootstrapNodes {
 			select {
 			case <-n.consensusResult:
@@ -340,16 +324,6 @@
 
 		for _, n := range s.fixture().networkNodes {
 			<-n.consensusResult
-=======
-		for i, n := range s.fixture().bootstrapNodes {
-			err := <-n.consensusResult
-			require.NoError(s.t, err, "Failed to pass consensus on bootstrapNodes[%d] %s ", i, n.host)
-		}
-
-		for _, n := range s.fixture().networkNodes {
-			err := <-n.consensusResult
-			require.NoError(s.t, err, "Failed to pass consensus on networkNodes[%d] %s ", i, n.host)
->>>>>>> cd5cae48
 		}
 	}
 }
@@ -360,24 +334,14 @@
 			if n.id.Equal(exception) {
 				continue
 			}
-<<<<<<< HEAD
 			<-n.consensusResult
-=======
-			err := <-n.consensusResult
-			require.NoError(s.t, err, "Failed to pass consensus on bootstrapNodes[%d] %s ", i, n.host)
->>>>>>> cd5cae48
 		}
 
 		for _, n := range s.fixture().networkNodes {
 			if n.id.Equal(exception) {
 				continue
 			}
-<<<<<<< HEAD
 			<-n.consensusResult
-=======
-			err := <-n.consensusResult
-			require.NoError(s.t, err, "Failed to pass consensus on networkNodes[%d] %s ", i, n.host)
->>>>>>> cd5cae48
 		}
 	}
 }
@@ -497,10 +461,6 @@
 	// dump cert and read it again from json for correct private files initialization
 	jsonCert, err := cert.Dump()
 	require.NoError(s.t, err)
-<<<<<<< HEAD
-=======
-	log.Infof("cert: %s", jsonCert)
->>>>>>> cd5cae48
 
 	cert, err = certificate.ReadCertificateFromReader(pubKey, proc, strings.NewReader(jsonCert))
 	require.NoError(s.t, err)
@@ -570,37 +530,18 @@
 	node.componentManager.Register(platformpolicy.NewPlatformCryptographyScheme(), rules.NewRules())
 	serviceNetwork, err := servicenetwork.NewServiceNetwork(cfg, node.componentManager)
 	require.NoError(s.t, err)
-<<<<<<< HEAD
-=======
-
-	amMock := staterMock{
-		stateFunc: func() []byte {
-			return make([]byte, packets.HashLength)
-		},
-	}
->>>>>>> cd5cae48
 
 	certManager, cryptographyService := s.initCrypto(node)
 
 	realKeeper, err := nodenetwork.NewNodeNetwork(cfg.Host.Transport, certManager.GetCertificate())
 	require.NoError(s.t, err)
 	terminationHandler := testutils.NewTerminationHandlerMock(s.t)
-<<<<<<< HEAD
-	terminationHandler.LeaveFunc = func(p context.Context, p1 insolar.PulseNumber) {}
-	terminationHandler.OnLeaveApprovedFunc = func(p context.Context) {}
-	terminationHandler.AbortFunc = func(reason string) { suiteLogger.Error(reason) }
-
-	keyProc := platformpolicy.NewKeyProcessor()
-	pubMock := &PublisherMock{}
-=======
 	terminationHandler.LeaveMock.Set(func(p context.Context, p1 insolar.PulseNumber) {})
 	terminationHandler.OnLeaveApprovedMock.Set(func(p context.Context) {})
 	terminationHandler.AbortMock.Set(func(reason string) { log.Error(reason) })
 
 	keyProc := platformpolicy.NewKeyProcessor()
 	pubMock := &PublisherMock{}
-	senderMock := bus.NewSenderMock(s.t)
->>>>>>> cd5cae48
 	if UseFakeTransport {
 		// little hack: this Register will override transport.Factory
 		// in servicenetwork internal component manager with fake factory
@@ -608,25 +549,6 @@
 	} else {
 		node.componentManager.Register(transport.NewFactory(cfg.Host.Transport))
 	}
-<<<<<<< HEAD
-=======
-	if UseFakeBootstrap {
-		// little hack: this Register will override DiscoveryBootstrapper
-		// in servicenetwork internal component manager with fakeBootstrap
-		node.componentManager.Register(newFakeBootstrap(s.fixture()))
-	}
-
-	mb := testutils.NewMessageBusMock(s.t)
-	mb.MustRegisterMock.Return()
-
-	node.componentManager.Inject(realKeeper, newPulseManagerMock(realKeeper.(network.NodeKeeper)), pubMock,
-		&amMock, certManager, cryptographyService, serviceNetwork, keyProc, terminationHandler,
-		mb, testutils.NewContractRequesterMock(s.t), senderMock)
-
-	serviceNetwork.SetOperableFunc(func(ctx context.Context, operable bool) {
-	})
-	serviceNetwork.SetGateway(NewFakeGateway())
->>>>>>> cd5cae48
 
 	node.componentManager.Inject(
 		realKeeper,
@@ -694,11 +616,7 @@
 //}
 
 func (s *testSuite) AssertActiveNodesCountDelta(delta int) {
-<<<<<<< HEAD
 	activeNodes := s.fixture().bootstrapNodes[1].serviceNetwork.NodeKeeper.GetAccessor().GetActiveNodes()
-=======
-	activeNodes := s.fixture().bootstrapNodes[0].serviceNetwork.NodeKeeper.GetAccessor().GetActiveNodes()
->>>>>>> cd5cae48
 	require.Equal(s.t, s.getNodesCount()+delta, len(activeNodes))
 }
 
