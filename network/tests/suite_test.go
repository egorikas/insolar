--- conflicted
+++ resolved
@@ -66,14 +66,8 @@
 	"testing"
 	"time"
 
+	"github.com/ThreeDotsLabs/watermill/message"
 	"github.com/insolar/insolar/keystore"
-	"github.com/insolar/insolar/network/node"
-
-	"github.com/ThreeDotsLabs/watermill/message"
-<<<<<<< HEAD
-=======
-	"github.com/insolar/insolar/keystore"
->>>>>>> 6e0c3d7a
 	"github.com/stretchr/testify/suite"
 
 	"github.com/insolar/insolar/network/servicenetwork"
@@ -85,10 +79,6 @@
 	"github.com/insolar/insolar/insolar"
 	"github.com/insolar/insolar/instrumentation/inslogger"
 	"github.com/insolar/insolar/network"
-<<<<<<< HEAD
-	"github.com/insolar/insolar/network/consensusv1/packets"
-=======
->>>>>>> 6e0c3d7a
 	"github.com/insolar/insolar/network/nodenetwork"
 	"github.com/insolar/insolar/network/transport"
 	"github.com/insolar/insolar/platformpolicy"
@@ -109,14 +99,6 @@
 
 	reqTimeoutMs int32 = 2000
 	pulseDelta   int32 = 1
-<<<<<<< HEAD
-
-	Phase1Timeout  float64 = 0.30
-	Phase2Timeout  float64 = 0.50
-	Phase21Timeout float64 = 0.70
-	Phase3Timeout  float64 = 0.90
-=======
->>>>>>> 6e0c3d7a
 )
 
 type fixture struct {
@@ -209,28 +191,12 @@
 	suiteLogger.Info("Setup bootstrap nodes")
 	s.SetupNodesNetwork(s.fixture().bootstrapNodes)
 	if UseFakeBootstrap {
-<<<<<<< HEAD
-
-		bnodes := make([]insolar.NetworkNode, 0)
-		for _, n := range s.fixture().bootstrapNodes {
-
-			sign, err := n.cryptographyService.Sign([]byte{1, 2, 3, 4, 5})
-			s.Require().NoError(err)
-
-			origin := n.serviceNetwork.NodeKeeper.GetOrigin()
-			origin.(node.MutableNode).SetSignature(*sign)
-
-			bnodes = append(bnodes, origin)
-		}
-		for _, n := range s.fixture().bootstrapNodes {
-=======
 		bnodes := make([]insolar.NetworkNode, 0)
 		for _, n := range s.fixture().bootstrapNodes {
 			bnodes = append(bnodes, n.serviceNetwork.NodeKeeper.GetOrigin())
 		}
 		for _, n := range s.fixture().bootstrapNodes {
 			n.serviceNetwork.ConsensusMode = consensus.ReadyNetwork
->>>>>>> 6e0c3d7a
 			n.serviceNetwork.NodeKeeper.SetInitialSnapshot(bnodes)
 			n.serviceNetwork.Gatewayer.SwitchState(s.fixture().ctx, insolar.CompleteNetworkState)
 			pulseReceivers = append(pulseReceivers, n.host)
@@ -298,13 +264,8 @@
 	}
 
 	suiteLogger.Info("Init nodes")
-<<<<<<< HEAD
-	for _, node := range nodes {
-		go initNode(node)
-=======
 	for _, n := range nodes {
 		go initNode(n)
->>>>>>> 6e0c3d7a
 	}
 	s.waitResults(results, len(nodes))
 }
@@ -412,11 +373,7 @@
 	componentManager   *component.Manager
 	serviceNetwork     *servicenetwork.ServiceNetwork
 	terminationHandler *testutils.TerminationHandlerMock
-<<<<<<< HEAD
-	consensusResult    chan struct{}
-=======
 	consensusResult    chan insolar.PulseNumber
->>>>>>> 6e0c3d7a
 }
 
 // newNetworkNode returns networkNode initialized only with id, host address and key pair
@@ -431,11 +388,7 @@
 		privateKey:          key,
 		cryptographyService: cryptography.NewKeyBoundCryptographyService(key),
 		host:                address,
-<<<<<<< HEAD
-		consensusResult:     make(chan struct{}, 1),
-=======
 		consensusResult:     make(chan insolar.PulseNumber, 1),
->>>>>>> 6e0c3d7a
 	}
 
 	nodeContext, _ := inslogger.WithFields(s.fixture().ctx, map[string]interface{}{
@@ -568,9 +521,6 @@
 	node.componentManager.Register(platformpolicy.NewPlatformCryptographyScheme())
 	serviceNetwork, err := servicenetwork.NewServiceNetwork(cfg, node.componentManager)
 	s.Require().NoError(err)
-	serviceNetwork.SetOnStateUpdate(func() {
-		node.consensusResult <- struct{}{}
-	})
 
 	certManager, cryptographyService := s.initCrypto(node)
 
@@ -593,10 +543,6 @@
 		realKeeper,
 		newPulseManagerMock(realKeeper.(network.NodeKeeper)),
 		pubMock,
-<<<<<<< HEAD
-		&amMock,
-=======
->>>>>>> 6e0c3d7a
 		certManager,
 		cryptographyService,
 		keystore.NewInplaceKeyStore(node.privateKey),
