/*
 *    Copyright 2018 Insolar
 *
 *    Licensed under the Apache License, Version 2.0 (the "License");
 *    you may not use this file except in compliance with the License.
 *    You may obtain a copy of the License at
 *
 *        http://www.apache.org/licenses/LICENSE-2.0
 *
 *    Unless required by applicable law or agreed to in writing, software
 *    distributed under the License is distributed on an "AS IS" BASIS,
 *    WITHOUT WARRANTIES OR CONDITIONS OF ANY KIND, either express or implied.
 *    See the License for the specific language governing permissions and
 *    limitations under the License.
 */

package nodekeeper

import (
	"bytes"
	"sort"
	"sync"
	"time"

	"github.com/insolar/insolar/core"
	"github.com/insolar/insolar/log"
	"github.com/pkg/errors"
)

// NodeKeeper manages unsync, sync and active lists
type NodeKeeper interface {
	// GetID get current node ID
	GetID() core.RecordRef
	// GetSelf get active node for the current insolard. Returns nil if the current insolard is not an active node.
	GetSelf() *core.ActiveNode
	// GetActiveNode get active node by its reference. Returns nil if node is not found.
	GetActiveNode(ref core.RecordRef) *core.ActiveNode
	// GetActiveNodes get active nodes.
	GetActiveNodes() []*core.ActiveNode
	// GetActiveNodesByRole get active nodes by role
	GetActiveNodesByRole(role core.JetRole) []core.RecordRef
	// AddActiveNodes add active nodes.
	AddActiveNodes([]*core.ActiveNode)
	// SetPulse sets internal PulseNumber to number. Returns true if set was successful, false if number is less
	// or equal to internal PulseNumber. If set is successful, returns collected unsync list and starts collecting new unsync list
	SetPulse(number core.PulseNumber) (bool, *UnsyncList)
	// Sync initiates transferring syncCandidates -> sync, sync -> active.
	// If number is less than internal PulseNumber then ignore Sync.
	Sync(syncCandidates []*core.ActiveNode, number core.PulseNumber)
	// AddUnsync add unsync node to the unsync list. Returns channel that receives active node on successful sync.
	// Channel will return nil node if added node has not passed the consensus.
	// Returns error if current node is not active and cannot participate in consensus.
	AddUnsync(nodeID core.RecordRef, role core.NodeRole, address string /*, publicKey *ecdsa.PublicKey*/) (chan *core.ActiveNode, error)
	// GetUnsyncHolder get unsync list executed in consensus for specific pulse.
	// 1. If pulse is less than internal NodeKeeper pulse, returns error.
	// 2. If pulse is equal to internal NodeKeeper pulse, returns unsync list holder for currently executed consensus.
	// 3. If pulse is more than internal NodeKeeper pulse, blocks till next SetPulse or duration timeout and then acts like in par. 2
	GetUnsyncHolder(pulse core.PulseNumber, duration time.Duration) (*UnsyncList, error)
}

// NewNodeKeeper create new NodeKeeper
func NewNodeKeeper(nodeID core.RecordRef) NodeKeeper {
	return &nodekeeper{
<<<<<<< HEAD
		nodeID:      nodeID,
		state:       undefined,
		active:      make(map[core.RecordRef]*core.ActiveNode),
		sync:        make([]*core.ActiveNode, 0),
		unsync:      make([]*core.ActiveNode, 0),
		listWaiters: make([]chan *UnsyncList, 0),
		nodeWaiters: make(map[core.RecordRef]chan *core.ActiveNode),
=======
		nodeID:        nodeID,
		state:         undefined,
		active:        make(map[core.RecordRef]*core.ActiveNode),
		sync:          make([]*core.ActiveNode, 0),
		unsync:        make([]*core.ActiveNode, 0),
		unsyncWaiters: make([]chan *UnsyncList, 0),
		index:         make(map[core.NodeRole][]core.RecordRef),
>>>>>>> 7ec203fa
	}
}

type nodekeeperState uint8

const (
	undefined = nodekeeperState(iota + 1)
	pulseSet
	synced
)

type nodekeeper struct {
	nodeID core.RecordRef
	self   *core.ActiveNode
	state  nodekeeperState
	pulse  core.PulseNumber

	activeLock sync.RWMutex
	active     map[core.RecordRef]*core.ActiveNode
	index      map[core.NodeRole][]core.RecordRef
	sync       []*core.ActiveNode

	unsyncLock  sync.Mutex
	unsync      []*core.ActiveNode
	unsyncList  *UnsyncList
	listWaiters []chan *UnsyncList
	nodeWaiters map[core.RecordRef]chan *core.ActiveNode
}

func (nk *nodekeeper) GetID() core.RecordRef {
	return nk.nodeID
}

func (nk *nodekeeper) GetSelf() *core.ActiveNode {
	nk.activeLock.RLock()
	defer nk.activeLock.RUnlock()

	return nk.self
}

func (nk *nodekeeper) GetActiveNodes() []*core.ActiveNode {
	nk.activeLock.RLock()
	result := make([]*core.ActiveNode, len(nk.active))
	index := 0
	for _, node := range nk.active {
		result[index] = node
		index++
	}
	nk.activeLock.RUnlock()
	// Sort active nodes to return list with determinate order on every node.
	// If we have more than 10k nodes, we need to optimize this
	sort.Slice(result, func(i, j int) bool {
		return bytes.Compare(result[i].NodeID[:], result[j].NodeID[:]) < 0
	})
	return result
}

<<<<<<< HEAD
// todo: pass self node if no bootstraps
=======
func (nk *nodekeeper) GetActiveNodesByRole(role core.JetRole) []core.RecordRef {
	nk.activeLock.RLock()
	defer nk.activeLock.RUnlock()

	list, exists := nk.index[calculateJetRole(role)]
	if !exists {
		return nil
	}
	result := make([]core.RecordRef, len(list))
	copy(result, list)
	return result
}

>>>>>>> 7ec203fa
func (nk *nodekeeper) AddActiveNodes(nodes []*core.ActiveNode) {
	nk.activeLock.Lock()
	defer nk.activeLock.Unlock()

	var activeNodeStr string
	for _, node := range nodes {
		if node.NodeID.Equal(nk.nodeID) {
			nk.self = node
			log.Info("Added self node to active list")
		}
		nk.active[node.NodeID] = node
<<<<<<< HEAD
		activeNodeStr += node.NodeID.String() + ", "
=======

		list, ok := nk.index[node.Role]
		if !ok {
			list := make([]core.RecordRef, 0)
			nk.index[node.Role] = list
		}
		list = append(list, node.NodeID)
>>>>>>> 7ec203fa
	}
	log.Debug("added active nodes: %s", activeNodeStr)
}

func (nk *nodekeeper) GetActiveNode(ref core.RecordRef) *core.ActiveNode {
	nk.activeLock.RLock()
	defer nk.activeLock.RUnlock()

	return nk.active[ref]
}

func (nk *nodekeeper) SetPulse(number core.PulseNumber) (bool, *UnsyncList) {
	nk.unsyncLock.Lock()
	defer nk.unsyncLock.Unlock()

	if nk.state == undefined {
		return true, nk.collectUnsync(number)
	}

	if number <= nk.pulse {
		log.Warnf("NodeKeeper: ignored SetPulse call with number=%d while current=%d", uint32(number), uint32(nk.pulse))
		return false, nil
	}

	if nk.state == pulseSet {
		log.Warn("NodeKeeper: SetPulse called from `pulseSet` state")
		nk.activeLock.Lock()
		nk.syncUnsafe(nil)
		nk.activeLock.Unlock()
	}

	return true, nk.collectUnsync(number)
}

func (nk *nodekeeper) Sync(syncCandidates []*core.ActiveNode, number core.PulseNumber) {
	nk.unsyncLock.Lock()
	nk.activeLock.Lock()

	defer func() {
		nk.activeLock.Unlock()
		nk.unsyncLock.Unlock()
	}()

	if nk.state == synced || nk.state == undefined {
		log.Warn("NodeKeeper: ignored Sync call from `synced` or `undefined` state")
		return
	}

	if nk.pulse > number {
		log.Warnf("NodeKeeper: ignored Sync call because passed number %d is less than internal number %d",
			number, nk.pulse)
		return
	}

	var candidates string
	for _, node := range syncCandidates {
		candidates += node.NodeID.String() + ", "
	}
	log.Debug("Moving unsync to sync: %s", candidates)

	nk.syncUnsafe(syncCandidates)
}

func (nk *nodekeeper) AddUnsync(nodeID core.RecordRef, role core.NodeRole, address string /*, publicKey *ecdsa.PublicKey*/) (chan *core.ActiveNode, error) {
	nk.unsyncLock.Lock()
	defer nk.unsyncLock.Unlock()

	if nk.self == nil {
		return nil, errors.New("cannot add node to unsync list: current node is not active")
	}

	node := &core.ActiveNode{
		NodeID:   nodeID,
		PulseNum: nk.pulse,
		State:    core.NodeJoined,
		Role:     role,
		Address:  address,
		// PublicKey: publicKey,
	}

	nk.unsync = append(nk.unsync, node)
	ch := make(chan *core.ActiveNode, 1)
	nk.nodeWaiters[node.NodeID] = ch
	return ch, nil
}

func (nk *nodekeeper) GetUnsyncHolder(pulse core.PulseNumber, duration time.Duration) (*UnsyncList, error) {
	nk.unsyncLock.Lock()
	currentPulse := nk.pulse

	if currentPulse == pulse {
		result := nk.unsyncList
		nk.unsyncLock.Unlock()
		return result, nil
	}
	if currentPulse > pulse || duration < 0 {
		nk.unsyncLock.Unlock()
		return nil, errors.Errorf("GetUnsyncHolder called with pulse %d, but current NodeKeeper pulse is %d",
			pulse, currentPulse)
	}
	ch := make(chan *UnsyncList, 1)
	nk.listWaiters = append(nk.listWaiters, ch)
	nk.unsyncLock.Unlock()
	var result *UnsyncList
	select {
	case data := <-ch:
		if data == nil {
			return nil, errors.New("GetUnsyncHolder: channel closed")
		}
		result = data
	case <-time.After(duration):
		return nil, errors.New("GetUnsyncHolder: timeout")
	}
	if result.GetPulse() != pulse {
		return nil, errors.Errorf("GetUnsyncHolder called with pulse %d, but current UnsyncHolder pulse is %d",
			pulse, result.GetPulse())
	}
	return result, nil
}

func (nk *nodekeeper) syncUnsafe(syncCandidates []*core.ActiveNode) {
	// sync -> active
	for _, node := range nk.sync {
		nk.active[node.NodeID] = node
	}
	// unsync -> sync
	nk.sync = syncCandidates

	// first notify all synced nodes that they have passed the consensus
	for _, node := range nk.sync {
		ch, exists := nk.nodeWaiters[node.NodeID]
		if !exists {
			return
		}
		ch <- node
		close(ch)
		delete(nk.nodeWaiters, node.NodeID)
	}
	// then notify all the others that they have not passed the consensus
	for _, ch := range nk.nodeWaiters {
		close(ch)
	}
	// drop old waiters map and create new
	nk.nodeWaiters = make(map[core.RecordRef]chan *core.ActiveNode)
	nk.state = synced
	log.Infof("Sync success for pulse %d", nk.pulse)
}

func (nk *nodekeeper) collectUnsync(number core.PulseNumber) *UnsyncList {
	nk.pulse = number
	nk.state = pulseSet

	for _, node := range nk.unsync {
		node.PulseNum = nk.pulse
	}
	tmp := nk.unsync
	nk.unsync = make([]*core.ActiveNode, 0)
	nk.unsyncList = NewUnsyncHolder(nk.pulse, tmp)
	if len(nk.listWaiters) == 0 {
		return nk.unsyncList
	}
	// notify waiters that new unsync holder is available for read
	for _, ch := range nk.listWaiters {
		ch <- nk.unsyncList
		close(ch)
	}
	nk.listWaiters = make([]chan *UnsyncList, 0)
	return nk.unsyncList
}

func calculateJetRole(role core.JetRole) core.NodeRole {
	switch role {
	case core.RoleVirtualExecutor:
		return core.RoleVirtual
	case core.RoleVirtualValidator:
		return core.RoleVirtual
	case core.RoleLightExecutor:
		return core.RoleLightMaterial
	case core.RoleLightValidator:
		return core.RoleLightMaterial
	case core.RoleHeavyExecutor:
		return core.RoleHeavyMaterial
	default:
		return core.RoleUnknown
	}
}<|MERGE_RESOLUTION|>--- conflicted
+++ resolved
@@ -61,7 +61,6 @@
 // NewNodeKeeper create new NodeKeeper
 func NewNodeKeeper(nodeID core.RecordRef) NodeKeeper {
 	return &nodekeeper{
-<<<<<<< HEAD
 		nodeID:      nodeID,
 		state:       undefined,
 		active:      make(map[core.RecordRef]*core.ActiveNode),
@@ -69,15 +68,7 @@
 		unsync:      make([]*core.ActiveNode, 0),
 		listWaiters: make([]chan *UnsyncList, 0),
 		nodeWaiters: make(map[core.RecordRef]chan *core.ActiveNode),
-=======
-		nodeID:        nodeID,
-		state:         undefined,
-		active:        make(map[core.RecordRef]*core.ActiveNode),
-		sync:          make([]*core.ActiveNode, 0),
-		unsync:        make([]*core.ActiveNode, 0),
-		unsyncWaiters: make([]chan *UnsyncList, 0),
-		index:         make(map[core.NodeRole][]core.RecordRef),
->>>>>>> 7ec203fa
+		index:       make(map[core.NodeRole][]core.RecordRef),
 	}
 }
 
@@ -135,9 +126,6 @@
 	return result
 }
 
-<<<<<<< HEAD
-// todo: pass self node if no bootstraps
-=======
 func (nk *nodekeeper) GetActiveNodesByRole(role core.JetRole) []core.RecordRef {
 	nk.activeLock.RLock()
 	defer nk.activeLock.RUnlock()
@@ -151,7 +139,6 @@
 	return result
 }
 
->>>>>>> 7ec203fa
 func (nk *nodekeeper) AddActiveNodes(nodes []*core.ActiveNode) {
 	nk.activeLock.Lock()
 	defer nk.activeLock.Unlock()
@@ -163,9 +150,7 @@
 			log.Info("Added self node to active list")
 		}
 		nk.active[node.NodeID] = node
-<<<<<<< HEAD
 		activeNodeStr += node.NodeID.String() + ", "
-=======
 
 		list, ok := nk.index[node.Role]
 		if !ok {
@@ -173,7 +158,6 @@
 			nk.index[node.Role] = list
 		}
 		list = append(list, node.NodeID)
->>>>>>> 7ec203fa
 	}
 	log.Debug("added active nodes: %s", activeNodeStr)
 }
