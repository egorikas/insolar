/*
 *    Copyright 2018 Insolar
 *
 *    Licensed under the Apache License, Version 2.0 (the "License");
 *    you may not use this file except in compliance with the License.
 *    You may obtain a copy of the License at
 *
 *        http://www.apache.org/licenses/LICENSE-2.0
 *
 *    Unless required by applicable law or agreed to in writing, software
 *    distributed under the License is distributed on an "AS IS" BASIS,
 *    WITHOUT WARRANTIES OR CONDITIONS OF ANY KIND, either express or implied.
 *    See the License for the specific language governing permissions and
 *    limitations under the License.
 */

package controller

import (
	"context"
	"time"

	"github.com/insolar/insolar/configuration"
	"github.com/insolar/insolar/core"
	"github.com/insolar/insolar/network"
	"github.com/insolar/insolar/network/controller/bootstrap"
	"github.com/insolar/insolar/network/controller/common"
	"github.com/insolar/insolar/network/transport/packet/types"
)

// Controller contains network logic.
type Controller struct {
	options *common.Options
	network network.HostNetwork

	bootstrapper    *bootstrap.NetworkBootstrapper
	pulseController *PulseController
	rpcController   *RPCController
}

// SendParcel send message to nodeID.
func (c *Controller) SendMessage(nodeID core.RecordRef, name string, msg core.Parcel) ([]byte, error) {
	return c.rpcController.SendMessage(nodeID, name, msg)
}

// RemoteProcedureRegister register remote procedure that will be executed when message is received.
func (c *Controller) RemoteProcedureRegister(name string, method core.RemoteProcedure) {
	c.rpcController.RemoteProcedureRegister(name, method)
}

// SendCascadeMessage sends a message from MessageBus to a cascade of nodes.
func (c *Controller) SendCascadeMessage(data core.Cascade, method string, msg core.Parcel) error {
	return c.rpcController.SendCascadeMessage(data, method, msg)
}

// Bootstrap init bootstrap process: 1. Connect to discovery node; 2. Reconnect to new discovery node if redirected.
func (c *Controller) Bootstrap(ctx context.Context) error {
	return c.bootstrapper.Bootstrap(ctx)
}

// Inject inject components.
func (c *Controller) Inject(cryptographyService core.CryptographyService,
	networkCoordinator core.NetworkCoordinator, nodeKeeper network.NodeKeeper) {

	c.network.RegisterRequestHandler(types.Ping, func(ctx context.Context, request network.Request) (network.Response, error) {
		return c.network.BuildResponse(request, nil), nil
	})
	c.bootstrapper.Start(cryptographyService, networkCoordinator, nodeKeeper)
	c.pulseController.Start()
	c.rpcController.Start()
}

// ConfigureOptions convert daemon configuration to controller options
func ConfigureOptions(config configuration.HostNetwork) *common.Options {
	return &common.Options{
		PingTimeout:         1 * time.Second,
		PacketTimeout:       10 * time.Second,
		BootstrapTimeout:    10 * time.Second,
		HandshakeSessionTTL: time.Duration(config.HandshakeSessionTTL) * time.Millisecond,
	}
<<<<<<< HEAD
	if options.PacketTimeout == 0 {
		options.PacketTimeout = time.Second * 10
	}
	if options.BootstrapTimeout == 0 {
		options.BootstrapTimeout = time.Second * 10
	}
	options.TimeoutMult = config.TimeoutMult
	options.InfinityBootstrap = config.InfinityBootstrap
	options.MinTimeout = config.MinTimeout
	options.MaxTimeout = config.MaxTimeout
	return options
=======
>>>>>>> 57d8c181
}

// NewNetworkController create new network controller.
func NewNetworkController(
	pulseHandler network.PulseHandler,
	options *common.Options,
	certificate core.Certificate,
	transport network.InternalTransport,
	routingTable network.RoutingTable,
	network network.HostNetwork,
	scheme core.PlatformCryptographyScheme) network.Controller {

	c := Controller{}
	c.network = network
	c.options = options
	c.bootstrapper = bootstrap.NewNetworkBootstrapper(c.options, certificate, transport)
	c.pulseController = NewPulseController(pulseHandler, network, routingTable)
	c.rpcController = NewRPCController(c.options, network, scheme)

	return &c
}<|MERGE_RESOLUTION|>--- conflicted
+++ resolved
@@ -72,26 +72,22 @@
 
 // ConfigureOptions convert daemon configuration to controller options
 func ConfigureOptions(config configuration.HostNetwork) *common.Options {
-	return &common.Options{
-		PingTimeout:         1 * time.Second,
-		PacketTimeout:       10 * time.Second,
-		BootstrapTimeout:    10 * time.Second,
-		HandshakeSessionTTL: time.Duration(config.HandshakeSessionTTL) * time.Millisecond,
+	options := &common.Options{}
+	if options.PingTimeout == 0 {
+		options.PingTimeout = time.Second * 1
 	}
-<<<<<<< HEAD
 	if options.PacketTimeout == 0 {
 		options.PacketTimeout = time.Second * 10
 	}
 	if options.BootstrapTimeout == 0 {
 		options.BootstrapTimeout = time.Second * 10
 	}
+	options.HandshakeSessionTTL = time.Duration(config.HandshakeSessionTTL) * time.Millisecond
 	options.TimeoutMult = config.TimeoutMult
 	options.InfinityBootstrap = config.InfinityBootstrap
 	options.MinTimeout = config.MinTimeout
 	options.MaxTimeout = config.MaxTimeout
 	return options
-=======
->>>>>>> 57d8c181
 }
 
 // NewNetworkController create new network controller.
