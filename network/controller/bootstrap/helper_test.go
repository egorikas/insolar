/*
 *    Copyright 2018 Insolar
 *
 *    Licensed under the Apache License, Version 2.0 (the "License");
 *    you may not use this file except in compliance with the License.
 *    You may obtain a copy of the License at
 *
 *        http://www.apache.org/licenses/LICENSE-2.0
 *
 *    Unless required by applicable law or agreed to in writing, software
 *    distributed under the License is distributed on an "AS IS" BASIS,
 *    WITHOUT WARRANTIES OR CONDITIONS OF ANY KIND, either express or implied.
 *    See the License for the specific language governing permissions and
 *    limitations under the License.
 */

package bootstrap

import (
	"crypto"
	"testing"

	"github.com/insolar/insolar/core"
	"github.com/insolar/insolar/network/nodenetwork"
	"github.com/insolar/insolar/testutils"
	"github.com/stretchr/testify/assert"
	"github.com/stretchr/testify/require"
)

func newTestNode() core.Node {
<<<<<<< HEAD
	return nodenetwork.NewNode(testutils.RandomRef(), core.StaticRoleUnknown, nil,
		core.PulseNumber(0), "", "")
=======
	return nodenetwork.NewNode(testutils.RandomRef(), nil, nil, "", "")
>>>>>>> 6770a1cf
}

func newTestNodeWithShortID(id core.ShortNodeID) core.Node {
	node := newTestNode()
	node.(nodenetwork.MutableNode).SetShortID(id)
	return node
}

func TestCorrectShortIDCollision(t *testing.T) {
	keeper := nodenetwork.NewNodeKeeper(newTestNode())
	keeper.AddActiveNodes([]core.Node{
		newTestNodeWithShortID(30),
		newTestNodeWithShortID(32),
		newTestNodeWithShortID(33),
		newTestNodeWithShortID(34),
		newTestNodeWithShortID(64),
	})

	require.False(t, checkShortIDCollision(keeper, core.ShortNodeID(0)))
	require.False(t, checkShortIDCollision(keeper, core.ShortNodeID(31)))
	require.False(t, checkShortIDCollision(keeper, core.ShortNodeID(35)))
	require.False(t, checkShortIDCollision(keeper, core.ShortNodeID(65)))

	require.True(t, checkShortIDCollision(keeper, core.ShortNodeID(30)))
	require.Equal(t, core.ShortNodeID(31), regenerateShortID(keeper, core.ShortNodeID(30)))

	require.True(t, checkShortIDCollision(keeper, core.ShortNodeID(32)))
	require.Equal(t, core.ShortNodeID(35), regenerateShortID(keeper, core.ShortNodeID(32)))

	require.True(t, checkShortIDCollision(keeper, core.ShortNodeID(64)))
	require.Equal(t, core.ShortNodeID(65), regenerateShortID(keeper, core.ShortNodeID(64)))
}

type testNode struct {
	ref core.RecordRef
}

func (t *testNode) GetNodeRef() *core.RecordRef {
	return &t.ref
}

func (t *testNode) GetPublicKey() crypto.PublicKey {
	return nil
}

func (t *testNode) GetHost() string {
	return ""
}

func TestRemoveOrigin(t *testing.T) {
	origin := testutils.RandomRef()
	originNode := &testNode{origin}
	first := &testNode{testutils.RandomRef()}
	second := &testNode{testutils.RandomRef()}

	discoveryNodes := []core.DiscoveryNode{first, originNode, second}
	result, err := RemoveOrigin(discoveryNodes, origin)
	require.NoError(t, err)
	assert.Equal(t, []core.DiscoveryNode{first, second}, result)

	discoveryNodes = []core.DiscoveryNode{first, second}
	_, err = RemoveOrigin(discoveryNodes, origin)
	assert.Error(t, err)

	discoveryNodes = []core.DiscoveryNode{first, originNode}
	result, err = RemoveOrigin(discoveryNodes, origin)
	require.NoError(t, err)
	assert.Equal(t, []core.DiscoveryNode{first}, result)

	discoveryNodes = []core.DiscoveryNode{originNode, first}
	result, err = RemoveOrigin(discoveryNodes, origin)
	require.NoError(t, err)
	assert.Equal(t, []core.DiscoveryNode{first}, result)

	discoveryNodes = []core.DiscoveryNode{originNode}
	result, err = RemoveOrigin(discoveryNodes, origin)
	require.NoError(t, err)
	assert.Empty(t, result)
}<|MERGE_RESOLUTION|>--- conflicted
+++ resolved
@@ -28,12 +28,7 @@
 )
 
 func newTestNode() core.Node {
-<<<<<<< HEAD
-	return nodenetwork.NewNode(testutils.RandomRef(), core.StaticRoleUnknown, nil,
-		core.PulseNumber(0), "", "")
-=======
-	return nodenetwork.NewNode(testutils.RandomRef(), nil, nil, "", "")
->>>>>>> 6770a1cf
+	return nodenetwork.NewNode(testutils.RandomRef(), core.StaticRoleUnknown, nil, "", "")
 }
 
 func newTestNodeWithShortID(id core.ShortNodeID) core.Node {
