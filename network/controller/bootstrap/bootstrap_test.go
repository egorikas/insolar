/*
 *    Copyright 2018 Insolar
 *
 *    Licensed under the Apache License, Version 2.0 (the "License");
 *    you may not use this file except in compliance with the License.
 *    You may obtain a copy of the License at
 *
 *        http://www.apache.org/licenses/LICENSE-2.0
 *
 *    Unless required by applicable law or agreed to in writing, software
 *    distributed under the License is distributed on an "AS IS" BASIS,
 *    WITHOUT WARRANTIES OR CONDITIONS OF ANY KIND, either express or implied.
 *    See the License for the specific language governing permissions and
 *    limitations under the License.
 */

package bootstrap

import (
	"context"
	"testing"
	"time"

	"github.com/insolar/insolar/network"
	"github.com/insolar/insolar/network/controller/common"
	"github.com/pkg/errors"
	"github.com/stretchr/testify/assert"
)

func getOptions(infinity bool) *common.Options {
	return &common.Options{
		TimeoutMult:       2 * time.Millisecond,
		InfinityBootstrap: infinity,
		MinTimeout:        100 * time.Millisecond,
		MaxTimeout:        200 * time.Millisecond,
		PingTimeout:       1 * time.Second,
		PacketTimeout:     10 * time.Second,
		BootstrapTimeout:  10 * time.Second,
	}
}

var BootstrapError = errors.New("bootstrap without repeat")
var InfinityBootstrapError = errors.New("infinity bootstrap")
var bootstrapRetries = 0

<<<<<<< HEAD
func mockBoostrap(string) (*network.BootstrapResult, error) {
	return nil, BootstrapError
}

func mockInfinityBootstrap(string) (*network.BootstrapResult, error) {
=======
func mockBootstrap(context.Context, string) (*host.Host, error) {
	return nil, BootstrapError
}

func mockInfinityBootstrap(context.Context, string) (*host.Host, error) {
>>>>>>> ea8be5e3
	bootstrapRetries++
	if bootstrapRetries >= 5 {
		return nil, nil
	}
	return nil, InfinityBootstrapError
}

func TestBootstrap(t *testing.T) {
	ctx := context.Background()
	_, err := bootstrap(ctx, "192.180.0.1:1234", getOptions(false), mockBootstrap)
	assert.Error(t, err, BootstrapError)

	startTime := time.Now()
	expectedTime := startTime.Add(time.Millisecond * 700) // 100ms, 200ms, 200ms, 200ms, return nil error
	_, err = bootstrap(ctx, "192.180.0.1:1234", getOptions(true), mockInfinityBootstrap)
	endTime := time.Now()
	assert.NoError(t, err)
	assert.WithinDuration(t, expectedTime.Round(time.Millisecond), endTime.Round(time.Millisecond), time.Millisecond*100)
}<|MERGE_RESOLUTION|>--- conflicted
+++ resolved
@@ -43,19 +43,11 @@
 var InfinityBootstrapError = errors.New("infinity bootstrap")
 var bootstrapRetries = 0
 
-<<<<<<< HEAD
-func mockBoostrap(string) (*network.BootstrapResult, error) {
+func mockBootstrap(context.Context, string) (*network.BootstrapResult, error) {
 	return nil, BootstrapError
 }
 
-func mockInfinityBootstrap(string) (*network.BootstrapResult, error) {
-=======
-func mockBootstrap(context.Context, string) (*host.Host, error) {
-	return nil, BootstrapError
-}
-
-func mockInfinityBootstrap(context.Context, string) (*host.Host, error) {
->>>>>>> ea8be5e3
+func mockInfinityBootstrap(context.Context, string) (*network.BootstrapResult, error) {
 	bootstrapRetries++
 	if bootstrapRetries >= 5 {
 		return nil, nil
