//
// Modified BSD 3-Clause Clear License
//
// Copyright (c) 2019 Insolar Technologies GmbH
//
// All rights reserved.
//
// Redistribution and use in source and binary forms, with or without modification,
// are permitted (subject to the limitations in the disclaimer below) provided that
// the following conditions are met:
//  * Redistributions of source code must retain the above copyright notice, this list
//    of conditions and the following disclaimer.
//  * Redistributions in binary form must reproduce the above copyright notice, this list
//    of conditions and the following disclaimer in the documentation and/or other materials
//    provided with the distribution.
//  * Neither the name of Insolar Technologies GmbH nor the names of its contributors
//    may be used to endorse or promote products derived from this software without
//    specific prior written permission.
//
// NO EXPRESS OR IMPLIED LICENSES TO ANY PARTY'S PATENT RIGHTS ARE GRANTED
// BY THIS LICENSE. THIS SOFTWARE IS PROVIDED BY THE COPYRIGHT HOLDERS
// AND CONTRIBUTORS "AS IS" AND ANY EXPRESS OR IMPLIED WARRANTIES,
// INCLUDING, BUT NOT LIMITED TO, THE IMPLIED WARRANTIES OF MERCHANTABILITY
// AND FITNESS FOR A PARTICULAR PURPOSE ARE DISCLAIMED. IN NO EVENT SHALL
// THE COPYRIGHT HOLDER OR CONTRIBUTORS BE LIABLE FOR ANY DIRECT, INDIRECT,
// INCIDENTAL, SPECIAL, EXEMPLARY, OR CONSEQUENTIAL DAMAGES (INCLUDING,
// BUT NOT LIMITED TO, PROCUREMENT OF SUBSTITUTE GOODS OR SERVICES; LOSS
// OF USE, DATA, OR PROFITS; OR BUSINESS INTERRUPTION) HOWEVER CAUSED AND
// ON ANY THEORY OF LIABILITY, WHETHER IN CONTRACT, STRICT LIABILITY, OR TORT
// (INCLUDING NEGLIGENCE OR OTHERWISE) ARISING IN ANY WAY OUT OF THE USE
// OF THIS SOFTWARE, EVEN IF ADVISED OF THE POSSIBILITY OF SUCH DAMAGE.
//
// Notwithstanding any other provisions of this license, it is prohibited to:
//    (a) use this software,
//
//    (b) prepare modifications and derivative works of this software,
//
//    (c) distribute this software (including without limitation in source code, binary or
//        object code form), and
//
//    (d) reproduce copies of this software
//
//    for any commercial purposes, and/or
//
//    for the purposes of making available this software to third parties as a service,
//    including, without limitation, any software-as-a-service, platform-as-a-service,
//    infrastructure-as-a-service or other similar online service, irrespective of
//    whether it competes with the products or services of Insolar Technologies GmbH.
//

package controller

import (
	"context"
	"strconv"
	"sync/atomic"

<<<<<<< HEAD
	"github.com/insolar/insolar/instrumentation/inslogger"
=======
	"github.com/insolar/insolar/insolar/pulse"
>>>>>>> 40c5909f
	"github.com/insolar/insolar/instrumentation/instracer"
	"github.com/insolar/insolar/log"
	"github.com/pkg/errors"

	"github.com/insolar/insolar/component"
	"github.com/insolar/insolar/insolar"
	"github.com/insolar/insolar/network"
	"github.com/insolar/insolar/network/hostnetwork/packet"
	"github.com/insolar/insolar/network/hostnetwork/packet/types"
	"github.com/insolar/insolar/pulsar"
)

const (
	skippedPulsesLimit = 15
)

type PulseController interface {
	component.Initer
}

type pulseController struct {
	PulseHandler        network.PulseHandler               `inject:""`
	NodeKeeper          network.NodeKeeper                 `inject:""`
	CryptographyScheme  insolar.PlatformCryptographyScheme `inject:""`
	KeyProcessor        insolar.KeyProcessor               `inject:""`
	CryptographyService insolar.CryptographyService        `inject:""`
	Resolver            network.RoutingTable               `inject:""`
	Network             network.HostNetwork                `inject:""`
	TerminationHandler  insolar.TerminationHandler         `inject:""`

	skippedPulses uint32
}

func (pc *pulseController) Init(ctx context.Context) error {
	pc.Network.RegisterRequestHandler(types.Pulse, pc.processPulse)
	return nil
}

func (pc *pulseController) processPulse(ctx context.Context, request network.Packet) (network.Packet, error) {
	if request.GetRequest() == nil || request.GetRequest().GetPulse() == nil {
		return nil, errors.Errorf("process pulse: got invalid protobuf request message: %s", request)
	}

	data := request.GetRequest().GetPulse()
	pulse := *pulse.FromProto(data.Pulse)
	err := pc.verifyPulseSign(pulse)
	if err != nil {
		return nil, errors.Wrap(err, "[ pulseController ] processPulse: failed to verify pulse")
	}
	// if we are a joiner node, we should receive pulse from phase1 packet and ignore pulse from pulsar
	if !pc.NodeKeeper.GetConsensusInfo().IsJoiner() {
		// Because we want to save our trace-context from a pulsar node
		// We fetch TraceSpanData from msg and set a trace id and other stuff to current context
		parent := instracer.MustDeserialize(data.TraceSpanData)
		newCtx := instracer.WithParentSpan(context.Background(), parent)
<<<<<<< HEAD
		// Because we want to set InsTraceID (it's our custom traceID)
		// Because @egorikas didn't have enough time for sending `insTraceID` from pulsar
		// We calculate it 2 times, first time on a pulsar's side. Second time on a network's side
		insTraceID := "pulse_" + strconv.FormatUint(uint64(data.Pulse.PulseNumber), 10)
		newCtx = inslogger.ContextWithTrace(newCtx, insTraceID)

		go pc.PulseHandler.HandlePulse(newCtx, data.Pulse)
=======
		go pc.PulseHandler.HandlePulse(newCtx, pulse)
>>>>>>> 40c5909f
	} else {
		log.Debugf("Ignore pulse %v from pulsar, waiting for consensus phase1 packet", data.Pulse)
		skipped := atomic.AddUint32(&pc.skippedPulses, 1)
		if skipped >= skippedPulsesLimit {
			// we definitely failed to receive pulse via phase1 packet and should exit
			pc.TerminationHandler.Abort("Failed to receive phase1 packet with pulse during bootstrap")
		}
	}
	return pc.Network.BuildResponse(ctx, request, &packet.BasicResponse{Success: true, Error: ""}), nil
}

func (pc *pulseController) verifyPulseSign(pulse insolar.Pulse) error {
	hashProvider := pc.CryptographyScheme.IntegrityHasher()
	if len(pulse.Signs) == 0 {
		return errors.New("received empty pulse signs")
	}
	for _, psc := range pulse.Signs {
		payload := pulsar.PulseSenderConfirmationPayload{PulseSenderConfirmation: psc}
		hash, err := payload.Hash(hashProvider)
		if err != nil {
			return errors.Wrap(err, "failed to get hash from pulse payload")
		}
		key, err := pc.KeyProcessor.ImportPublicKeyPEM([]byte(psc.ChosenPublicKey))
		if err != nil {
			return errors.Wrap(err, "failed to import public key")
		}

		verified := pc.CryptographyService.Verify(key, insolar.SignatureFromBytes(psc.Signature), hash)

		if !verified {
			return errors.New("cryptographic signature verification failed")
		}
	}
	return nil
}

func NewPulseController() PulseController {
	return &pulseController{}
}<|MERGE_RESOLUTION|>--- conflicted
+++ resolved
@@ -55,11 +55,9 @@
 	"strconv"
 	"sync/atomic"
 
-<<<<<<< HEAD
+	"github.com/insolar/insolar/insolar/pulse"
+	"github.com/insolar/insolar/instrumentation/instracer"
 	"github.com/insolar/insolar/instrumentation/inslogger"
-=======
-	"github.com/insolar/insolar/insolar/pulse"
->>>>>>> 40c5909f
 	"github.com/insolar/insolar/instrumentation/instracer"
 	"github.com/insolar/insolar/log"
 	"github.com/pkg/errors"
@@ -115,17 +113,7 @@
 		// We fetch TraceSpanData from msg and set a trace id and other stuff to current context
 		parent := instracer.MustDeserialize(data.TraceSpanData)
 		newCtx := instracer.WithParentSpan(context.Background(), parent)
-<<<<<<< HEAD
-		// Because we want to set InsTraceID (it's our custom traceID)
-		// Because @egorikas didn't have enough time for sending `insTraceID` from pulsar
-		// We calculate it 2 times, first time on a pulsar's side. Second time on a network's side
-		insTraceID := "pulse_" + strconv.FormatUint(uint64(data.Pulse.PulseNumber), 10)
-		newCtx = inslogger.ContextWithTrace(newCtx, insTraceID)
-
-		go pc.PulseHandler.HandlePulse(newCtx, data.Pulse)
-=======
 		go pc.PulseHandler.HandlePulse(newCtx, pulse)
->>>>>>> 40c5909f
 	} else {
 		log.Debugf("Ignore pulse %v from pulsar, waiting for consensus phase1 packet", data.Pulse)
 		skipped := atomic.AddUint32(&pc.skippedPulses, 1)
