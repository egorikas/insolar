/*
 *    Copyright 2019 Insolar Technologies
 *
 *    Licensed under the Apache License, Version 2.0 (the "License");
 *    you may not use this file except in compliance with the License.
 *    You may obtain a copy of the License at
 *
 *        http://www.apache.org/licenses/LICENSE-2.0
 *
 *    Unless required by applicable law or agreed to in writing, software
 *    distributed under the License is distributed on an "AS IS" BASIS,
 *    WITHOUT WARRANTIES OR CONDITIONS OF ANY KIND, either express or implied.
 *    See the License for the specific language governing permissions and
 *    limitations under the License.
 */

package heavyserver

import (
	"context"
	"testing"

	"github.com/insolar/insolar/component"
	"github.com/insolar/insolar/core"
	"github.com/insolar/insolar/instrumentation/inslogger"
	"github.com/insolar/insolar/ledger/storage"
<<<<<<< HEAD
=======
	"github.com/insolar/insolar/ledger/storage/jet"
>>>>>>> 45902f3a
	"github.com/insolar/insolar/ledger/storage/storagetest"
	"github.com/insolar/insolar/platformpolicy"
	"github.com/insolar/insolar/testutils"
	"github.com/stretchr/testify/require"
	"github.com/stretchr/testify/suite"
)

type heavysyncSuite struct {
	suite.Suite

	cm      *component.Manager
	ctx     context.Context
	cleaner func()
	db      storage.DBContext

	pulseTracker   storage.PulseTracker
	replicaStorage storage.ReplicaStorage

	sync *Sync
}

func NewHeavysyncSuite() *heavysyncSuite {
	return &heavysyncSuite{
		Suite: suite.Suite{},
	}
}

// Init and run suite
func TestHeavysync(t *testing.T) {
	suite.Run(t, NewHeavysyncSuite())
}

func (s *heavysyncSuite) BeforeTest(suiteName, testName string) {
	s.cm = &component.Manager{}
	s.ctx = inslogger.TestContext(s.T())

	db, cleaner := storagetest.TmpDB(s.ctx, s.T())

	s.db = db
	s.cleaner = cleaner
	s.pulseTracker = storage.NewPulseTracker()
	s.replicaStorage = storage.NewReplicaStorage()

	s.cm.Inject(
		platformpolicy.NewPlatformCryptographyScheme(),
		s.db,
		s.pulseTracker,
		s.replicaStorage,
	)

	err := s.cm.Init(s.ctx)
	if err != nil {
		s.T().Error("ComponentManager init failed", err)
	}
	err = s.cm.Start(s.ctx)
	if err != nil {
		s.T().Error("ComponentManager start failed", err)
	}
}

func (s *heavysyncSuite) AfterTest(suiteName, testName string) {
	err := s.cm.Stop(s.ctx)
	if err != nil {
		s.T().Error("ComponentManager stop failed", err)
	}
	s.cleaner()
}

func (s *heavysyncSuite) TestHeavy_SyncBasic() {
	var err error
	var pnum core.PulseNumber
	kvalues := []core.KV{
		{K: []byte("100"), V: []byte("500")},
	}

	// TODO: call every case in subtest
	jetID := testutils.RandomJet()

	sync := NewSync(s.db)
	sync.ReplicaStorage = s.replicaStorage
	err = sync.Start(s.ctx, jetID, pnum)
	require.Error(s.T(), err, "start with zero pulse")

	err = sync.Store(s.ctx, jetID, pnum, kvalues)
	require.Error(s.T(), err, "store values on non started sync")

	err = sync.Stop(s.ctx, jetID, pnum)
	require.Error(s.T(), err, "stop on non started sync")

	pnum = 5
	err = sync.Start(s.ctx, jetID, pnum)
	require.Error(s.T(), err, "last synced pulse is less when 'first pulse number'")

	pnum = core.FirstPulseNumber
	err = sync.Start(s.ctx, jetID, pnum)
	require.Error(s.T(), err, "start from first pulse on empty storage")

	pnum = core.FirstPulseNumber + 1
	err = sync.Start(s.ctx, jetID, pnum)
	require.NoError(s.T(), err, "start sync on empty heavy jet with non first pulse number")

	err = sync.Start(s.ctx, jetID, pnum)
	require.Error(s.T(), err, "double start")

	pnumNext := pnum + 1
	err = sync.Start(s.ctx, jetID, pnumNext)
	require.Error(s.T(), err, "start next pulse sync when previous not end")

	// stop previous
	err = sync.Stop(s.ctx, jetID, pnum)
	require.NoError(s.T(), err)

	// start sparse next
	pnumNextPlus := pnumNext + 1
	err = sync.Start(s.ctx, jetID, pnumNextPlus)
	require.NoError(s.T(), err, "sparse sync is ok")
	err = sync.Stop(s.ctx, jetID, pnumNextPlus)
	require.NoError(s.T(), err)

	// prepare pulse helper
	preparepulse := func(pn core.PulseNumber) {
		pulse := core.Pulse{PulseNumber: pn}
		err = s.pulseTracker.AddPulse(s.ctx, pulse)
		require.NoError(s.T(), err)
	}
	pnum = pnumNextPlus + 1
	pnumNext = pnum + 1
	preparepulse(pnum)
	preparepulse(pnumNext) // should set correct next for previous pulse

	err = sync.Start(s.ctx, jetID, pnumNext)
	require.NoError(s.T(), err, "start next pulse")

	err = sync.Store(s.ctx, jetID, pnumNextPlus, kvalues)
	require.Error(s.T(), err, "store from other pulse at the same jet")

	err = sync.Stop(s.ctx, jetID, pnumNextPlus)
	require.Error(s.T(), err, "stop from other pulse at the same jet")

	err = sync.Store(s.ctx, jetID, pnumNext, kvalues)
	require.NoError(s.T(), err, "store on current range")
	err = sync.Store(s.ctx, jetID, pnumNext, kvalues)
	require.NoError(s.T(), err, "store the same on current range")
	err = sync.Stop(s.ctx, jetID, pnumNext)
	require.NoError(s.T(), err, "stop current range")

	preparepulse(pnumNextPlus) // should set corret next for previous pulse
	sync = NewSync(s.db)
	sync.ReplicaStorage = s.replicaStorage
	err = sync.Start(s.ctx, jetID, pnumNextPlus)
	require.NoError(s.T(), err, "start next+1 range on new sync instance (checkpoint check)")
	err = sync.Store(s.ctx, jetID, pnumNextPlus, kvalues)
	require.NoError(s.T(), err, "store next+1 pulse")
	err = sync.Stop(s.ctx, jetID, pnumNextPlus)
	require.NoError(s.T(), err, "stop next+1 range on new sync instance")
}

func (s *heavysyncSuite) TestHeavy_SyncByJet() {
	var err error
	var pnum core.PulseNumber
	kvalues1 := []core.KV{
		{K: []byte("1_11"), V: []byte("1_12")},
	}
	kvalues2 := []core.KV{
		{K: []byte("2_21"), V: []byte("2_22")},
	}

	// TODO: call every case in subtest
	jetID1 := testutils.RandomJet()
	jetID2 := jetID1
	// flip first bit of last byte jetID2 for different prefixes
	lastidx := len(jetID1) - 1
	jetID2[lastidx] ^= 0xFF

<<<<<<< HEAD
	// prepare pulse helper
	preparepulse := func(pn core.PulseNumber) {
		pulse := core.Pulse{PulseNumber: pn}
		err = s.pulseTracker.AddPulse(s.ctx, pulse)
		require.NoError(s.T(), err)
	}

	sync := NewSync(s.db)
	sync.ReplicaStorage = s.replicaStorage
=======
	sync := NewSync(db)
>>>>>>> 45902f3a

	pnum = core.FirstPulseNumber + 1
	pnumNext := pnum + 1
	preparepulse(ctx, t, db, pnum)
	preparepulse(ctx, t, db, pnumNext) // should set correct next for previous pulse

	err = sync.Start(s.ctx, jetID1, core.FirstPulseNumber)
	require.Error(s.T(), err)

	err = sync.Start(s.ctx, jetID1, pnum)
	require.NoError(s.T(), err, "start from first+1 pulse on empty storage, jet1")

	err = sync.Start(s.ctx, jetID2, pnum)
	require.NoError(s.T(), err, "start from first+1 pulse on empty storage, jet2")

	err = sync.Store(s.ctx, jetID2, pnum, kvalues2)
	require.NoError(s.T(), err, "store jet2 pulse")

	err = sync.Store(s.ctx, jetID1, pnum, kvalues1)
	require.NoError(s.T(), err, "store jet1 pulse")

	// stop previous
<<<<<<< HEAD
	err = sync.Stop(s.ctx, jetID1, pnum)
	err = sync.Stop(s.ctx, jetID2, pnum)
	require.NoError(s.T(), err)
=======
	err = sync.Stop(ctx, jetID1, pnum)
	err = sync.Stop(ctx, jetID2, pnum)
	require.NoError(t, err)
}

func TestHeavy_SyncLockOnPrefix(t *testing.T) {
	ctx := inslogger.TestContext(t)
	db, cleaner := storagetest.TmpDB(ctx, t)
	defer cleaner()

	var err error
	var pnum core.PulseNumber

	// different jets with same prefix
	jetID1 := *jet.NewID(1, []byte{})
	jetID2 := *jet.NewID(2, []byte{})

	sync := NewSync(db)

	pnum = core.FirstPulseNumber + 2
	// should set correct next for previous pulse
	preparepulse(ctx, t, db, pnum-1)
	preparepulse(ctx, t, db, pnum)

	err = sync.Start(ctx, jetID1, pnum)
	require.NoError(t, err, "all should be ok")

	err = sync.Start(ctx, jetID2, pnum)
	require.Error(t, err, "should not start on same prefix")

	// stop previous sync (only prefix matters)
	err = sync.Stop(ctx, jetID2, pnum)
	require.NoError(t, err)

	err = sync.Start(ctx, jetID2, pnum+1)
	require.NoError(t, err, "should start after released lock")
}

func preparepulse(ctx context.Context, t *testing.T, db *storage.DB, pn core.PulseNumber) {
	pulse := core.Pulse{PulseNumber: pn}
	// fmt.Printf("Store pulse: %v\n", pulse.PulseNumber)
	err := db.AddPulse(ctx, pulse)
	require.NoError(t, err)
>>>>>>> 45902f3a
}<|MERGE_RESOLUTION|>--- conflicted
+++ resolved
@@ -24,10 +24,7 @@
 	"github.com/insolar/insolar/core"
 	"github.com/insolar/insolar/instrumentation/inslogger"
 	"github.com/insolar/insolar/ledger/storage"
-<<<<<<< HEAD
-=======
 	"github.com/insolar/insolar/ledger/storage/jet"
->>>>>>> 45902f3a
 	"github.com/insolar/insolar/ledger/storage/storagetest"
 	"github.com/insolar/insolar/platformpolicy"
 	"github.com/insolar/insolar/testutils"
@@ -202,19 +199,8 @@
 	lastidx := len(jetID1) - 1
 	jetID2[lastidx] ^= 0xFF
 
-<<<<<<< HEAD
-	// prepare pulse helper
-	preparepulse := func(pn core.PulseNumber) {
-		pulse := core.Pulse{PulseNumber: pn}
-		err = s.pulseTracker.AddPulse(s.ctx, pulse)
-		require.NoError(s.T(), err)
-	}
-
 	sync := NewSync(s.db)
 	sync.ReplicaStorage = s.replicaStorage
-=======
-	sync := NewSync(db)
->>>>>>> 45902f3a
 
 	pnum = core.FirstPulseNumber + 1
 	pnumNext := pnum + 1
@@ -237,14 +223,9 @@
 	require.NoError(s.T(), err, "store jet1 pulse")
 
 	// stop previous
-<<<<<<< HEAD
 	err = sync.Stop(s.ctx, jetID1, pnum)
 	err = sync.Stop(s.ctx, jetID2, pnum)
 	require.NoError(s.T(), err)
-=======
-	err = sync.Stop(ctx, jetID1, pnum)
-	err = sync.Stop(ctx, jetID2, pnum)
-	require.NoError(t, err)
 }
 
 func TestHeavy_SyncLockOnPrefix(t *testing.T) {
@@ -285,5 +266,4 @@
 	// fmt.Printf("Store pulse: %v\n", pulse.PulseNumber)
 	err := db.AddPulse(ctx, pulse)
 	require.NoError(t, err)
->>>>>>> 45902f3a
 }