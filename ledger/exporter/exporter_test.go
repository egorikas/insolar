--- conflicted
+++ resolved
@@ -27,7 +27,6 @@
 	"github.com/insolar/insolar/core"
 	"github.com/insolar/insolar/core/message"
 	"github.com/insolar/insolar/instrumentation/inslogger"
-	"github.com/insolar/insolar/ledger/storage"
 	"github.com/insolar/insolar/ledger/storage/record"
 	"github.com/insolar/insolar/ledger/storage/storagetest"
 	"github.com/insolar/insolar/platformpolicy"
@@ -38,21 +37,8 @@
 	"github.com/ugorji/go/codec"
 )
 
-<<<<<<< HEAD
 type exporterSuite struct {
 	suite.Suite
-=======
-func TestExporter_Export(t *testing.T) {
-	ctx := inslogger.TestContext(t)
-	db, clean := storagetest.TmpDB(ctx, t)
-	defer clean()
-	jetID := core.TODOJetID
-
-	exporter := NewExporter(db, configuration.Exporter{ExportLag: 0})
-	exporter.JetStorage = db
-	exporter.PulseStorage = &storage.PulseStorage{PulseTracker: db}
-	exporter.PulseTracker = db
->>>>>>> 45902f3a
 
 	cm      *component.Manager
 	ctx     context.Context
