package storage

/*
DO NOT EDIT!
This code was generated automatically using github.com/gojuno/minimock v1.9
The original interface "ObjectStorage" can be found in github.com/insolar/insolar/ledger/storage
*/
import (
	context "context"
	"sync/atomic"
	"time"

	"github.com/gojuno/minimock"
	insolar "github.com/insolar/insolar/insolar"
	object "github.com/insolar/insolar/ledger/storage/object"

	testify_assert "github.com/stretchr/testify/assert"
)

//ObjectStorageMock implements github.com/insolar/insolar/ledger/storage.ObjectStorage
type ObjectStorageMock struct {
	t minimock.Tester

	GetBlobFunc       func(p context.Context, p1 insolar.ID, p2 *insolar.ID) (r []byte, r1 error)
	GetBlobCounter    uint64
	GetBlobPreCounter uint64
	GetBlobMock       mObjectStorageMockGetBlob

	GetObjectIndexFunc       func(p context.Context, p1 insolar.ID, p2 *insolar.ID, p3 bool) (r *object.Lifeline, r1 error)
	GetObjectIndexCounter    uint64
	GetObjectIndexPreCounter uint64
	GetObjectIndexMock       mObjectStorageMockGetObjectIndex

<<<<<<< HEAD
	GetRecordFunc       func(p context.Context, p1 core.RecordID, p2 *core.RecordID) (r object.VirtualRecord, r1 error)
=======
	GetRecordFunc       func(p context.Context, p1 insolar.ID, p2 *insolar.ID) (r object.Record, r1 error)
>>>>>>> 0e08b585
	GetRecordCounter    uint64
	GetRecordPreCounter uint64
	GetRecordMock       mObjectStorageMockGetRecord

	IterateIndexIDsFunc       func(p context.Context, p1 insolar.ID, p2 func(p insolar.ID) (r error)) (r error)
	IterateIndexIDsCounter    uint64
	IterateIndexIDsPreCounter uint64
	IterateIndexIDsMock       mObjectStorageMockIterateIndexIDs

	RemoveObjectIndexFunc       func(p context.Context, p1 insolar.ID, p2 *insolar.ID) (r error)
	RemoveObjectIndexCounter    uint64
	RemoveObjectIndexPreCounter uint64
	RemoveObjectIndexMock       mObjectStorageMockRemoveObjectIndex

	SetBlobFunc       func(p context.Context, p1 insolar.ID, p2 insolar.PulseNumber, p3 []byte) (r *insolar.ID, r1 error)
	SetBlobCounter    uint64
	SetBlobPreCounter uint64
	SetBlobMock       mObjectStorageMockSetBlob

	SetObjectIndexFunc       func(p context.Context, p1 insolar.ID, p2 *insolar.ID, p3 *object.Lifeline) (r error)
	SetObjectIndexCounter    uint64
	SetObjectIndexPreCounter uint64
	SetObjectIndexMock       mObjectStorageMockSetObjectIndex

<<<<<<< HEAD
	SetRecordFunc       func(p context.Context, p1 core.RecordID, p2 core.PulseNumber, p3 object.VirtualRecord) (r *core.RecordID, r1 error)
=======
	SetRecordFunc       func(p context.Context, p1 insolar.ID, p2 insolar.PulseNumber, p3 object.Record) (r *insolar.ID, r1 error)
>>>>>>> 0e08b585
	SetRecordCounter    uint64
	SetRecordPreCounter uint64
	SetRecordMock       mObjectStorageMockSetRecord
}

//NewObjectStorageMock returns a mock for github.com/insolar/insolar/ledger/storage.ObjectStorage
func NewObjectStorageMock(t minimock.Tester) *ObjectStorageMock {
	m := &ObjectStorageMock{t: t}

	if controller, ok := t.(minimock.MockController); ok {
		controller.RegisterMocker(m)
	}

	m.GetBlobMock = mObjectStorageMockGetBlob{mock: m}
	m.GetObjectIndexMock = mObjectStorageMockGetObjectIndex{mock: m}
	m.GetRecordMock = mObjectStorageMockGetRecord{mock: m}
	m.IterateIndexIDsMock = mObjectStorageMockIterateIndexIDs{mock: m}
	m.RemoveObjectIndexMock = mObjectStorageMockRemoveObjectIndex{mock: m}
	m.SetBlobMock = mObjectStorageMockSetBlob{mock: m}
	m.SetObjectIndexMock = mObjectStorageMockSetObjectIndex{mock: m}
	m.SetRecordMock = mObjectStorageMockSetRecord{mock: m}

	return m
}

type mObjectStorageMockGetBlob struct {
	mock              *ObjectStorageMock
	mainExpectation   *ObjectStorageMockGetBlobExpectation
	expectationSeries []*ObjectStorageMockGetBlobExpectation
}

type ObjectStorageMockGetBlobExpectation struct {
	input  *ObjectStorageMockGetBlobInput
	result *ObjectStorageMockGetBlobResult
}

type ObjectStorageMockGetBlobInput struct {
	p  context.Context
	p1 insolar.ID
	p2 *insolar.ID
}

type ObjectStorageMockGetBlobResult struct {
	r  []byte
	r1 error
}

//Expect specifies that invocation of ObjectStorage.GetBlob is expected from 1 to Infinity times
func (m *mObjectStorageMockGetBlob) Expect(p context.Context, p1 insolar.ID, p2 *insolar.ID) *mObjectStorageMockGetBlob {
	m.mock.GetBlobFunc = nil
	m.expectationSeries = nil

	if m.mainExpectation == nil {
		m.mainExpectation = &ObjectStorageMockGetBlobExpectation{}
	}
	m.mainExpectation.input = &ObjectStorageMockGetBlobInput{p, p1, p2}
	return m
}

//Return specifies results of invocation of ObjectStorage.GetBlob
func (m *mObjectStorageMockGetBlob) Return(r []byte, r1 error) *ObjectStorageMock {
	m.mock.GetBlobFunc = nil
	m.expectationSeries = nil

	if m.mainExpectation == nil {
		m.mainExpectation = &ObjectStorageMockGetBlobExpectation{}
	}
	m.mainExpectation.result = &ObjectStorageMockGetBlobResult{r, r1}
	return m.mock
}

//ExpectOnce specifies that invocation of ObjectStorage.GetBlob is expected once
func (m *mObjectStorageMockGetBlob) ExpectOnce(p context.Context, p1 insolar.ID, p2 *insolar.ID) *ObjectStorageMockGetBlobExpectation {
	m.mock.GetBlobFunc = nil
	m.mainExpectation = nil

	expectation := &ObjectStorageMockGetBlobExpectation{}
	expectation.input = &ObjectStorageMockGetBlobInput{p, p1, p2}
	m.expectationSeries = append(m.expectationSeries, expectation)
	return expectation
}

func (e *ObjectStorageMockGetBlobExpectation) Return(r []byte, r1 error) {
	e.result = &ObjectStorageMockGetBlobResult{r, r1}
}

//Set uses given function f as a mock of ObjectStorage.GetBlob method
func (m *mObjectStorageMockGetBlob) Set(f func(p context.Context, p1 insolar.ID, p2 *insolar.ID) (r []byte, r1 error)) *ObjectStorageMock {
	m.mainExpectation = nil
	m.expectationSeries = nil

	m.mock.GetBlobFunc = f
	return m.mock
}

//GetBlob implements github.com/insolar/insolar/ledger/storage.ObjectStorage interface
func (m *ObjectStorageMock) GetBlob(p context.Context, p1 insolar.ID, p2 *insolar.ID) (r []byte, r1 error) {
	counter := atomic.AddUint64(&m.GetBlobPreCounter, 1)
	defer atomic.AddUint64(&m.GetBlobCounter, 1)

	if len(m.GetBlobMock.expectationSeries) > 0 {
		if counter > uint64(len(m.GetBlobMock.expectationSeries)) {
			m.t.Fatalf("Unexpected call to ObjectStorageMock.GetBlob. %v %v %v", p, p1, p2)
			return
		}

		input := m.GetBlobMock.expectationSeries[counter-1].input
		testify_assert.Equal(m.t, *input, ObjectStorageMockGetBlobInput{p, p1, p2}, "ObjectStorage.GetBlob got unexpected parameters")

		result := m.GetBlobMock.expectationSeries[counter-1].result
		if result == nil {
			m.t.Fatal("No results are set for the ObjectStorageMock.GetBlob")
			return
		}

		r = result.r
		r1 = result.r1

		return
	}

	if m.GetBlobMock.mainExpectation != nil {

		input := m.GetBlobMock.mainExpectation.input
		if input != nil {
			testify_assert.Equal(m.t, *input, ObjectStorageMockGetBlobInput{p, p1, p2}, "ObjectStorage.GetBlob got unexpected parameters")
		}

		result := m.GetBlobMock.mainExpectation.result
		if result == nil {
			m.t.Fatal("No results are set for the ObjectStorageMock.GetBlob")
		}

		r = result.r
		r1 = result.r1

		return
	}

	if m.GetBlobFunc == nil {
		m.t.Fatalf("Unexpected call to ObjectStorageMock.GetBlob. %v %v %v", p, p1, p2)
		return
	}

	return m.GetBlobFunc(p, p1, p2)
}

//GetBlobMinimockCounter returns a count of ObjectStorageMock.GetBlobFunc invocations
func (m *ObjectStorageMock) GetBlobMinimockCounter() uint64 {
	return atomic.LoadUint64(&m.GetBlobCounter)
}

//GetBlobMinimockPreCounter returns the value of ObjectStorageMock.GetBlob invocations
func (m *ObjectStorageMock) GetBlobMinimockPreCounter() uint64 {
	return atomic.LoadUint64(&m.GetBlobPreCounter)
}

//GetBlobFinished returns true if mock invocations count is ok
func (m *ObjectStorageMock) GetBlobFinished() bool {
	// if expectation series were set then invocations count should be equal to expectations count
	if len(m.GetBlobMock.expectationSeries) > 0 {
		return atomic.LoadUint64(&m.GetBlobCounter) == uint64(len(m.GetBlobMock.expectationSeries))
	}

	// if main expectation was set then invocations count should be greater than zero
	if m.GetBlobMock.mainExpectation != nil {
		return atomic.LoadUint64(&m.GetBlobCounter) > 0
	}

	// if func was set then invocations count should be greater than zero
	if m.GetBlobFunc != nil {
		return atomic.LoadUint64(&m.GetBlobCounter) > 0
	}

	return true
}

type mObjectStorageMockGetObjectIndex struct {
	mock              *ObjectStorageMock
	mainExpectation   *ObjectStorageMockGetObjectIndexExpectation
	expectationSeries []*ObjectStorageMockGetObjectIndexExpectation
}

type ObjectStorageMockGetObjectIndexExpectation struct {
	input  *ObjectStorageMockGetObjectIndexInput
	result *ObjectStorageMockGetObjectIndexResult
}

type ObjectStorageMockGetObjectIndexInput struct {
	p  context.Context
	p1 insolar.ID
	p2 *insolar.ID
	p3 bool
}

type ObjectStorageMockGetObjectIndexResult struct {
	r  *object.Lifeline
	r1 error
}

//Expect specifies that invocation of ObjectStorage.GetObjectIndex is expected from 1 to Infinity times
func (m *mObjectStorageMockGetObjectIndex) Expect(p context.Context, p1 insolar.ID, p2 *insolar.ID, p3 bool) *mObjectStorageMockGetObjectIndex {
	m.mock.GetObjectIndexFunc = nil
	m.expectationSeries = nil

	if m.mainExpectation == nil {
		m.mainExpectation = &ObjectStorageMockGetObjectIndexExpectation{}
	}
	m.mainExpectation.input = &ObjectStorageMockGetObjectIndexInput{p, p1, p2, p3}
	return m
}

//Return specifies results of invocation of ObjectStorage.GetObjectIndex
func (m *mObjectStorageMockGetObjectIndex) Return(r *object.Lifeline, r1 error) *ObjectStorageMock {
	m.mock.GetObjectIndexFunc = nil
	m.expectationSeries = nil

	if m.mainExpectation == nil {
		m.mainExpectation = &ObjectStorageMockGetObjectIndexExpectation{}
	}
	m.mainExpectation.result = &ObjectStorageMockGetObjectIndexResult{r, r1}
	return m.mock
}

//ExpectOnce specifies that invocation of ObjectStorage.GetObjectIndex is expected once
func (m *mObjectStorageMockGetObjectIndex) ExpectOnce(p context.Context, p1 insolar.ID, p2 *insolar.ID, p3 bool) *ObjectStorageMockGetObjectIndexExpectation {
	m.mock.GetObjectIndexFunc = nil
	m.mainExpectation = nil

	expectation := &ObjectStorageMockGetObjectIndexExpectation{}
	expectation.input = &ObjectStorageMockGetObjectIndexInput{p, p1, p2, p3}
	m.expectationSeries = append(m.expectationSeries, expectation)
	return expectation
}

func (e *ObjectStorageMockGetObjectIndexExpectation) Return(r *object.Lifeline, r1 error) {
	e.result = &ObjectStorageMockGetObjectIndexResult{r, r1}
}

//Set uses given function f as a mock of ObjectStorage.GetObjectIndex method
func (m *mObjectStorageMockGetObjectIndex) Set(f func(p context.Context, p1 insolar.ID, p2 *insolar.ID, p3 bool) (r *object.Lifeline, r1 error)) *ObjectStorageMock {
	m.mainExpectation = nil
	m.expectationSeries = nil

	m.mock.GetObjectIndexFunc = f
	return m.mock
}

//GetObjectIndex implements github.com/insolar/insolar/ledger/storage.ObjectStorage interface
func (m *ObjectStorageMock) GetObjectIndex(p context.Context, p1 insolar.ID, p2 *insolar.ID, p3 bool) (r *object.Lifeline, r1 error) {
	counter := atomic.AddUint64(&m.GetObjectIndexPreCounter, 1)
	defer atomic.AddUint64(&m.GetObjectIndexCounter, 1)

	if len(m.GetObjectIndexMock.expectationSeries) > 0 {
		if counter > uint64(len(m.GetObjectIndexMock.expectationSeries)) {
			m.t.Fatalf("Unexpected call to ObjectStorageMock.GetObjectIndex. %v %v %v %v", p, p1, p2, p3)
			return
		}

		input := m.GetObjectIndexMock.expectationSeries[counter-1].input
		testify_assert.Equal(m.t, *input, ObjectStorageMockGetObjectIndexInput{p, p1, p2, p3}, "ObjectStorage.GetObjectIndex got unexpected parameters")

		result := m.GetObjectIndexMock.expectationSeries[counter-1].result
		if result == nil {
			m.t.Fatal("No results are set for the ObjectStorageMock.GetObjectIndex")
			return
		}

		r = result.r
		r1 = result.r1

		return
	}

	if m.GetObjectIndexMock.mainExpectation != nil {

		input := m.GetObjectIndexMock.mainExpectation.input
		if input != nil {
			testify_assert.Equal(m.t, *input, ObjectStorageMockGetObjectIndexInput{p, p1, p2, p3}, "ObjectStorage.GetObjectIndex got unexpected parameters")
		}

		result := m.GetObjectIndexMock.mainExpectation.result
		if result == nil {
			m.t.Fatal("No results are set for the ObjectStorageMock.GetObjectIndex")
		}

		r = result.r
		r1 = result.r1

		return
	}

	if m.GetObjectIndexFunc == nil {
		m.t.Fatalf("Unexpected call to ObjectStorageMock.GetObjectIndex. %v %v %v %v", p, p1, p2, p3)
		return
	}

	return m.GetObjectIndexFunc(p, p1, p2, p3)
}

//GetObjectIndexMinimockCounter returns a count of ObjectStorageMock.GetObjectIndexFunc invocations
func (m *ObjectStorageMock) GetObjectIndexMinimockCounter() uint64 {
	return atomic.LoadUint64(&m.GetObjectIndexCounter)
}

//GetObjectIndexMinimockPreCounter returns the value of ObjectStorageMock.GetObjectIndex invocations
func (m *ObjectStorageMock) GetObjectIndexMinimockPreCounter() uint64 {
	return atomic.LoadUint64(&m.GetObjectIndexPreCounter)
}

//GetObjectIndexFinished returns true if mock invocations count is ok
func (m *ObjectStorageMock) GetObjectIndexFinished() bool {
	// if expectation series were set then invocations count should be equal to expectations count
	if len(m.GetObjectIndexMock.expectationSeries) > 0 {
		return atomic.LoadUint64(&m.GetObjectIndexCounter) == uint64(len(m.GetObjectIndexMock.expectationSeries))
	}

	// if main expectation was set then invocations count should be greater than zero
	if m.GetObjectIndexMock.mainExpectation != nil {
		return atomic.LoadUint64(&m.GetObjectIndexCounter) > 0
	}

	// if func was set then invocations count should be greater than zero
	if m.GetObjectIndexFunc != nil {
		return atomic.LoadUint64(&m.GetObjectIndexCounter) > 0
	}

	return true
}

type mObjectStorageMockGetRecord struct {
	mock              *ObjectStorageMock
	mainExpectation   *ObjectStorageMockGetRecordExpectation
	expectationSeries []*ObjectStorageMockGetRecordExpectation
}

type ObjectStorageMockGetRecordExpectation struct {
	input  *ObjectStorageMockGetRecordInput
	result *ObjectStorageMockGetRecordResult
}

type ObjectStorageMockGetRecordInput struct {
	p  context.Context
	p1 insolar.ID
	p2 *insolar.ID
}

type ObjectStorageMockGetRecordResult struct {
	r  object.VirtualRecord
	r1 error
}

//Expect specifies that invocation of ObjectStorage.GetRecord is expected from 1 to Infinity times
func (m *mObjectStorageMockGetRecord) Expect(p context.Context, p1 insolar.ID, p2 *insolar.ID) *mObjectStorageMockGetRecord {
	m.mock.GetRecordFunc = nil
	m.expectationSeries = nil

	if m.mainExpectation == nil {
		m.mainExpectation = &ObjectStorageMockGetRecordExpectation{}
	}
	m.mainExpectation.input = &ObjectStorageMockGetRecordInput{p, p1, p2}
	return m
}

//Return specifies results of invocation of ObjectStorage.GetRecord
func (m *mObjectStorageMockGetRecord) Return(r object.VirtualRecord, r1 error) *ObjectStorageMock {
	m.mock.GetRecordFunc = nil
	m.expectationSeries = nil

	if m.mainExpectation == nil {
		m.mainExpectation = &ObjectStorageMockGetRecordExpectation{}
	}
	m.mainExpectation.result = &ObjectStorageMockGetRecordResult{r, r1}
	return m.mock
}

//ExpectOnce specifies that invocation of ObjectStorage.GetRecord is expected once
func (m *mObjectStorageMockGetRecord) ExpectOnce(p context.Context, p1 insolar.ID, p2 *insolar.ID) *ObjectStorageMockGetRecordExpectation {
	m.mock.GetRecordFunc = nil
	m.mainExpectation = nil

	expectation := &ObjectStorageMockGetRecordExpectation{}
	expectation.input = &ObjectStorageMockGetRecordInput{p, p1, p2}
	m.expectationSeries = append(m.expectationSeries, expectation)
	return expectation
}

func (e *ObjectStorageMockGetRecordExpectation) Return(r object.VirtualRecord, r1 error) {
	e.result = &ObjectStorageMockGetRecordResult{r, r1}
}

//Set uses given function f as a mock of ObjectStorage.GetRecord method
<<<<<<< HEAD
func (m *mObjectStorageMockGetRecord) Set(f func(p context.Context, p1 core.RecordID, p2 *core.RecordID) (r object.VirtualRecord, r1 error)) *ObjectStorageMock {
=======
func (m *mObjectStorageMockGetRecord) Set(f func(p context.Context, p1 insolar.ID, p2 *insolar.ID) (r object.Record, r1 error)) *ObjectStorageMock {
>>>>>>> 0e08b585
	m.mainExpectation = nil
	m.expectationSeries = nil

	m.mock.GetRecordFunc = f
	return m.mock
}

//GetRecord implements github.com/insolar/insolar/ledger/storage.ObjectStorage interface
<<<<<<< HEAD
func (m *ObjectStorageMock) GetRecord(p context.Context, p1 core.RecordID, p2 *core.RecordID) (r object.VirtualRecord, r1 error) {
=======
func (m *ObjectStorageMock) GetRecord(p context.Context, p1 insolar.ID, p2 *insolar.ID) (r object.Record, r1 error) {
>>>>>>> 0e08b585
	counter := atomic.AddUint64(&m.GetRecordPreCounter, 1)
	defer atomic.AddUint64(&m.GetRecordCounter, 1)

	if len(m.GetRecordMock.expectationSeries) > 0 {
		if counter > uint64(len(m.GetRecordMock.expectationSeries)) {
			m.t.Fatalf("Unexpected call to ObjectStorageMock.GetRecord. %v %v %v", p, p1, p2)
			return
		}

		input := m.GetRecordMock.expectationSeries[counter-1].input
		testify_assert.Equal(m.t, *input, ObjectStorageMockGetRecordInput{p, p1, p2}, "ObjectStorage.GetRecord got unexpected parameters")

		result := m.GetRecordMock.expectationSeries[counter-1].result
		if result == nil {
			m.t.Fatal("No results are set for the ObjectStorageMock.GetRecord")
			return
		}

		r = result.r
		r1 = result.r1

		return
	}

	if m.GetRecordMock.mainExpectation != nil {

		input := m.GetRecordMock.mainExpectation.input
		if input != nil {
			testify_assert.Equal(m.t, *input, ObjectStorageMockGetRecordInput{p, p1, p2}, "ObjectStorage.GetRecord got unexpected parameters")
		}

		result := m.GetRecordMock.mainExpectation.result
		if result == nil {
			m.t.Fatal("No results are set for the ObjectStorageMock.GetRecord")
		}

		r = result.r
		r1 = result.r1

		return
	}

	if m.GetRecordFunc == nil {
		m.t.Fatalf("Unexpected call to ObjectStorageMock.GetRecord. %v %v %v", p, p1, p2)
		return
	}

	return m.GetRecordFunc(p, p1, p2)
}

//GetRecordMinimockCounter returns a count of ObjectStorageMock.GetRecordFunc invocations
func (m *ObjectStorageMock) GetRecordMinimockCounter() uint64 {
	return atomic.LoadUint64(&m.GetRecordCounter)
}

//GetRecordMinimockPreCounter returns the value of ObjectStorageMock.GetRecord invocations
func (m *ObjectStorageMock) GetRecordMinimockPreCounter() uint64 {
	return atomic.LoadUint64(&m.GetRecordPreCounter)
}

//GetRecordFinished returns true if mock invocations count is ok
func (m *ObjectStorageMock) GetRecordFinished() bool {
	// if expectation series were set then invocations count should be equal to expectations count
	if len(m.GetRecordMock.expectationSeries) > 0 {
		return atomic.LoadUint64(&m.GetRecordCounter) == uint64(len(m.GetRecordMock.expectationSeries))
	}

	// if main expectation was set then invocations count should be greater than zero
	if m.GetRecordMock.mainExpectation != nil {
		return atomic.LoadUint64(&m.GetRecordCounter) > 0
	}

	// if func was set then invocations count should be greater than zero
	if m.GetRecordFunc != nil {
		return atomic.LoadUint64(&m.GetRecordCounter) > 0
	}

	return true
}

type mObjectStorageMockIterateIndexIDs struct {
	mock              *ObjectStorageMock
	mainExpectation   *ObjectStorageMockIterateIndexIDsExpectation
	expectationSeries []*ObjectStorageMockIterateIndexIDsExpectation
}

type ObjectStorageMockIterateIndexIDsExpectation struct {
	input  *ObjectStorageMockIterateIndexIDsInput
	result *ObjectStorageMockIterateIndexIDsResult
}

type ObjectStorageMockIterateIndexIDsInput struct {
	p  context.Context
	p1 insolar.ID
	p2 func(p insolar.ID) (r error)
}

type ObjectStorageMockIterateIndexIDsResult struct {
	r error
}

//Expect specifies that invocation of ObjectStorage.IterateIndexIDs is expected from 1 to Infinity times
func (m *mObjectStorageMockIterateIndexIDs) Expect(p context.Context, p1 insolar.ID, p2 func(p insolar.ID) (r error)) *mObjectStorageMockIterateIndexIDs {
	m.mock.IterateIndexIDsFunc = nil
	m.expectationSeries = nil

	if m.mainExpectation == nil {
		m.mainExpectation = &ObjectStorageMockIterateIndexIDsExpectation{}
	}
	m.mainExpectation.input = &ObjectStorageMockIterateIndexIDsInput{p, p1, p2}
	return m
}

//Return specifies results of invocation of ObjectStorage.IterateIndexIDs
func (m *mObjectStorageMockIterateIndexIDs) Return(r error) *ObjectStorageMock {
	m.mock.IterateIndexIDsFunc = nil
	m.expectationSeries = nil

	if m.mainExpectation == nil {
		m.mainExpectation = &ObjectStorageMockIterateIndexIDsExpectation{}
	}
	m.mainExpectation.result = &ObjectStorageMockIterateIndexIDsResult{r}
	return m.mock
}

//ExpectOnce specifies that invocation of ObjectStorage.IterateIndexIDs is expected once
func (m *mObjectStorageMockIterateIndexIDs) ExpectOnce(p context.Context, p1 insolar.ID, p2 func(p insolar.ID) (r error)) *ObjectStorageMockIterateIndexIDsExpectation {
	m.mock.IterateIndexIDsFunc = nil
	m.mainExpectation = nil

	expectation := &ObjectStorageMockIterateIndexIDsExpectation{}
	expectation.input = &ObjectStorageMockIterateIndexIDsInput{p, p1, p2}
	m.expectationSeries = append(m.expectationSeries, expectation)
	return expectation
}

func (e *ObjectStorageMockIterateIndexIDsExpectation) Return(r error) {
	e.result = &ObjectStorageMockIterateIndexIDsResult{r}
}

//Set uses given function f as a mock of ObjectStorage.IterateIndexIDs method
func (m *mObjectStorageMockIterateIndexIDs) Set(f func(p context.Context, p1 insolar.ID, p2 func(p insolar.ID) (r error)) (r error)) *ObjectStorageMock {
	m.mainExpectation = nil
	m.expectationSeries = nil

	m.mock.IterateIndexIDsFunc = f
	return m.mock
}

//IterateIndexIDs implements github.com/insolar/insolar/ledger/storage.ObjectStorage interface
func (m *ObjectStorageMock) IterateIndexIDs(p context.Context, p1 insolar.ID, p2 func(p insolar.ID) (r error)) (r error) {
	counter := atomic.AddUint64(&m.IterateIndexIDsPreCounter, 1)
	defer atomic.AddUint64(&m.IterateIndexIDsCounter, 1)

	if len(m.IterateIndexIDsMock.expectationSeries) > 0 {
		if counter > uint64(len(m.IterateIndexIDsMock.expectationSeries)) {
			m.t.Fatalf("Unexpected call to ObjectStorageMock.IterateIndexIDs. %v %v %v", p, p1, p2)
			return
		}

		input := m.IterateIndexIDsMock.expectationSeries[counter-1].input
		testify_assert.Equal(m.t, *input, ObjectStorageMockIterateIndexIDsInput{p, p1, p2}, "ObjectStorage.IterateIndexIDs got unexpected parameters")

		result := m.IterateIndexIDsMock.expectationSeries[counter-1].result
		if result == nil {
			m.t.Fatal("No results are set for the ObjectStorageMock.IterateIndexIDs")
			return
		}

		r = result.r

		return
	}

	if m.IterateIndexIDsMock.mainExpectation != nil {

		input := m.IterateIndexIDsMock.mainExpectation.input
		if input != nil {
			testify_assert.Equal(m.t, *input, ObjectStorageMockIterateIndexIDsInput{p, p1, p2}, "ObjectStorage.IterateIndexIDs got unexpected parameters")
		}

		result := m.IterateIndexIDsMock.mainExpectation.result
		if result == nil {
			m.t.Fatal("No results are set for the ObjectStorageMock.IterateIndexIDs")
		}

		r = result.r

		return
	}

	if m.IterateIndexIDsFunc == nil {
		m.t.Fatalf("Unexpected call to ObjectStorageMock.IterateIndexIDs. %v %v %v", p, p1, p2)
		return
	}

	return m.IterateIndexIDsFunc(p, p1, p2)
}

//IterateIndexIDsMinimockCounter returns a count of ObjectStorageMock.IterateIndexIDsFunc invocations
func (m *ObjectStorageMock) IterateIndexIDsMinimockCounter() uint64 {
	return atomic.LoadUint64(&m.IterateIndexIDsCounter)
}

//IterateIndexIDsMinimockPreCounter returns the value of ObjectStorageMock.IterateIndexIDs invocations
func (m *ObjectStorageMock) IterateIndexIDsMinimockPreCounter() uint64 {
	return atomic.LoadUint64(&m.IterateIndexIDsPreCounter)
}

//IterateIndexIDsFinished returns true if mock invocations count is ok
func (m *ObjectStorageMock) IterateIndexIDsFinished() bool {
	// if expectation series were set then invocations count should be equal to expectations count
	if len(m.IterateIndexIDsMock.expectationSeries) > 0 {
		return atomic.LoadUint64(&m.IterateIndexIDsCounter) == uint64(len(m.IterateIndexIDsMock.expectationSeries))
	}

	// if main expectation was set then invocations count should be greater than zero
	if m.IterateIndexIDsMock.mainExpectation != nil {
		return atomic.LoadUint64(&m.IterateIndexIDsCounter) > 0
	}

	// if func was set then invocations count should be greater than zero
	if m.IterateIndexIDsFunc != nil {
		return atomic.LoadUint64(&m.IterateIndexIDsCounter) > 0
	}

	return true
}

type mObjectStorageMockRemoveObjectIndex struct {
	mock              *ObjectStorageMock
	mainExpectation   *ObjectStorageMockRemoveObjectIndexExpectation
	expectationSeries []*ObjectStorageMockRemoveObjectIndexExpectation
}

type ObjectStorageMockRemoveObjectIndexExpectation struct {
	input  *ObjectStorageMockRemoveObjectIndexInput
	result *ObjectStorageMockRemoveObjectIndexResult
}

type ObjectStorageMockRemoveObjectIndexInput struct {
	p  context.Context
	p1 insolar.ID
	p2 *insolar.ID
}

type ObjectStorageMockRemoveObjectIndexResult struct {
	r error
}

//Expect specifies that invocation of ObjectStorage.RemoveObjectIndex is expected from 1 to Infinity times
func (m *mObjectStorageMockRemoveObjectIndex) Expect(p context.Context, p1 insolar.ID, p2 *insolar.ID) *mObjectStorageMockRemoveObjectIndex {
	m.mock.RemoveObjectIndexFunc = nil
	m.expectationSeries = nil

	if m.mainExpectation == nil {
		m.mainExpectation = &ObjectStorageMockRemoveObjectIndexExpectation{}
	}
	m.mainExpectation.input = &ObjectStorageMockRemoveObjectIndexInput{p, p1, p2}
	return m
}

//Return specifies results of invocation of ObjectStorage.RemoveObjectIndex
func (m *mObjectStorageMockRemoveObjectIndex) Return(r error) *ObjectStorageMock {
	m.mock.RemoveObjectIndexFunc = nil
	m.expectationSeries = nil

	if m.mainExpectation == nil {
		m.mainExpectation = &ObjectStorageMockRemoveObjectIndexExpectation{}
	}
	m.mainExpectation.result = &ObjectStorageMockRemoveObjectIndexResult{r}
	return m.mock
}

//ExpectOnce specifies that invocation of ObjectStorage.RemoveObjectIndex is expected once
func (m *mObjectStorageMockRemoveObjectIndex) ExpectOnce(p context.Context, p1 insolar.ID, p2 *insolar.ID) *ObjectStorageMockRemoveObjectIndexExpectation {
	m.mock.RemoveObjectIndexFunc = nil
	m.mainExpectation = nil

	expectation := &ObjectStorageMockRemoveObjectIndexExpectation{}
	expectation.input = &ObjectStorageMockRemoveObjectIndexInput{p, p1, p2}
	m.expectationSeries = append(m.expectationSeries, expectation)
	return expectation
}

func (e *ObjectStorageMockRemoveObjectIndexExpectation) Return(r error) {
	e.result = &ObjectStorageMockRemoveObjectIndexResult{r}
}

//Set uses given function f as a mock of ObjectStorage.RemoveObjectIndex method
func (m *mObjectStorageMockRemoveObjectIndex) Set(f func(p context.Context, p1 insolar.ID, p2 *insolar.ID) (r error)) *ObjectStorageMock {
	m.mainExpectation = nil
	m.expectationSeries = nil

	m.mock.RemoveObjectIndexFunc = f
	return m.mock
}

//RemoveObjectIndex implements github.com/insolar/insolar/ledger/storage.ObjectStorage interface
func (m *ObjectStorageMock) RemoveObjectIndex(p context.Context, p1 insolar.ID, p2 *insolar.ID) (r error) {
	counter := atomic.AddUint64(&m.RemoveObjectIndexPreCounter, 1)
	defer atomic.AddUint64(&m.RemoveObjectIndexCounter, 1)

	if len(m.RemoveObjectIndexMock.expectationSeries) > 0 {
		if counter > uint64(len(m.RemoveObjectIndexMock.expectationSeries)) {
			m.t.Fatalf("Unexpected call to ObjectStorageMock.RemoveObjectIndex. %v %v %v", p, p1, p2)
			return
		}

		input := m.RemoveObjectIndexMock.expectationSeries[counter-1].input
		testify_assert.Equal(m.t, *input, ObjectStorageMockRemoveObjectIndexInput{p, p1, p2}, "ObjectStorage.RemoveObjectIndex got unexpected parameters")

		result := m.RemoveObjectIndexMock.expectationSeries[counter-1].result
		if result == nil {
			m.t.Fatal("No results are set for the ObjectStorageMock.RemoveObjectIndex")
			return
		}

		r = result.r

		return
	}

	if m.RemoveObjectIndexMock.mainExpectation != nil {

		input := m.RemoveObjectIndexMock.mainExpectation.input
		if input != nil {
			testify_assert.Equal(m.t, *input, ObjectStorageMockRemoveObjectIndexInput{p, p1, p2}, "ObjectStorage.RemoveObjectIndex got unexpected parameters")
		}

		result := m.RemoveObjectIndexMock.mainExpectation.result
		if result == nil {
			m.t.Fatal("No results are set for the ObjectStorageMock.RemoveObjectIndex")
		}

		r = result.r

		return
	}

	if m.RemoveObjectIndexFunc == nil {
		m.t.Fatalf("Unexpected call to ObjectStorageMock.RemoveObjectIndex. %v %v %v", p, p1, p2)
		return
	}

	return m.RemoveObjectIndexFunc(p, p1, p2)
}

//RemoveObjectIndexMinimockCounter returns a count of ObjectStorageMock.RemoveObjectIndexFunc invocations
func (m *ObjectStorageMock) RemoveObjectIndexMinimockCounter() uint64 {
	return atomic.LoadUint64(&m.RemoveObjectIndexCounter)
}

//RemoveObjectIndexMinimockPreCounter returns the value of ObjectStorageMock.RemoveObjectIndex invocations
func (m *ObjectStorageMock) RemoveObjectIndexMinimockPreCounter() uint64 {
	return atomic.LoadUint64(&m.RemoveObjectIndexPreCounter)
}

//RemoveObjectIndexFinished returns true if mock invocations count is ok
func (m *ObjectStorageMock) RemoveObjectIndexFinished() bool {
	// if expectation series were set then invocations count should be equal to expectations count
	if len(m.RemoveObjectIndexMock.expectationSeries) > 0 {
		return atomic.LoadUint64(&m.RemoveObjectIndexCounter) == uint64(len(m.RemoveObjectIndexMock.expectationSeries))
	}

	// if main expectation was set then invocations count should be greater than zero
	if m.RemoveObjectIndexMock.mainExpectation != nil {
		return atomic.LoadUint64(&m.RemoveObjectIndexCounter) > 0
	}

	// if func was set then invocations count should be greater than zero
	if m.RemoveObjectIndexFunc != nil {
		return atomic.LoadUint64(&m.RemoveObjectIndexCounter) > 0
	}

	return true
}

type mObjectStorageMockSetBlob struct {
	mock              *ObjectStorageMock
	mainExpectation   *ObjectStorageMockSetBlobExpectation
	expectationSeries []*ObjectStorageMockSetBlobExpectation
}

type ObjectStorageMockSetBlobExpectation struct {
	input  *ObjectStorageMockSetBlobInput
	result *ObjectStorageMockSetBlobResult
}

type ObjectStorageMockSetBlobInput struct {
	p  context.Context
	p1 insolar.ID
	p2 insolar.PulseNumber
	p3 []byte
}

type ObjectStorageMockSetBlobResult struct {
	r  *insolar.ID
	r1 error
}

//Expect specifies that invocation of ObjectStorage.SetBlob is expected from 1 to Infinity times
func (m *mObjectStorageMockSetBlob) Expect(p context.Context, p1 insolar.ID, p2 insolar.PulseNumber, p3 []byte) *mObjectStorageMockSetBlob {
	m.mock.SetBlobFunc = nil
	m.expectationSeries = nil

	if m.mainExpectation == nil {
		m.mainExpectation = &ObjectStorageMockSetBlobExpectation{}
	}
	m.mainExpectation.input = &ObjectStorageMockSetBlobInput{p, p1, p2, p3}
	return m
}

//Return specifies results of invocation of ObjectStorage.SetBlob
func (m *mObjectStorageMockSetBlob) Return(r *insolar.ID, r1 error) *ObjectStorageMock {
	m.mock.SetBlobFunc = nil
	m.expectationSeries = nil

	if m.mainExpectation == nil {
		m.mainExpectation = &ObjectStorageMockSetBlobExpectation{}
	}
	m.mainExpectation.result = &ObjectStorageMockSetBlobResult{r, r1}
	return m.mock
}

//ExpectOnce specifies that invocation of ObjectStorage.SetBlob is expected once
func (m *mObjectStorageMockSetBlob) ExpectOnce(p context.Context, p1 insolar.ID, p2 insolar.PulseNumber, p3 []byte) *ObjectStorageMockSetBlobExpectation {
	m.mock.SetBlobFunc = nil
	m.mainExpectation = nil

	expectation := &ObjectStorageMockSetBlobExpectation{}
	expectation.input = &ObjectStorageMockSetBlobInput{p, p1, p2, p3}
	m.expectationSeries = append(m.expectationSeries, expectation)
	return expectation
}

func (e *ObjectStorageMockSetBlobExpectation) Return(r *insolar.ID, r1 error) {
	e.result = &ObjectStorageMockSetBlobResult{r, r1}
}

//Set uses given function f as a mock of ObjectStorage.SetBlob method
func (m *mObjectStorageMockSetBlob) Set(f func(p context.Context, p1 insolar.ID, p2 insolar.PulseNumber, p3 []byte) (r *insolar.ID, r1 error)) *ObjectStorageMock {
	m.mainExpectation = nil
	m.expectationSeries = nil

	m.mock.SetBlobFunc = f
	return m.mock
}

//SetBlob implements github.com/insolar/insolar/ledger/storage.ObjectStorage interface
func (m *ObjectStorageMock) SetBlob(p context.Context, p1 insolar.ID, p2 insolar.PulseNumber, p3 []byte) (r *insolar.ID, r1 error) {
	counter := atomic.AddUint64(&m.SetBlobPreCounter, 1)
	defer atomic.AddUint64(&m.SetBlobCounter, 1)

	if len(m.SetBlobMock.expectationSeries) > 0 {
		if counter > uint64(len(m.SetBlobMock.expectationSeries)) {
			m.t.Fatalf("Unexpected call to ObjectStorageMock.SetBlob. %v %v %v %v", p, p1, p2, p3)
			return
		}

		input := m.SetBlobMock.expectationSeries[counter-1].input
		testify_assert.Equal(m.t, *input, ObjectStorageMockSetBlobInput{p, p1, p2, p3}, "ObjectStorage.SetBlob got unexpected parameters")

		result := m.SetBlobMock.expectationSeries[counter-1].result
		if result == nil {
			m.t.Fatal("No results are set for the ObjectStorageMock.SetBlob")
			return
		}

		r = result.r
		r1 = result.r1

		return
	}

	if m.SetBlobMock.mainExpectation != nil {

		input := m.SetBlobMock.mainExpectation.input
		if input != nil {
			testify_assert.Equal(m.t, *input, ObjectStorageMockSetBlobInput{p, p1, p2, p3}, "ObjectStorage.SetBlob got unexpected parameters")
		}

		result := m.SetBlobMock.mainExpectation.result
		if result == nil {
			m.t.Fatal("No results are set for the ObjectStorageMock.SetBlob")
		}

		r = result.r
		r1 = result.r1

		return
	}

	if m.SetBlobFunc == nil {
		m.t.Fatalf("Unexpected call to ObjectStorageMock.SetBlob. %v %v %v %v", p, p1, p2, p3)
		return
	}

	return m.SetBlobFunc(p, p1, p2, p3)
}

//SetBlobMinimockCounter returns a count of ObjectStorageMock.SetBlobFunc invocations
func (m *ObjectStorageMock) SetBlobMinimockCounter() uint64 {
	return atomic.LoadUint64(&m.SetBlobCounter)
}

//SetBlobMinimockPreCounter returns the value of ObjectStorageMock.SetBlob invocations
func (m *ObjectStorageMock) SetBlobMinimockPreCounter() uint64 {
	return atomic.LoadUint64(&m.SetBlobPreCounter)
}

//SetBlobFinished returns true if mock invocations count is ok
func (m *ObjectStorageMock) SetBlobFinished() bool {
	// if expectation series were set then invocations count should be equal to expectations count
	if len(m.SetBlobMock.expectationSeries) > 0 {
		return atomic.LoadUint64(&m.SetBlobCounter) == uint64(len(m.SetBlobMock.expectationSeries))
	}

	// if main expectation was set then invocations count should be greater than zero
	if m.SetBlobMock.mainExpectation != nil {
		return atomic.LoadUint64(&m.SetBlobCounter) > 0
	}

	// if func was set then invocations count should be greater than zero
	if m.SetBlobFunc != nil {
		return atomic.LoadUint64(&m.SetBlobCounter) > 0
	}

	return true
}

type mObjectStorageMockSetObjectIndex struct {
	mock              *ObjectStorageMock
	mainExpectation   *ObjectStorageMockSetObjectIndexExpectation
	expectationSeries []*ObjectStorageMockSetObjectIndexExpectation
}

type ObjectStorageMockSetObjectIndexExpectation struct {
	input  *ObjectStorageMockSetObjectIndexInput
	result *ObjectStorageMockSetObjectIndexResult
}

type ObjectStorageMockSetObjectIndexInput struct {
	p  context.Context
	p1 insolar.ID
	p2 *insolar.ID
	p3 *object.Lifeline
}

type ObjectStorageMockSetObjectIndexResult struct {
	r error
}

//Expect specifies that invocation of ObjectStorage.SetObjectIndex is expected from 1 to Infinity times
func (m *mObjectStorageMockSetObjectIndex) Expect(p context.Context, p1 insolar.ID, p2 *insolar.ID, p3 *object.Lifeline) *mObjectStorageMockSetObjectIndex {
	m.mock.SetObjectIndexFunc = nil
	m.expectationSeries = nil

	if m.mainExpectation == nil {
		m.mainExpectation = &ObjectStorageMockSetObjectIndexExpectation{}
	}
	m.mainExpectation.input = &ObjectStorageMockSetObjectIndexInput{p, p1, p2, p3}
	return m
}

//Return specifies results of invocation of ObjectStorage.SetObjectIndex
func (m *mObjectStorageMockSetObjectIndex) Return(r error) *ObjectStorageMock {
	m.mock.SetObjectIndexFunc = nil
	m.expectationSeries = nil

	if m.mainExpectation == nil {
		m.mainExpectation = &ObjectStorageMockSetObjectIndexExpectation{}
	}
	m.mainExpectation.result = &ObjectStorageMockSetObjectIndexResult{r}
	return m.mock
}

//ExpectOnce specifies that invocation of ObjectStorage.SetObjectIndex is expected once
func (m *mObjectStorageMockSetObjectIndex) ExpectOnce(p context.Context, p1 insolar.ID, p2 *insolar.ID, p3 *object.Lifeline) *ObjectStorageMockSetObjectIndexExpectation {
	m.mock.SetObjectIndexFunc = nil
	m.mainExpectation = nil

	expectation := &ObjectStorageMockSetObjectIndexExpectation{}
	expectation.input = &ObjectStorageMockSetObjectIndexInput{p, p1, p2, p3}
	m.expectationSeries = append(m.expectationSeries, expectation)
	return expectation
}

func (e *ObjectStorageMockSetObjectIndexExpectation) Return(r error) {
	e.result = &ObjectStorageMockSetObjectIndexResult{r}
}

//Set uses given function f as a mock of ObjectStorage.SetObjectIndex method
func (m *mObjectStorageMockSetObjectIndex) Set(f func(p context.Context, p1 insolar.ID, p2 *insolar.ID, p3 *object.Lifeline) (r error)) *ObjectStorageMock {
	m.mainExpectation = nil
	m.expectationSeries = nil

	m.mock.SetObjectIndexFunc = f
	return m.mock
}

//SetObjectIndex implements github.com/insolar/insolar/ledger/storage.ObjectStorage interface
func (m *ObjectStorageMock) SetObjectIndex(p context.Context, p1 insolar.ID, p2 *insolar.ID, p3 *object.Lifeline) (r error) {
	counter := atomic.AddUint64(&m.SetObjectIndexPreCounter, 1)
	defer atomic.AddUint64(&m.SetObjectIndexCounter, 1)

	if len(m.SetObjectIndexMock.expectationSeries) > 0 {
		if counter > uint64(len(m.SetObjectIndexMock.expectationSeries)) {
			m.t.Fatalf("Unexpected call to ObjectStorageMock.SetObjectIndex. %v %v %v %v", p, p1, p2, p3)
			return
		}

		input := m.SetObjectIndexMock.expectationSeries[counter-1].input
		testify_assert.Equal(m.t, *input, ObjectStorageMockSetObjectIndexInput{p, p1, p2, p3}, "ObjectStorage.SetObjectIndex got unexpected parameters")

		result := m.SetObjectIndexMock.expectationSeries[counter-1].result
		if result == nil {
			m.t.Fatal("No results are set for the ObjectStorageMock.SetObjectIndex")
			return
		}

		r = result.r

		return
	}

	if m.SetObjectIndexMock.mainExpectation != nil {

		input := m.SetObjectIndexMock.mainExpectation.input
		if input != nil {
			testify_assert.Equal(m.t, *input, ObjectStorageMockSetObjectIndexInput{p, p1, p2, p3}, "ObjectStorage.SetObjectIndex got unexpected parameters")
		}

		result := m.SetObjectIndexMock.mainExpectation.result
		if result == nil {
			m.t.Fatal("No results are set for the ObjectStorageMock.SetObjectIndex")
		}

		r = result.r

		return
	}

	if m.SetObjectIndexFunc == nil {
		m.t.Fatalf("Unexpected call to ObjectStorageMock.SetObjectIndex. %v %v %v %v", p, p1, p2, p3)
		return
	}

	return m.SetObjectIndexFunc(p, p1, p2, p3)
}

//SetObjectIndexMinimockCounter returns a count of ObjectStorageMock.SetObjectIndexFunc invocations
func (m *ObjectStorageMock) SetObjectIndexMinimockCounter() uint64 {
	return atomic.LoadUint64(&m.SetObjectIndexCounter)
}

//SetObjectIndexMinimockPreCounter returns the value of ObjectStorageMock.SetObjectIndex invocations
func (m *ObjectStorageMock) SetObjectIndexMinimockPreCounter() uint64 {
	return atomic.LoadUint64(&m.SetObjectIndexPreCounter)
}

//SetObjectIndexFinished returns true if mock invocations count is ok
func (m *ObjectStorageMock) SetObjectIndexFinished() bool {
	// if expectation series were set then invocations count should be equal to expectations count
	if len(m.SetObjectIndexMock.expectationSeries) > 0 {
		return atomic.LoadUint64(&m.SetObjectIndexCounter) == uint64(len(m.SetObjectIndexMock.expectationSeries))
	}

	// if main expectation was set then invocations count should be greater than zero
	if m.SetObjectIndexMock.mainExpectation != nil {
		return atomic.LoadUint64(&m.SetObjectIndexCounter) > 0
	}

	// if func was set then invocations count should be greater than zero
	if m.SetObjectIndexFunc != nil {
		return atomic.LoadUint64(&m.SetObjectIndexCounter) > 0
	}

	return true
}

type mObjectStorageMockSetRecord struct {
	mock              *ObjectStorageMock
	mainExpectation   *ObjectStorageMockSetRecordExpectation
	expectationSeries []*ObjectStorageMockSetRecordExpectation
}

type ObjectStorageMockSetRecordExpectation struct {
	input  *ObjectStorageMockSetRecordInput
	result *ObjectStorageMockSetRecordResult
}

type ObjectStorageMockSetRecordInput struct {
	p  context.Context
<<<<<<< HEAD
	p1 core.RecordID
	p2 core.PulseNumber
	p3 object.VirtualRecord
=======
	p1 insolar.ID
	p2 insolar.PulseNumber
	p3 object.Record
>>>>>>> 0e08b585
}

type ObjectStorageMockSetRecordResult struct {
	r  *insolar.ID
	r1 error
}

//Expect specifies that invocation of ObjectStorage.SetRecord is expected from 1 to Infinity times
<<<<<<< HEAD
func (m *mObjectStorageMockSetRecord) Expect(p context.Context, p1 core.RecordID, p2 core.PulseNumber, p3 object.VirtualRecord) *mObjectStorageMockSetRecord {
=======
func (m *mObjectStorageMockSetRecord) Expect(p context.Context, p1 insolar.ID, p2 insolar.PulseNumber, p3 object.Record) *mObjectStorageMockSetRecord {
>>>>>>> 0e08b585
	m.mock.SetRecordFunc = nil
	m.expectationSeries = nil

	if m.mainExpectation == nil {
		m.mainExpectation = &ObjectStorageMockSetRecordExpectation{}
	}
	m.mainExpectation.input = &ObjectStorageMockSetRecordInput{p, p1, p2, p3}
	return m
}

//Return specifies results of invocation of ObjectStorage.SetRecord
func (m *mObjectStorageMockSetRecord) Return(r *insolar.ID, r1 error) *ObjectStorageMock {
	m.mock.SetRecordFunc = nil
	m.expectationSeries = nil

	if m.mainExpectation == nil {
		m.mainExpectation = &ObjectStorageMockSetRecordExpectation{}
	}
	m.mainExpectation.result = &ObjectStorageMockSetRecordResult{r, r1}
	return m.mock
}

//ExpectOnce specifies that invocation of ObjectStorage.SetRecord is expected once
<<<<<<< HEAD
func (m *mObjectStorageMockSetRecord) ExpectOnce(p context.Context, p1 core.RecordID, p2 core.PulseNumber, p3 object.VirtualRecord) *ObjectStorageMockSetRecordExpectation {
=======
func (m *mObjectStorageMockSetRecord) ExpectOnce(p context.Context, p1 insolar.ID, p2 insolar.PulseNumber, p3 object.Record) *ObjectStorageMockSetRecordExpectation {
>>>>>>> 0e08b585
	m.mock.SetRecordFunc = nil
	m.mainExpectation = nil

	expectation := &ObjectStorageMockSetRecordExpectation{}
	expectation.input = &ObjectStorageMockSetRecordInput{p, p1, p2, p3}
	m.expectationSeries = append(m.expectationSeries, expectation)
	return expectation
}

func (e *ObjectStorageMockSetRecordExpectation) Return(r *insolar.ID, r1 error) {
	e.result = &ObjectStorageMockSetRecordResult{r, r1}
}

//Set uses given function f as a mock of ObjectStorage.SetRecord method
<<<<<<< HEAD
func (m *mObjectStorageMockSetRecord) Set(f func(p context.Context, p1 core.RecordID, p2 core.PulseNumber, p3 object.VirtualRecord) (r *core.RecordID, r1 error)) *ObjectStorageMock {
=======
func (m *mObjectStorageMockSetRecord) Set(f func(p context.Context, p1 insolar.ID, p2 insolar.PulseNumber, p3 object.Record) (r *insolar.ID, r1 error)) *ObjectStorageMock {
>>>>>>> 0e08b585
	m.mainExpectation = nil
	m.expectationSeries = nil

	m.mock.SetRecordFunc = f
	return m.mock
}

//SetRecord implements github.com/insolar/insolar/ledger/storage.ObjectStorage interface
<<<<<<< HEAD
func (m *ObjectStorageMock) SetRecord(p context.Context, p1 core.RecordID, p2 core.PulseNumber, p3 object.VirtualRecord) (r *core.RecordID, r1 error) {
=======
func (m *ObjectStorageMock) SetRecord(p context.Context, p1 insolar.ID, p2 insolar.PulseNumber, p3 object.Record) (r *insolar.ID, r1 error) {
>>>>>>> 0e08b585
	counter := atomic.AddUint64(&m.SetRecordPreCounter, 1)
	defer atomic.AddUint64(&m.SetRecordCounter, 1)

	if len(m.SetRecordMock.expectationSeries) > 0 {
		if counter > uint64(len(m.SetRecordMock.expectationSeries)) {
			m.t.Fatalf("Unexpected call to ObjectStorageMock.SetRecord. %v %v %v %v", p, p1, p2, p3)
			return
		}

		input := m.SetRecordMock.expectationSeries[counter-1].input
		testify_assert.Equal(m.t, *input, ObjectStorageMockSetRecordInput{p, p1, p2, p3}, "ObjectStorage.SetRecord got unexpected parameters")

		result := m.SetRecordMock.expectationSeries[counter-1].result
		if result == nil {
			m.t.Fatal("No results are set for the ObjectStorageMock.SetRecord")
			return
		}

		r = result.r
		r1 = result.r1

		return
	}

	if m.SetRecordMock.mainExpectation != nil {

		input := m.SetRecordMock.mainExpectation.input
		if input != nil {
			testify_assert.Equal(m.t, *input, ObjectStorageMockSetRecordInput{p, p1, p2, p3}, "ObjectStorage.SetRecord got unexpected parameters")
		}

		result := m.SetRecordMock.mainExpectation.result
		if result == nil {
			m.t.Fatal("No results are set for the ObjectStorageMock.SetRecord")
		}

		r = result.r
		r1 = result.r1

		return
	}

	if m.SetRecordFunc == nil {
		m.t.Fatalf("Unexpected call to ObjectStorageMock.SetRecord. %v %v %v %v", p, p1, p2, p3)
		return
	}

	return m.SetRecordFunc(p, p1, p2, p3)
}

//SetRecordMinimockCounter returns a count of ObjectStorageMock.SetRecordFunc invocations
func (m *ObjectStorageMock) SetRecordMinimockCounter() uint64 {
	return atomic.LoadUint64(&m.SetRecordCounter)
}

//SetRecordMinimockPreCounter returns the value of ObjectStorageMock.SetRecord invocations
func (m *ObjectStorageMock) SetRecordMinimockPreCounter() uint64 {
	return atomic.LoadUint64(&m.SetRecordPreCounter)
}

//SetRecordFinished returns true if mock invocations count is ok
func (m *ObjectStorageMock) SetRecordFinished() bool {
	// if expectation series were set then invocations count should be equal to expectations count
	if len(m.SetRecordMock.expectationSeries) > 0 {
		return atomic.LoadUint64(&m.SetRecordCounter) == uint64(len(m.SetRecordMock.expectationSeries))
	}

	// if main expectation was set then invocations count should be greater than zero
	if m.SetRecordMock.mainExpectation != nil {
		return atomic.LoadUint64(&m.SetRecordCounter) > 0
	}

	// if func was set then invocations count should be greater than zero
	if m.SetRecordFunc != nil {
		return atomic.LoadUint64(&m.SetRecordCounter) > 0
	}

	return true
}

//ValidateCallCounters checks that all mocked methods of the interface have been called at least once
//Deprecated: please use MinimockFinish method or use Finish method of minimock.Controller
func (m *ObjectStorageMock) ValidateCallCounters() {

	if !m.GetBlobFinished() {
		m.t.Fatal("Expected call to ObjectStorageMock.GetBlob")
	}

	if !m.GetObjectIndexFinished() {
		m.t.Fatal("Expected call to ObjectStorageMock.GetObjectIndex")
	}

	if !m.GetRecordFinished() {
		m.t.Fatal("Expected call to ObjectStorageMock.GetRecord")
	}

	if !m.IterateIndexIDsFinished() {
		m.t.Fatal("Expected call to ObjectStorageMock.IterateIndexIDs")
	}

	if !m.RemoveObjectIndexFinished() {
		m.t.Fatal("Expected call to ObjectStorageMock.RemoveObjectIndex")
	}

	if !m.SetBlobFinished() {
		m.t.Fatal("Expected call to ObjectStorageMock.SetBlob")
	}

	if !m.SetObjectIndexFinished() {
		m.t.Fatal("Expected call to ObjectStorageMock.SetObjectIndex")
	}

	if !m.SetRecordFinished() {
		m.t.Fatal("Expected call to ObjectStorageMock.SetRecord")
	}

}

//CheckMocksCalled checks that all mocked methods of the interface have been called at least once
//Deprecated: please use MinimockFinish method or use Finish method of minimock.Controller
func (m *ObjectStorageMock) CheckMocksCalled() {
	m.Finish()
}

//Finish checks that all mocked methods of the interface have been called at least once
//Deprecated: please use MinimockFinish or use Finish method of minimock.Controller
func (m *ObjectStorageMock) Finish() {
	m.MinimockFinish()
}

//MinimockFinish checks that all mocked methods of the interface have been called at least once
func (m *ObjectStorageMock) MinimockFinish() {

	if !m.GetBlobFinished() {
		m.t.Fatal("Expected call to ObjectStorageMock.GetBlob")
	}

	if !m.GetObjectIndexFinished() {
		m.t.Fatal("Expected call to ObjectStorageMock.GetObjectIndex")
	}

	if !m.GetRecordFinished() {
		m.t.Fatal("Expected call to ObjectStorageMock.GetRecord")
	}

	if !m.IterateIndexIDsFinished() {
		m.t.Fatal("Expected call to ObjectStorageMock.IterateIndexIDs")
	}

	if !m.RemoveObjectIndexFinished() {
		m.t.Fatal("Expected call to ObjectStorageMock.RemoveObjectIndex")
	}

	if !m.SetBlobFinished() {
		m.t.Fatal("Expected call to ObjectStorageMock.SetBlob")
	}

	if !m.SetObjectIndexFinished() {
		m.t.Fatal("Expected call to ObjectStorageMock.SetObjectIndex")
	}

	if !m.SetRecordFinished() {
		m.t.Fatal("Expected call to ObjectStorageMock.SetRecord")
	}

}

//Wait waits for all mocked methods to be called at least once
//Deprecated: please use MinimockWait or use Wait method of minimock.Controller
func (m *ObjectStorageMock) Wait(timeout time.Duration) {
	m.MinimockWait(timeout)
}

//MinimockWait waits for all mocked methods to be called at least once
//this method is called by minimock.Controller
func (m *ObjectStorageMock) MinimockWait(timeout time.Duration) {
	timeoutCh := time.After(timeout)
	for {
		ok := true
		ok = ok && m.GetBlobFinished()
		ok = ok && m.GetObjectIndexFinished()
		ok = ok && m.GetRecordFinished()
		ok = ok && m.IterateIndexIDsFinished()
		ok = ok && m.RemoveObjectIndexFinished()
		ok = ok && m.SetBlobFinished()
		ok = ok && m.SetObjectIndexFinished()
		ok = ok && m.SetRecordFinished()

		if ok {
			return
		}

		select {
		case <-timeoutCh:

			if !m.GetBlobFinished() {
				m.t.Error("Expected call to ObjectStorageMock.GetBlob")
			}

			if !m.GetObjectIndexFinished() {
				m.t.Error("Expected call to ObjectStorageMock.GetObjectIndex")
			}

			if !m.GetRecordFinished() {
				m.t.Error("Expected call to ObjectStorageMock.GetRecord")
			}

			if !m.IterateIndexIDsFinished() {
				m.t.Error("Expected call to ObjectStorageMock.IterateIndexIDs")
			}

			if !m.RemoveObjectIndexFinished() {
				m.t.Error("Expected call to ObjectStorageMock.RemoveObjectIndex")
			}

			if !m.SetBlobFinished() {
				m.t.Error("Expected call to ObjectStorageMock.SetBlob")
			}

			if !m.SetObjectIndexFinished() {
				m.t.Error("Expected call to ObjectStorageMock.SetObjectIndex")
			}

			if !m.SetRecordFinished() {
				m.t.Error("Expected call to ObjectStorageMock.SetRecord")
			}

			m.t.Fatalf("Some mocks were not called on time: %s", timeout)
			return
		default:
			time.Sleep(time.Millisecond)
		}
	}
}

//AllMocksCalled returns true if all mocked methods were called before the execution of AllMocksCalled,
//it can be used with assert/require, i.e. assert.True(mock.AllMocksCalled())
func (m *ObjectStorageMock) AllMocksCalled() bool {

	if !m.GetBlobFinished() {
		return false
	}

	if !m.GetObjectIndexFinished() {
		return false
	}

	if !m.GetRecordFinished() {
		return false
	}

	if !m.IterateIndexIDsFinished() {
		return false
	}

	if !m.RemoveObjectIndexFinished() {
		return false
	}

	if !m.SetBlobFinished() {
		return false
	}

	if !m.SetObjectIndexFinished() {
		return false
	}

	if !m.SetRecordFinished() {
		return false
	}

	return true
}<|MERGE_RESOLUTION|>--- conflicted
+++ resolved
@@ -31,11 +31,7 @@
 	GetObjectIndexPreCounter uint64
 	GetObjectIndexMock       mObjectStorageMockGetObjectIndex
 
-<<<<<<< HEAD
-	GetRecordFunc       func(p context.Context, p1 core.RecordID, p2 *core.RecordID) (r object.VirtualRecord, r1 error)
-=======
-	GetRecordFunc       func(p context.Context, p1 insolar.ID, p2 *insolar.ID) (r object.Record, r1 error)
->>>>>>> 0e08b585
+	GetRecordFunc       func(p context.Context, p1 insolar.ID, p2 *insolar.ID) (r object.VirtualRecord, r1 error)
 	GetRecordCounter    uint64
 	GetRecordPreCounter uint64
 	GetRecordMock       mObjectStorageMockGetRecord
@@ -60,11 +56,7 @@
 	SetObjectIndexPreCounter uint64
 	SetObjectIndexMock       mObjectStorageMockSetObjectIndex
 
-<<<<<<< HEAD
-	SetRecordFunc       func(p context.Context, p1 core.RecordID, p2 core.PulseNumber, p3 object.VirtualRecord) (r *core.RecordID, r1 error)
-=======
-	SetRecordFunc       func(p context.Context, p1 insolar.ID, p2 insolar.PulseNumber, p3 object.Record) (r *insolar.ID, r1 error)
->>>>>>> 0e08b585
+	SetRecordFunc       func(p context.Context, p1 insolar.ID, p2 insolar.PulseNumber, p3 object.VirtualRecord) (r *insolar.ID, r1 error)
 	SetRecordCounter    uint64
 	SetRecordPreCounter uint64
 	SetRecordMock       mObjectStorageMockSetRecord
@@ -457,11 +449,7 @@
 }
 
 //Set uses given function f as a mock of ObjectStorage.GetRecord method
-<<<<<<< HEAD
-func (m *mObjectStorageMockGetRecord) Set(f func(p context.Context, p1 core.RecordID, p2 *core.RecordID) (r object.VirtualRecord, r1 error)) *ObjectStorageMock {
-=======
-func (m *mObjectStorageMockGetRecord) Set(f func(p context.Context, p1 insolar.ID, p2 *insolar.ID) (r object.Record, r1 error)) *ObjectStorageMock {
->>>>>>> 0e08b585
+func (m *mObjectStorageMockGetRecord) Set(f func(p context.Context, p1 insolar.ID, p2 *insolar.ID) (r object.VirtualRecord, r1 error)) *ObjectStorageMock {
 	m.mainExpectation = nil
 	m.expectationSeries = nil
 
@@ -470,11 +458,7 @@
 }
 
 //GetRecord implements github.com/insolar/insolar/ledger/storage.ObjectStorage interface
-<<<<<<< HEAD
-func (m *ObjectStorageMock) GetRecord(p context.Context, p1 core.RecordID, p2 *core.RecordID) (r object.VirtualRecord, r1 error) {
-=======
-func (m *ObjectStorageMock) GetRecord(p context.Context, p1 insolar.ID, p2 *insolar.ID) (r object.Record, r1 error) {
->>>>>>> 0e08b585
+func (m *ObjectStorageMock) GetRecord(p context.Context, p1 insolar.ID, p2 *insolar.ID) (r object.VirtualRecord, r1 error) {
 	counter := atomic.AddUint64(&m.GetRecordPreCounter, 1)
 	defer atomic.AddUint64(&m.GetRecordCounter, 1)
 
@@ -1169,15 +1153,9 @@
 
 type ObjectStorageMockSetRecordInput struct {
 	p  context.Context
-<<<<<<< HEAD
-	p1 core.RecordID
-	p2 core.PulseNumber
-	p3 object.VirtualRecord
-=======
 	p1 insolar.ID
 	p2 insolar.PulseNumber
-	p3 object.Record
->>>>>>> 0e08b585
+	p3 object.VirtualRecord
 }
 
 type ObjectStorageMockSetRecordResult struct {
@@ -1186,11 +1164,7 @@
 }
 
 //Expect specifies that invocation of ObjectStorage.SetRecord is expected from 1 to Infinity times
-<<<<<<< HEAD
-func (m *mObjectStorageMockSetRecord) Expect(p context.Context, p1 core.RecordID, p2 core.PulseNumber, p3 object.VirtualRecord) *mObjectStorageMockSetRecord {
-=======
-func (m *mObjectStorageMockSetRecord) Expect(p context.Context, p1 insolar.ID, p2 insolar.PulseNumber, p3 object.Record) *mObjectStorageMockSetRecord {
->>>>>>> 0e08b585
+func (m *mObjectStorageMockSetRecord) Expect(p context.Context, p1 insolar.ID, p2 insolar.PulseNumber, p3 object.VirtualRecord) *mObjectStorageMockSetRecord {
 	m.mock.SetRecordFunc = nil
 	m.expectationSeries = nil
 
@@ -1214,11 +1188,7 @@
 }
 
 //ExpectOnce specifies that invocation of ObjectStorage.SetRecord is expected once
-<<<<<<< HEAD
-func (m *mObjectStorageMockSetRecord) ExpectOnce(p context.Context, p1 core.RecordID, p2 core.PulseNumber, p3 object.VirtualRecord) *ObjectStorageMockSetRecordExpectation {
-=======
-func (m *mObjectStorageMockSetRecord) ExpectOnce(p context.Context, p1 insolar.ID, p2 insolar.PulseNumber, p3 object.Record) *ObjectStorageMockSetRecordExpectation {
->>>>>>> 0e08b585
+func (m *mObjectStorageMockSetRecord) ExpectOnce(p context.Context, p1 insolar.ID, p2 insolar.PulseNumber, p3 object.VirtualRecord) *ObjectStorageMockSetRecordExpectation {
 	m.mock.SetRecordFunc = nil
 	m.mainExpectation = nil
 
@@ -1233,11 +1203,7 @@
 }
 
 //Set uses given function f as a mock of ObjectStorage.SetRecord method
-<<<<<<< HEAD
-func (m *mObjectStorageMockSetRecord) Set(f func(p context.Context, p1 core.RecordID, p2 core.PulseNumber, p3 object.VirtualRecord) (r *core.RecordID, r1 error)) *ObjectStorageMock {
-=======
-func (m *mObjectStorageMockSetRecord) Set(f func(p context.Context, p1 insolar.ID, p2 insolar.PulseNumber, p3 object.Record) (r *insolar.ID, r1 error)) *ObjectStorageMock {
->>>>>>> 0e08b585
+func (m *mObjectStorageMockSetRecord) Set(f func(p context.Context, p1 insolar.ID, p2 insolar.PulseNumber, p3 object.VirtualRecord) (r *insolar.ID, r1 error)) *ObjectStorageMock {
 	m.mainExpectation = nil
 	m.expectationSeries = nil
 
@@ -1246,11 +1212,7 @@
 }
 
 //SetRecord implements github.com/insolar/insolar/ledger/storage.ObjectStorage interface
-<<<<<<< HEAD
-func (m *ObjectStorageMock) SetRecord(p context.Context, p1 core.RecordID, p2 core.PulseNumber, p3 object.VirtualRecord) (r *core.RecordID, r1 error) {
-=======
-func (m *ObjectStorageMock) SetRecord(p context.Context, p1 insolar.ID, p2 insolar.PulseNumber, p3 object.Record) (r *insolar.ID, r1 error) {
->>>>>>> 0e08b585
+func (m *ObjectStorageMock) SetRecord(p context.Context, p1 insolar.ID, p2 insolar.PulseNumber, p3 object.VirtualRecord) (r *insolar.ID, r1 error) {
 	counter := atomic.AddUint64(&m.SetRecordPreCounter, 1)
 	defer atomic.AddUint64(&m.SetRecordCounter, 1)
 
