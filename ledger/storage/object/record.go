//
// Copyright 2019 Insolar Technologies GmbH
//
// Licensed under the Apache License, Version 2.0 (the "License");
// you may not use this file except in compliance with the License.
// You may obtain a copy of the License at
//
//     http://www.apache.org/licenses/LICENSE-2.0
//
// Unless required by applicable law or agreed to in writing, software
// distributed under the License is distributed on an "AS IS" BASIS,
// WITHOUT WARRANTIES OR CONDITIONS OF ANY KIND, either express or implied.
// See the License for the specific language governing permissions and
// limitations under the License.
//

package object

import (
	"context"
	"sync"

<<<<<<< HEAD
	"github.com/insolar/insolar/insolar/record"

	"github.com/insolar/insolar/insolar"
	"github.com/insolar/insolar/ledger/storage/db"
=======
>>>>>>> 912298da
	"go.opencensus.io/stats"

	"github.com/insolar/insolar/insolar"
	"github.com/insolar/insolar/insolar/record"
	"github.com/insolar/insolar/internal/ledger/store"
)

//go:generate go run gen/type.go

// TypeID encodes a record object type.
type TypeID uint32

// TypeIDSize is a size of TypeID type.
const TypeIDSize = 4

func init() {
	// ID can be any unique int value.
	// Never change id constants. They are used for serialization.
	register(100, new(GenesisRecord))
	register(101, new(ChildRecord))

	register(200, new(RequestRecord))

	register(300, new(ResultRecord))
	register(301, new(TypeRecord))
	register(302, new(CodeRecord))
	register(303, new(ActivateRecord))
	register(304, new(AmendRecord))
	register(305, new(DeactivationRecord))
}

//go:generate minimock -i github.com/insolar/insolar/ledger/storage/object.RecordAccessor -o ./ -s _mock.go

// RecordAccessor provides info about record-values from storage.
type RecordAccessor interface {
	// ForID returns record for provided id.
	ForID(ctx context.Context, id insolar.ID) (record.MaterialRecord, error)
}

//go:generate minimock -i github.com/insolar/insolar/ledger/storage/object.RecordModifier -o ./ -s _mock.go

// RecordModifier provides methods for setting record-values to storage.
type RecordModifier interface {
	// Set saves new record-value in storage.
	Set(ctx context.Context, id insolar.ID, rec record.MaterialRecord) error
}

// RecordMemory is an in-memory struct for record-storage.
type RecordMemory struct {
	jetIndex store.JetIndexModifier

	lock   sync.RWMutex
	memory map[insolar.ID]record.MaterialRecord
}

// NewRecordMemory creates a new instance of RecordMemory storage.
func NewRecordMemory() *RecordMemory {
	return &RecordMemory{
		memory:   map[insolar.ID]record.MaterialRecord{},
		jetIndex: store.NewJetIndex(),
	}
}

// Set saves new record-value in storage.
func (m *RecordMemory) Set(ctx context.Context, id insolar.ID, rec record.MaterialRecord) error {
	m.lock.Lock()
	defer m.lock.Unlock()

	_, ok := m.memory[id]
	if ok {
		return ErrOverride
	}

	m.memory[id] = rec
	m.jetIndex.Add(id, rec.JetID)

	stats.Record(ctx,
		statIndexInMemoryCount.M(1),
	)

	return nil
}

// ForID returns record for provided id.
func (m *RecordMemory) ForID(ctx context.Context, id insolar.ID) (rec record.MaterialRecord, err error) {
	m.lock.RLock()
	defer m.lock.RUnlock()

	rec, ok := m.memory[id]
	if !ok {
		err = ErrNotFound
		return
	}

	return
}

// RecordDB is a DB storage implementation. It saves records to disk and does not allow removal.
type RecordDB struct {
<<<<<<< HEAD
	DB   db.DB
=======
>>>>>>> 912298da
	lock sync.RWMutex
	db   store.DB
}

type recordKey insolar.ID

func (k recordKey) Scope() store.Scope {
	return store.ScopeRecord
}

func (k recordKey) ID() []byte {
	res := insolar.ID(k)
	return (&res).Bytes()
}

// NewRecordDB creates new DB storage instance.
<<<<<<< HEAD
func NewRecordDB(db db.DB) *RecordDB {
	return &RecordDB{
		DB: db,
	}
=======
func NewRecordDB(db store.DB) *RecordDB {
	return &RecordDB{db: db}
>>>>>>> 912298da
}

// Set saves new record-value in storage.
func (r *RecordDB) Set(ctx context.Context, id insolar.ID, rec record.MaterialRecord) error {
	r.lock.Lock()
	defer r.lock.Unlock()

	return r.set(id, rec)
}

// ForID returns record for provided id.
func (r *RecordDB) ForID(ctx context.Context, id insolar.ID) (record.MaterialRecord, error) {
	r.lock.RLock()
	defer r.lock.RUnlock()

	return r.get(id)
}

func (r *RecordDB) set(id insolar.ID, rec record.MaterialRecord) error {
	key := recordKey(id)

	_, err := r.db.Get(key)
	if err == nil {
		return ErrOverride
	}

	return r.db.Set(key, EncodeRecord(rec))
}

func (r *RecordDB) get(id insolar.ID) (rec record.MaterialRecord, err error) {
	buff, err := r.db.Get(recordKey(id))
	if err == store.ErrNotFound {
		err = ErrNotFound
		return
	}
	if err != nil {
		return
	}
	rec = DecodeRecord(buff)
	return
}

func EncodeRecord(rec record.MaterialRecord) []byte {
	buff := SerializeRecord(rec.Record)
	result := append(buff[:], rec.JetID[:]...)

	return result
}

func DecodeRecord(buff []byte) record.MaterialRecord {
	recBuff := buff[:len(buff)-insolar.RecordIDSize]
	jetIDBuff := buff[len(buff)-insolar.RecordIDSize:]

	rec := DeserializeRecord(recBuff)

	var jetID insolar.JetID
	copy(jetID[:], jetIDBuff)

	return record.MaterialRecord{Record: rec, JetID: jetID}
}<|MERGE_RESOLUTION|>--- conflicted
+++ resolved
@@ -20,13 +20,6 @@
 	"context"
 	"sync"
 
-<<<<<<< HEAD
-	"github.com/insolar/insolar/insolar/record"
-
-	"github.com/insolar/insolar/insolar"
-	"github.com/insolar/insolar/ledger/storage/db"
-=======
->>>>>>> 912298da
 	"go.opencensus.io/stats"
 
 	"github.com/insolar/insolar/insolar"
@@ -126,10 +119,6 @@
 
 // RecordDB is a DB storage implementation. It saves records to disk and does not allow removal.
 type RecordDB struct {
-<<<<<<< HEAD
-	DB   db.DB
-=======
->>>>>>> 912298da
 	lock sync.RWMutex
 	db   store.DB
 }
@@ -146,15 +135,8 @@
 }
 
 // NewRecordDB creates new DB storage instance.
-<<<<<<< HEAD
-func NewRecordDB(db db.DB) *RecordDB {
-	return &RecordDB{
-		DB: db,
-	}
-=======
 func NewRecordDB(db store.DB) *RecordDB {
 	return &RecordDB{db: db}
->>>>>>> 912298da
 }
 
 // Set saves new record-value in storage.
