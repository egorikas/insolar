//
// Copyright 2019 Insolar Technologies GmbH
//
// Licensed under the Apache License, Version 2.0 (the "License");
// you may not use this file except in compliance with the License.
// You may obtain a copy of the License at
//
//     http://www.apache.org/licenses/LICENSE-2.0
//
// Unless required by applicable law or agreed to in writing, software
// distributed under the License is distributed on an "AS IS" BASIS,
// WITHOUT WARRANTIES OR CONDITIONS OF ANY KIND, either express or implied.
// See the License for the specific language governing permissions and
// limitations under the License.
//

package object

import (
	"testing"

	"github.com/insolar/insolar/insolar"
	"github.com/insolar/insolar/platformpolicy"
	"github.com/stretchr/testify/assert"
)

func Test_RecordByTypeIDPanic(t *testing.T) {
	assert.Panics(t, func() { RecordFromType(0) })
}

func TestSerializeDeserializeRecord(t *testing.T) {
	cs := platformpolicy.NewPlatformCryptographyScheme()

<<<<<<< HEAD
	rec := ActivateRecord{
		StateRecord: StateRecord{
			Memory: CalculateIDForBlob(cs, core.GenesisPulse.PulseNumber, []byte{1, 2, 3}),
=======
	rec := ObjectActivateRecord{
		ObjectStateRecord: ObjectStateRecord{
			Memory: CalculateIDForBlob(cs, insolar.GenesisPulse.PulseNumber, []byte{1, 2, 3}),
>>>>>>> 0e08b585
		},
	}
	serialized := SerializeRecord(&rec)
	deserialized := DeserializeRecord(serialized)
	assert.Equal(t, rec, *deserialized.(*ActivateRecord))
}<|MERGE_RESOLUTION|>--- conflicted
+++ resolved
@@ -31,15 +31,9 @@
 func TestSerializeDeserializeRecord(t *testing.T) {
 	cs := platformpolicy.NewPlatformCryptographyScheme()
 
-<<<<<<< HEAD
 	rec := ActivateRecord{
 		StateRecord: StateRecord{
-			Memory: CalculateIDForBlob(cs, core.GenesisPulse.PulseNumber, []byte{1, 2, 3}),
-=======
-	rec := ObjectActivateRecord{
-		ObjectStateRecord: ObjectStateRecord{
 			Memory: CalculateIDForBlob(cs, insolar.GenesisPulse.PulseNumber, []byte{1, 2, 3}),
->>>>>>> 0e08b585
 		},
 	}
 	serialized := SerializeRecord(&rec)
