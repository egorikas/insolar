--- conflicted
+++ resolved
@@ -20,12 +20,7 @@
 	"bytes"
 	"encoding/binary"
 
-<<<<<<< HEAD
-	"github.com/insolar/insolar"
-	"github.com/insolar/insolar/core"
-=======
 	"github.com/insolar/insolar/insolar"
->>>>>>> 0e08b585
 	"github.com/ugorji/go/codec"
 )
 
@@ -60,11 +55,7 @@
 }
 
 // CalculateIDForBlob calculate id for blob with using current pulse number
-<<<<<<< HEAD
-func CalculateIDForBlob(scheme core.PlatformCryptographyScheme, pulseNumber insolar.PulseNumber, blob []byte) *insolar.ID {
-=======
 func CalculateIDForBlob(scheme insolar.PlatformCryptographyScheme, pulseNumber insolar.PulseNumber, blob []byte) *insolar.ID {
->>>>>>> 0e08b585
 	hasher := scheme.IntegrityHasher()
 	_, err := hasher.Write(blob)
 	if err != nil {
