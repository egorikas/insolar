//
// Copyright 2019 Insolar Technologies GmbH
//
// Licensed under the Apache License, Version 2.0 (the "License");
// you may not use this file except in compliance with the License.
// You may obtain a copy of the License at
//
//     http://www.apache.org/licenses/LICENSE-2.0
//
// Unless required by applicable law or agreed to in writing, software
// distributed under the License is distributed on an "AS IS" BASIS,
// WITHOUT WARRANTIES OR CONDITIONS OF ANY KIND, either express or implied.
// See the License for the specific language governing permissions and
// limitations under the License.
//

package object

import (
	"io"

<<<<<<< HEAD
	"github.com/insolar/insolar"
=======
	"github.com/insolar/insolar/insolar"
>>>>>>> 0e08b585
)

// GenesisRecord is the first record created on storage. It's used to link root objects to it.
type GenesisRecord struct {
}

// PrevStateID returns previous state id.
func (r *GenesisRecord) PrevStateID() *insolar.ID {
	return nil
}

// StateID returns state id.
func (r *GenesisRecord) ID() StateID {
	return StateActivation
}

// WriteHashData writes record data to provided writer. This data is used to calculate record's hash.
func (r *GenesisRecord) WriteHashData(w io.Writer) (int, error) {
	return w.Write(SerializeRecord(r))
}

// GetMemory returns state memory.
func (*GenesisRecord) GetMemory() *insolar.ID {
	return nil
}

// GetImage returns state code.
func (*GenesisRecord) GetImage() *insolar.Reference {
	return nil
}

// GetIsPrototype returns state code.
func (*GenesisRecord) GetIsPrototype() bool {
	return false
}

// ChildRecord is a child activation record. Its used for children iterating.
type ChildRecord struct {
	PrevChild *insolar.ID

	Ref insolar.Reference // Reference to the child's head.
}

// WriteHashData writes record data to provided writer. This data is used to calculate record's hash.
func (r *ChildRecord) WriteHashData(w io.Writer) (int, error) {
	return w.Write(SerializeRecord(r))
}

// JetRecord represents Jet.
type JetRecord struct {
	// TODO: should contain prefix.
}

// WriteHashData writes record data to provided writer. This data is used to calculate record's hash.
func (r *JetRecord) WriteHashData(w io.Writer) (int, error) {
	return w.Write(SerializeRecord(r))
}<|MERGE_RESOLUTION|>--- conflicted
+++ resolved
@@ -19,11 +19,7 @@
 import (
 	"io"
 
-<<<<<<< HEAD
-	"github.com/insolar/insolar"
-=======
 	"github.com/insolar/insolar/insolar"
->>>>>>> 0e08b585
 )
 
 // GenesisRecord is the first record created on storage. It's used to link root objects to it.
