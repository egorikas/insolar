//
// Copyright 2019 Insolar Technologies GmbH
//
// Licensed under the Apache License, Version 2.0 (the "License");
// you may not use this file except in compliance with the License.
// You may obtain a copy of the License at
//
//     http://www.apache.org/licenses/LICENSE-2.0
//
// Unless required by applicable law or agreed to in writing, software
// distributed under the License is distributed on an "AS IS" BASIS,
// WITHOUT WARRANTIES OR CONDITIONS OF ANY KIND, either express or implied.
// See the License for the specific language governing permissions and
// limitations under the License.
//

package storage

import (
	"context"

	"github.com/insolar/insolar/insolar"
	"github.com/insolar/insolar/ledger/storage/object"
)

//go:generate minimock -i github.com/insolar/insolar/ledger/storage.ObjectStorage -o ./ -s _mock.go

// ObjectStorage returns objects and their meta
type ObjectStorage interface {
	GetBlob(ctx context.Context, jetID insolar.ID, id *insolar.ID) ([]byte, error)
	SetBlob(ctx context.Context, jetID insolar.ID, pulseNumber insolar.PulseNumber, blob []byte) (*insolar.ID, error)

<<<<<<< HEAD
	GetRecord(ctx context.Context, jetID core.RecordID, id *core.RecordID) (object.VirtualRecord, error)
	SetRecord(ctx context.Context, jetID core.RecordID, pulseNumber core.PulseNumber, rec object.VirtualRecord) (*core.RecordID, error)
=======
	GetRecord(ctx context.Context, jetID insolar.ID, id *insolar.ID) (object.Record, error)
	SetRecord(ctx context.Context, jetID insolar.ID, pulseNumber insolar.PulseNumber, rec object.Record) (*insolar.ID, error)
>>>>>>> 0e08b585

	IterateIndexIDs(
		ctx context.Context,
		jetID insolar.ID,
		handler func(id insolar.ID) error,
	) error

	GetObjectIndex(
		ctx context.Context,
		jetID insolar.ID,
		id *insolar.ID,
		forupdate bool,
	) (*object.Lifeline, error)

	SetObjectIndex(
		ctx context.Context,
		jetID insolar.ID,
		id *insolar.ID,
		idx *object.Lifeline,
	) error

	RemoveObjectIndex(
		ctx context.Context,
		jetID insolar.ID,
		ref *insolar.ID,
	) error
}

type objectStorage struct {
	DB                         DBContext                          `inject:""`
	PlatformCryptographyScheme insolar.PlatformCryptographyScheme `inject:""`
}

func NewObjectStorage() ObjectStorage {
	return new(objectStorage)
}

// GetBlob returns binary value stored by record ID.
// TODO: switch from reference to passing blob id for consistency - @nordicdyno 6.Dec.2018
func (os *objectStorage) GetBlob(ctx context.Context, jetID insolar.ID, id *insolar.ID) ([]byte, error) {
	var (
		blob []byte
		err  error
	)

	err = os.DB.View(ctx, func(tx *TransactionManager) error {
		blob, err = tx.GetBlob(ctx, jetID, id)
		return err
	})
	if err != nil {
		return nil, err
	}
	return blob, nil
}

// SetBlob saves binary value for provided pulse.
func (os *objectStorage) SetBlob(ctx context.Context, jetID insolar.ID, pulseNumber insolar.PulseNumber, blob []byte) (*insolar.ID, error) {
	var (
		id  *insolar.ID
		err error
	)
	err = os.DB.Update(ctx, func(tx *TransactionManager) error {
		id, err = tx.SetBlob(ctx, jetID, pulseNumber, blob)
		return err
	})
	if err != nil {
		return nil, err
	}
	return id, nil
}

// GetRecord wraps matching transaction manager method.
<<<<<<< HEAD
func (os *objectStorage) GetRecord(ctx context.Context, jetID core.RecordID, id *core.RecordID) (object.VirtualRecord, error) {
=======
func (os *objectStorage) GetRecord(ctx context.Context, jetID insolar.ID, id *insolar.ID) (object.Record, error) {
>>>>>>> 0e08b585
	var (
		fetchedRecord object.VirtualRecord
		err           error
	)

	err = os.DB.View(ctx, func(tx *TransactionManager) error {
		fetchedRecord, err = tx.GetRecord(ctx, jetID, id)
		return err
	})
	if err != nil {
		return nil, err
	}
	return fetchedRecord, nil
}

// SetRecord wraps matching transaction manager method.
<<<<<<< HEAD
func (os *objectStorage) SetRecord(ctx context.Context, jetID core.RecordID, pulseNumber core.PulseNumber, rec object.VirtualRecord) (*core.RecordID, error) {
=======
func (os *objectStorage) SetRecord(ctx context.Context, jetID insolar.ID, pulseNumber insolar.PulseNumber, rec object.Record) (*insolar.ID, error) {
>>>>>>> 0e08b585
	var (
		id  *insolar.ID
		err error
	)
	err = os.DB.Update(ctx, func(tx *TransactionManager) error {
		id, err = tx.SetRecord(ctx, jetID, pulseNumber, rec)
		return err
	})
	if err != nil {
		return nil, err
	}
	return id, nil
}

// IterateIndexIDs iterates over index IDs on provided Jet ID.
func (os *objectStorage) IterateIndexIDs(
	ctx context.Context,
	jetID insolar.ID,
	handler func(id insolar.ID) error,
) error {
	jetPrefix := insolar.JetID(jetID).Prefix()
	prefix := prefixkey(scopeIDLifeline, jetPrefix)

	return os.DB.iterate(ctx, prefix, func(k, v []byte) error {
		pn := pulseNumFromKey(0, k)
		id := insolar.NewID(pn, k[insolar.PulseNumberSize:])
		err := handler(*id)
		if err != nil {
			return err
		}
		return nil
	})
}

// GetObjectIndex wraps matching transaction manager method.
func (os *objectStorage) GetObjectIndex(
	ctx context.Context,
	jetID insolar.ID,
	id *insolar.ID,
	forupdate bool,
) (*object.Lifeline, error) {
	tx, err := os.DB.BeginTransaction(false)
	if err != nil {
		return nil, err
	}
	defer tx.Discard()

	idx, err := tx.GetObjectIndex(ctx, jetID, id, forupdate)
	if err != nil {
		return nil, err
	}
	return idx, nil
}

// SetObjectIndex wraps matching transaction manager method.
func (os *objectStorage) SetObjectIndex(
	ctx context.Context,
	jetID insolar.ID,
	id *insolar.ID,
	idx *object.Lifeline,
) error {
	return os.DB.Update(ctx, func(tx *TransactionManager) error {
		return tx.SetObjectIndex(ctx, jetID, id, idx)
	})
}

// RemoveObjectIndex removes an index of an object
func (os *objectStorage) RemoveObjectIndex(
	ctx context.Context,
	jetID insolar.ID,
	ref *insolar.ID,
) error {
	return os.DB.Update(ctx, func(tx *TransactionManager) error {
		return tx.RemoveObjectIndex(ctx, jetID, ref)
	})
}<|MERGE_RESOLUTION|>--- conflicted
+++ resolved
@@ -30,13 +30,8 @@
 	GetBlob(ctx context.Context, jetID insolar.ID, id *insolar.ID) ([]byte, error)
 	SetBlob(ctx context.Context, jetID insolar.ID, pulseNumber insolar.PulseNumber, blob []byte) (*insolar.ID, error)
 
-<<<<<<< HEAD
-	GetRecord(ctx context.Context, jetID core.RecordID, id *core.RecordID) (object.VirtualRecord, error)
-	SetRecord(ctx context.Context, jetID core.RecordID, pulseNumber core.PulseNumber, rec object.VirtualRecord) (*core.RecordID, error)
-=======
-	GetRecord(ctx context.Context, jetID insolar.ID, id *insolar.ID) (object.Record, error)
-	SetRecord(ctx context.Context, jetID insolar.ID, pulseNumber insolar.PulseNumber, rec object.Record) (*insolar.ID, error)
->>>>>>> 0e08b585
+	GetRecord(ctx context.Context, jetID insolar.ID, id *insolar.ID) (object.VirtualRecord, error)
+	SetRecord(ctx context.Context, jetID insolar.ID, pulseNumber insolar.PulseNumber, rec object.VirtualRecord) (*insolar.ID, error)
 
 	IterateIndexIDs(
 		ctx context.Context,
@@ -109,11 +104,7 @@
 }
 
 // GetRecord wraps matching transaction manager method.
-<<<<<<< HEAD
-func (os *objectStorage) GetRecord(ctx context.Context, jetID core.RecordID, id *core.RecordID) (object.VirtualRecord, error) {
-=======
-func (os *objectStorage) GetRecord(ctx context.Context, jetID insolar.ID, id *insolar.ID) (object.Record, error) {
->>>>>>> 0e08b585
+func (os *objectStorage) GetRecord(ctx context.Context, jetID insolar.ID, id *insolar.ID) (object.VirtualRecord, error) {
 	var (
 		fetchedRecord object.VirtualRecord
 		err           error
@@ -130,11 +121,7 @@
 }
 
 // SetRecord wraps matching transaction manager method.
-<<<<<<< HEAD
-func (os *objectStorage) SetRecord(ctx context.Context, jetID core.RecordID, pulseNumber core.PulseNumber, rec object.VirtualRecord) (*core.RecordID, error) {
-=======
-func (os *objectStorage) SetRecord(ctx context.Context, jetID insolar.ID, pulseNumber insolar.PulseNumber, rec object.Record) (*insolar.ID, error) {
->>>>>>> 0e08b585
+func (os *objectStorage) SetRecord(ctx context.Context, jetID insolar.ID, pulseNumber insolar.PulseNumber, rec object.VirtualRecord) (*insolar.ID, error) {
 	var (
 		id  *insolar.ID
 		err error
