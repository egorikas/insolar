--- conflicted
+++ resolved
@@ -75,11 +75,8 @@
 	nodeHistory     map[core.PulseNumber][]core.Node
 	nodeHistoryLock sync.Mutex
 
-<<<<<<< HEAD
+	addJetLock  sync.RWMutex
 	jetTreeLock sync.Mutex
-=======
-	addJetLock sync.RWMutex
->>>>>>> c0401afa
 }
 
 // SetTxRetiries sets number of retries on conflict in Update
