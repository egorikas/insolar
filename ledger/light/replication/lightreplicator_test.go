//
// Copyright 2019 Insolar Technologies GmbH
//
// Licensed under the Apache License, Version 2.0 (the "License");
// you may not use this file except in compliance with the License.
// You may obtain a copy of the License at
//
//     http://www.apache.org/licenses/LICENSE-2.0
//
// Unless required by applicable law or agreed to in writing, software
// distributed under the License is distributed on an "AS IS" BASIS,
// WITHOUT WARRANTIES OR CONDITIONS OF ANY KIND, either express or implied.
// See the License for the specific language governing permissions and
// limitations under the License.
//

package replication

import (
	"context"
	"errors"
	"testing"
	"time"

	"github.com/gojuno/minimock"
	"github.com/insolar/insolar/insolar"
	"github.com/insolar/insolar/insolar/gen"
	"github.com/insolar/insolar/insolar/jet"
	"github.com/insolar/insolar/insolar/message"
	"github.com/insolar/insolar/insolar/pulse"
	"github.com/insolar/insolar/insolar/record"
	"github.com/insolar/insolar/insolar/reply"
	"github.com/insolar/insolar/instrumentation/inslogger"
	"github.com/insolar/insolar/ledger/blob"
	"github.com/insolar/insolar/ledger/drop"
	"github.com/insolar/insolar/ledger/light/executor"
	"github.com/insolar/insolar/ledger/object"
	"github.com/insolar/insolar/testutils"
	"github.com/stretchr/testify/require"
)

func TestLightReplicator_sendToHeavy(t *testing.T) {
	t.Parallel()
	mb := testutils.NewMessageBusMock(t)
	mb.SendMock.Return(&reply.OK{}, nil)
	r := &LightReplicatorDefault{
		msgBus: mb,
	}

	res := r.sendToHeavy(inslogger.TestContext(t), nil)
	require.Nil(t, res)
}

func TestLightReplicator_sendToHeavy_ErrReturned(t *testing.T) {
	t.Parallel()
	mb := testutils.NewMessageBusMock(t)
	mb.SendMock.Return(nil, errors.New("expected"))
	r := LightReplicatorDefault{
		msgBus: mb,
	}

	res := r.sendToHeavy(inslogger.TestContext(t), nil)

	require.Equal(t, res, errors.New("expected"))
}

func TestLightReplicator_sendToHeavy_HeavyErr(t *testing.T) {
	t.Parallel()
	mb := testutils.NewMessageBusMock(t)
	heavyErr := reply.HeavyError{JetID: gen.JetID(), PulseNum: gen.PulseNumber()}
	mb.SendMock.Return(&heavyErr, nil)
	r := LightReplicatorDefault{
		msgBus: mb,
	}

	res := r.sendToHeavy(inslogger.TestContext(t), nil)

	require.Equal(t, &heavyErr, res)
}

func Test_NotifyAboutPulse(t *testing.T) {
	t.Parallel()
	ctrl := minimock.NewController(t)
	ctx := inslogger.TestContext(t)

	jetID := jet.NewIDFromString("1010")
	expectPN := insolar.PulseNumber(2835341939)
	expectDrop := drop.Drop{
		JetID: jetID,
		Pulse: expectPN,
		Hash:  []byte{4, 2, 3},
	}
	expectBlob := blob.Blob{
		JetID: gen.JetID(),
		Value: []byte{1, 2, 3, 4, 5, 6, 7},
	}
	expectIndexes := []object.FilamentIndex{
		{ObjID: gen.ID()},
		{ObjID: gen.ID()},
	}
	expectRecords := []record.Material{
		{Signature: gen.Signature(256)},
		{Signature: gen.Signature(256)},
	}

	expectMsg := &message.HeavyPayload{
		JetID:        jetID,
		PulseNum:     expectPN,
		IndexBuckets: convertIndexBuckets(ctx, expectIndexes),
		Drop:         drop.MustEncode(&expectDrop),
		Blobs:        convertBlobs([]blob.Blob{expectBlob}),
		Records:      convertRecords(ctx, expectRecords),
	}

	mb := testutils.NewMessageBusMock(ctrl)
	mb.SendFunc = func(_ context.Context, msg insolar.Message, opts *insolar.MessageSendOptions) (insolar.Reply, error) {
		require.IsType(t, &message.HeavyPayload{}, msg, "got heavy payload message")
		hMsg := msg.(*message.HeavyPayload)
		require.Equal(t, expectMsg, hMsg, "heavy message payload")
		return &reply.OK{}, nil
	}

	jetCalc := executor.NewJetCalculatorMock(ctrl)
	jetCalc.MineForPulseFunc = func(_ context.Context, _ insolar.PulseNumber) []insolar.JetID {
		return []insolar.JetID{jetID}
	}

<<<<<<< HEAD
	cleaner := NewCleanerMock(ctrl)
	cleaner.NotifyAboutPulseMock.Expect(ctx, expectPN)
=======
	jetID := gen.JetID()
	jc.MineForPulseFunc = func(ctx context.Context, actualPulseNumber insolar.PulseNumber) (r []insolar.JetID) {
		require.Equal(t, pn, actualPulseNumber)
		return []insolar.JetID{jetID}
	}

	dg.ForPulseAndJetMock.Return(&msg, nil)
	mb.SendMock.Return(&reply.OK{}, nil)
	c.NotifyAboutPulseFunc = func(p context.Context, actualPulseNumber insolar.PulseNumber) {
		require.Equal(t, pn, actualPulseNumber)
	}
>>>>>>> 9535b626

	pulseCalc := pulse.NewCalculatorMock(ctrl)
	pulseCalc.BackwardsMock.Expect(ctx, expectPN+1, 1).Return(
		insolar.Pulse{PulseNumber: expectPN}, nil)

	dropAccessor := drop.NewAccessorMock(ctrl)
	dropAccessor.ForPulseMock.Expect(ctx, jetID, expectPN).Return(expectDrop, nil)

	blobAccessor := blob.NewCollectionAccessorMock(ctrl)
	blobAccessor.ForPulseMock.Expect(ctx, jetID, expectPN).Return([]blob.Blob{expectBlob})

	recordAccessor := object.NewRecordCollectionAccessorMock(ctrl)
	recordAccessor.ForPulseMock.Expect(ctx, jetID, expectPN).Return(expectRecords)

	indexAccessor := object.NewIndexBucketAccessorMock(ctrl)
	indexAccessor.ForPulseFunc = func(_ context.Context, _ insolar.PulseNumber) []object.FilamentIndex {
		return expectIndexes
	}

	jetAccessor := jet.NewAccessorMock(ctrl)
	jetAccessor.ForIDFunc = func(_ context.Context, _ insolar.PulseNumber, _ insolar.ID) (insolar.JetID, bool) {
		return jetID, false
	}

	r := NewReplicatorDefault(
		jetCalc,
		cleaner,
		mb,
		pulseCalc,
		dropAccessor,
		blobAccessor,
		recordAccessor,
		indexAccessor,
		jetAccessor,
	)
	defer close(r.syncWaitingPulses)

<<<<<<< HEAD
	r.NotifyAboutPulse(ctx, expectPN+1)
=======
	msg := message.HeavyPayload{
		JetID:    gen.JetID(),
		PulseNum: gen.PulseNumber(),
	}

	jetID := gen.JetID()
	jc.MineForPulseFunc = func(ctx context.Context, actualPulseNumber insolar.PulseNumber) (r []insolar.JetID) {
		require.Equal(t, expectedPN, actualPulseNumber)
		return []insolar.JetID{jetID}
	}
	dg.ForPulseAndJetMock.Return(&msg, nil)
	mb.SendMock.Return(&reply.OK{}, nil)
	c.NotifyAboutPulseFunc = func(ctx context.Context, actualPulseNumber insolar.PulseNumber) {
		require.Equal(t, expectedPN, actualPulseNumber)
	}

	go r.NotifyAboutPulse(ctx, inputPN)

>>>>>>> 9535b626
	ctrl.Wait(time.Minute)
	ctrl.Finish()
}<|MERGE_RESOLUTION|>--- conflicted
+++ resolved
@@ -81,7 +81,8 @@
 func Test_NotifyAboutPulse(t *testing.T) {
 	t.Parallel()
 	ctrl := minimock.NewController(t)
-	ctx := inslogger.TestContext(t)
+	ctx := context.Background()
+	// inslogger.TestContext(t)
 
 	jetID := jet.NewIDFromString("1010")
 	expectPN := insolar.PulseNumber(2835341939)
@@ -125,35 +126,27 @@
 		return []insolar.JetID{jetID}
 	}
 
-<<<<<<< HEAD
 	cleaner := NewCleanerMock(ctrl)
-	cleaner.NotifyAboutPulseMock.Expect(ctx, expectPN)
-=======
-	jetID := gen.JetID()
-	jc.MineForPulseFunc = func(ctx context.Context, actualPulseNumber insolar.PulseNumber) (r []insolar.JetID) {
-		require.Equal(t, pn, actualPulseNumber)
-		return []insolar.JetID{jetID}
-	}
-
-	dg.ForPulseAndJetMock.Return(&msg, nil)
-	mb.SendMock.Return(&reply.OK{}, nil)
-	c.NotifyAboutPulseFunc = func(p context.Context, actualPulseNumber insolar.PulseNumber) {
-		require.Equal(t, pn, actualPulseNumber)
-	}
->>>>>>> 9535b626
+	cleaner.NotifyAboutPulseFunc = func(_ context.Context, _ insolar.PulseNumber) {}
 
 	pulseCalc := pulse.NewCalculatorMock(ctrl)
 	pulseCalc.BackwardsMock.Expect(ctx, expectPN+1, 1).Return(
 		insolar.Pulse{PulseNumber: expectPN}, nil)
 
 	dropAccessor := drop.NewAccessorMock(ctrl)
-	dropAccessor.ForPulseMock.Expect(ctx, jetID, expectPN).Return(expectDrop, nil)
+	dropAccessor.ForPulseFunc = func(_ context.Context, _ insolar.JetID, _ insolar.PulseNumber) (r drop.Drop, r1 error) {
+		return expectDrop, nil
+	}
 
 	blobAccessor := blob.NewCollectionAccessorMock(ctrl)
-	blobAccessor.ForPulseMock.Expect(ctx, jetID, expectPN).Return([]blob.Blob{expectBlob})
+	blobAccessor.ForPulseFunc = func(_ context.Context, _ insolar.JetID, _ insolar.PulseNumber) (r []blob.Blob) {
+		return []blob.Blob{expectBlob}
+	}
 
 	recordAccessor := object.NewRecordCollectionAccessorMock(ctrl)
-	recordAccessor.ForPulseMock.Expect(ctx, jetID, expectPN).Return(expectRecords)
+	recordAccessor.ForPulseFunc = func(_ context.Context, _ insolar.JetID, _ insolar.PulseNumber) (r []record.Material) {
+		return expectRecords
+	}
 
 	indexAccessor := object.NewIndexBucketAccessorMock(ctrl)
 	indexAccessor.ForPulseFunc = func(_ context.Context, _ insolar.PulseNumber) []object.FilamentIndex {
@@ -178,28 +171,7 @@
 	)
 	defer close(r.syncWaitingPulses)
 
-<<<<<<< HEAD
 	r.NotifyAboutPulse(ctx, expectPN+1)
-=======
-	msg := message.HeavyPayload{
-		JetID:    gen.JetID(),
-		PulseNum: gen.PulseNumber(),
-	}
-
-	jetID := gen.JetID()
-	jc.MineForPulseFunc = func(ctx context.Context, actualPulseNumber insolar.PulseNumber) (r []insolar.JetID) {
-		require.Equal(t, expectedPN, actualPulseNumber)
-		return []insolar.JetID{jetID}
-	}
-	dg.ForPulseAndJetMock.Return(&msg, nil)
-	mb.SendMock.Return(&reply.OK{}, nil)
-	c.NotifyAboutPulseFunc = func(ctx context.Context, actualPulseNumber insolar.PulseNumber) {
-		require.Equal(t, expectedPN, actualPulseNumber)
-	}
-
-	go r.NotifyAboutPulse(ctx, inputPN)
-
->>>>>>> 9535b626
 	ctrl.Wait(time.Minute)
 	ctrl.Finish()
 }