//
// Copyright 2019 Insolar Technologies GmbH
//
// Licensed under the Apache License, Version 2.0 (the "License");
// you may not use this file except in compliance with the License.
// You may obtain a copy of the License at
//
//     http://www.apache.org/licenses/LICENSE-2.0
//
// Unless required by applicable law or agreed to in writing, software
// distributed under the License is distributed on an "AS IS" BASIS,
// WITHOUT WARRANTIES OR CONDITIONS OF ANY KIND, either express or implied.
// See the License for the specific language governing permissions and
// limitations under the License.
//

package pulsemanager

import (
	"context"
	"fmt"
	"math/rand"
	"sync"

	"github.com/pkg/errors"
	"go.opencensus.io/stats"
	"go.opencensus.io/trace"
	"golang.org/x/sync/errgroup"

	"github.com/insolar/insolar/configuration"
	"github.com/insolar/insolar/insolar"
	"github.com/insolar/insolar/insolar/jet"
	"github.com/insolar/insolar/insolar/message"
	"github.com/insolar/insolar/insolar/node"
	"github.com/insolar/insolar/insolar/pulse"
	"github.com/insolar/insolar/insolar/reply"
	"github.com/insolar/insolar/instrumentation/inslogger"
	"github.com/insolar/insolar/instrumentation/instracer"
	"github.com/insolar/insolar/ledger/blob"
	"github.com/insolar/insolar/ledger/drop"
	"github.com/insolar/insolar/ledger/light/artifactmanager"
	"github.com/insolar/insolar/ledger/light/hot"
	"github.com/insolar/insolar/ledger/light/recentstorage"
	"github.com/insolar/insolar/ledger/light/replication"
	"github.com/insolar/insolar/ledger/object"
)

//go:generate minimock -i github.com/insolar/insolar/ledger/light/pulsemanager.ActiveListSwapper -o ../../../testutils -s _mock.go

type ActiveListSwapper interface {
	MoveSyncToActive(ctx context.Context, number insolar.PulseNumber) error
}

// PulseManager implements insolar.PulseManager.
type PulseManager struct {
	Bus                        insolar.MessageBus                 `inject:""`
	NodeNet                    insolar.NodeNetwork                `inject:""`
	JetCoordinator             jet.Coordinator                    `inject:""`
	GIL                        insolar.GlobalInsolarLock          `inject:""`
	CryptographyService        insolar.CryptographyService        `inject:""`
	PlatformCryptographyScheme insolar.PlatformCryptographyScheme `inject:""`
	RecentStorageProvider      recentstorage.Provider             `inject:""`
	ActiveListSwapper          ActiveListSwapper                  `inject:""`
	MessageHandler             *artifactmanager.MessageHandler

	JetReleaser hot.JetReleaser `inject:""`

	JetAccessor jet.Accessor `inject:""`
	JetModifier jet.Modifier `inject:""`

	IndexBucketAccessor object.IndexBucketAccessor

	NodeSetter node.Modifier `inject:""`
	Nodes      node.Accessor `inject:""`

	DropModifier drop.Modifier `inject:""`
	DropAccessor drop.Accessor `inject:""`
	DropCleaner  drop.Cleaner

	PulseAccessor   pulse.Accessor   `inject:""`
	PulseCalculator pulse.Calculator `inject:""`
	PulseAppender   pulse.Appender   `inject:""`
	PulseShifter    pulse.Shifter

	BlobSyncAccessor blob.CollectionAccessor
	BlobCleaner      blob.Cleaner

	RecSyncAccessor object.RecordCollectionAccessor
	RecCleaner      object.RecordCleaner

	LightReplicator replication.LightReplicator

	WriteManager hot.WriteManager

	currentPulse insolar.Pulse

	// setLock locks Set method call.
	setLock sync.RWMutex
	// saves PM stopping mode
	stopped bool

	// stores pulse manager options
	options pmOptions
}

type jetInfo struct {
	id       insolar.JetID
	mineNext bool
	left     *jetInfo
	right    *jetInfo
	split    bool
}

// Just store ledger configuration in PM. This is not required.
type pmOptions struct {
	// enableSync            bool
	splitThreshold   uint64
	storeLightPulses int
	// heavySyncMessageLimit int
	lightChainLimit int
}

// NewPulseManager creates PulseManager instance.
func NewPulseManager(
	conf configuration.Ledger,
	dropCleaner drop.Cleaner,
	blobCleaner blob.Cleaner,
	blobSyncAccessor blob.CollectionAccessor,
	pulseShifter pulse.Shifter,
	recCleaner object.RecordCleaner,
	recSyncAccessor object.RecordCollectionAccessor,
	idxReplicaAccessor object.IndexBucketAccessor,
	lightToHeavySyncer replication.LightReplicator,
	writeManager hot.WriteManager,
) *PulseManager {
	pmconf := conf.PulseManager

	pm := &PulseManager{
		currentPulse: *insolar.GenesisPulse,
		options: pmOptions{
			splitThreshold:   pmconf.SplitThreshold,
			storeLightPulses: conf.LightChainLimit,
			lightChainLimit:  conf.LightChainLimit,
		},
		DropCleaner:         dropCleaner,
		BlobCleaner:         blobCleaner,
		BlobSyncAccessor:    blobSyncAccessor,
		PulseShifter:        pulseShifter,
		RecCleaner:          recCleaner,
		RecSyncAccessor:     recSyncAccessor,
		IndexBucketAccessor: idxReplicaAccessor,
		LightReplicator:     lightToHeavySyncer,
		WriteManager:        writeManager,
	}
	return pm
}

func (m *PulseManager) processEndPulse(
	ctx context.Context,
	jets []jetInfo,
	currentPulse, newPulse insolar.Pulse,
) error {
	var g errgroup.Group
	ctx, span := instracer.StartSpan(ctx, "pulse.process_end")
	defer span.End()

	logger := inslogger.FromContext(ctx)
	for _, i := range jets {
		info := i

		g.Go(func() error {
			drop, err := m.createDrop(ctx, info, currentPulse.PulseNumber)
			if err != nil {
				return errors.Wrapf(err, "create drop on pulse %v failed", currentPulse.PulseNumber)
			}

			sender := func(msg message.HotData, jetID insolar.JetID) {
				ctx, span := instracer.StartSpan(ctx, "pulse.send_hot")
				defer span.End()
				msg.Jet = *insolar.NewReference(insolar.DomainID, insolar.ID(jetID))
				genericRep, err := m.Bus.Send(ctx, &msg, nil)
				if err != nil {
					logger.WithField("err", err).Error("failed to send hot data")
					return
				}
				if _, ok := genericRep.(*reply.OK); !ok {
					logger.WithField(
						"err",
						fmt.Sprintf("unexpected reply: %T", genericRep),
					).Error("failed to send hot data")
					return
				}
			}

			if info.left == nil && info.right == nil {
				msg, err := m.getExecutorHotData(
					ctx, info.id, currentPulse.PulseNumber, newPulse.PulseNumber, drop,
				)
				if err != nil {
					return errors.Wrapf(err, "getExecutorData failed for jet id %v", info.id)
				}
				// No split happened.
				go sender(*msg, info.id)
			} else {
				msg, err := m.getExecutorHotData(
					ctx, info.id, currentPulse.PulseNumber, newPulse.PulseNumber, drop,
				)
				if err != nil {
					return errors.Wrapf(err, "getExecutorData failed for jet id %v", info.id)
				}
				// Split happened.
				go sender(*msg, info.left.id)
				go sender(*msg, info.right.id)
			}

			m.RecentStorageProvider.RemovePendingStorage(ctx, insolar.ID(info.id))

			return nil
		})
	}
	err := g.Wait()
	if err != nil {
		return errors.Wrap(err, "got error on jets sync")
	}

	return nil
}

func (m *PulseManager) createDrop(
	ctx context.Context,
	info jetInfo,
	currentPulse insolar.PulseNumber,
) (
	block *drop.Drop,
	err error,
) {
	block = &drop.Drop{
		Pulse: currentPulse,
		JetID: info.id,
		Split: info.split,
	}

	err = m.DropModifier.Set(ctx, *block)
	if err != nil {
		return nil, errors.Wrap(err, "[ createDrop ] Can't SetDrop")
	}

	return block, nil
}

func (m *PulseManager) getExecutorHotData(
	ctx context.Context,
	jetID insolar.JetID,
	currentPN insolar.PulseNumber,
	newPulsePN insolar.PulseNumber,
	drop *drop.Drop,
) (*message.HotData, error) {
	ctx, span := instracer.StartSpan(ctx, "pulse.prepare_hot_data")
	defer span.End()

	pendingRequests := map[insolar.ID]recentstorage.PendingObjectContext{}

	bucks := m.IndexBucketAccessor.ForPNAndJet(ctx, currentPN, jetID)
	limitPN, err := m.PulseCalculator.Backwards(ctx, currentPN, m.options.lightChainLimit)
	if err == pulse.ErrNotFound {
		limitPN = *insolar.GenesisPulse
	} else if err != nil {
		inslogger.FromContext(ctx).Errorf("failed to fetch limit %v", err)
		return nil, err
	}

	hotIndexes := make([]message.HotIndex, len(bucks))
	for _, meta := range bucks {
		encoded, err := meta.Lifeline.Marshal()
		if err != nil {
			inslogger.FromContext(ctx).WithField("id", meta.ObjID.DebugString()).Error("failed to marshal lifeline")
			continue
		}
		if meta.LifelineLastUsed < limitPN.PulseNumber {
			continue
		}
		hotIndexes = append(hotIndexes, message.HotIndex{
			LastUsed: meta.LifelineLastUsed,
			ObjID:    meta.ObjID,
			Index:    encoded,
		})
	}

	pendingStorage := m.RecentStorageProvider.GetPendingStorage(ctx, insolar.ID(jetID))
	requestCount := 0
	for objID, objContext := range pendingStorage.GetRequests() {
		if len(objContext.Requests) > 0 {
			pendingRequests[objID] = objContext
			requestCount += len(objContext.Requests)
		}
	}

	stats.Record(
		ctx,
		statHotObjectsSent.M(int64(len(hotIndexes))),
		statPendingSent.M(int64(requestCount)),
	)

	msg := &message.HotData{
		Drop:            *drop,
		PulseNumber:     newPulsePN,
		HotIndexes:      hotIndexes,
		PendingRequests: pendingRequests,
	}
	return msg, nil
}

var splitCount = 5

func (m *PulseManager) processJets(ctx context.Context, previous, current, new insolar.PulseNumber) ([]jetInfo, error) {
	ctx, span := instracer.StartSpan(ctx, "jets.process")
	defer span.End()

	m.JetModifier.Clone(ctx, current, new)

<<<<<<< HEAD
	if m.NodeNet.GetOrigin().Role() != insolar.StaticRoleLightMaterial {
		return nil, nil
	}

	results := make([]jetInfo, 0, 64)
=======
	var results []jetInfo
>>>>>>> 0bf21689
	ids := m.JetAccessor.All(ctx, new)
	ids, err := m.filterOtherExecutors(ctx, current, ids)
	if err != nil {
		return nil, err
	}

	var withoutSplitIntention []insolar.JetID
	for _, id := range ids {
		if m.hasSplitIntention(ctx, previous, id) {
			results = append(results, jetInfo{id: id})
		} else {
			withoutSplitIntention = append(withoutSplitIntention, id)
		}
	}

	if len(withoutSplitIntention) == 0 {
		return results, nil
	}

	indexToSplit := rand.Intn(len(withoutSplitIntention))
	for i, jetID := range withoutSplitIntention {
		info := jetInfo{id: jetID}
		if indexToSplit == i && splitCount > 0 {
			splitCount--
			info.split = true
		}
		results = append(results, info)
	}
	return results, nil
}

func (m *PulseManager) filterOtherExecutors(ctx context.Context, pulse insolar.PulseNumber, ids []insolar.JetID) ([]insolar.JetID, error) {
	me := m.JetCoordinator.Me()
	result := []insolar.JetID{}
	for _, id := range ids {
		executor, err := m.JetCoordinator.LightExecutorForJet(ctx, insolar.ID(id), pulse)
		if err != nil && err != node.ErrNoNodes {
			return nil, err
		}
		if executor == nil || err != nil {
			continue
		}

		if *executor == me {
			result = append(result, id)
		}
	}
	return result, nil
}

// Set set's new pulse and closes current jet drop.
func (m *PulseManager) Set(ctx context.Context, newPulse insolar.Pulse, persist bool) error {
	m.setLock.Lock()
	defer m.setLock.Unlock()
	if m.stopped {
		return errors.New("can't call Set method on PulseManager after stop")
	}

	ctx, span := instracer.StartSpan(
		ctx, "pulse.process", trace.WithSampler(trace.AlwaysSample()),
	)
	span.AddAttributes(
		trace.Int64Attribute("pulse.PulseNumber", int64(newPulse.PulseNumber)),
	)
	defer span.End()

	jets, oldPulse, prevPN, err := m.setUnderGilSection(ctx, newPulse, persist)
	if err != nil {
		return err
	}

	if !persist {
		return nil
	}

<<<<<<< HEAD
	// Run only on material executor.
	// execute only on material executor
	if m.NodeNet.GetOrigin().Role() == insolar.StaticRoleLightMaterial && oldPulse != nil && prevPN != nil {
		err = m.processEndPulse(ctx, jets, *oldPulse, newPulse)
=======
	logger := inslogger.FromContext(ctx)

	if oldPulse != nil && prevPN != nil {
		err = m.WriteManager.CloseAndWait(ctx, oldPulse.PulseNumber)
		if err != nil {
			logger.Error("can't close pulse for writing", err)
		}
		err = m.processEndPulse(ctx, jets, *prevPN, *oldPulse, newPulse)
>>>>>>> 0bf21689
		if err != nil {
			return err
		}
		m.postProcessJets(ctx, jets)
		go m.LightReplicator.NotifyAboutPulse(ctx, newPulse.PulseNumber)
	}

	err = m.WriteManager.Open(ctx, newPulse.PulseNumber)
	if err != nil {
		logger.Error("can't open pulse for writing", err)
	}

	err = m.Bus.OnPulse(ctx, newPulse)
	if err != nil {
		inslogger.FromContext(ctx).Error(errors.Wrap(err, "MessageBus OnPulse() returns error"))
	}

	if m.MessageHandler != nil {
		m.MessageHandler.OnPulse(ctx, newPulse)
	}

	return nil
}

func (m *PulseManager) setUnderGilSection(
	ctx context.Context, newPulse insolar.Pulse, persist bool,
) (
	[]jetInfo, *insolar.Pulse, *insolar.PulseNumber, error,
) {
	var (
		oldPulse *insolar.Pulse
		prevPN   *insolar.PulseNumber
	)

	m.GIL.Acquire(ctx)
	ctx, span := instracer.StartSpan(ctx, "pulse.gil_locked")
	defer span.End()
	defer m.GIL.Release(ctx)

	// FIXME: @andreyromancev. 17.12.18. return insolar.Pulse here.
	storagePulse, err := m.PulseAccessor.Latest(ctx)
	if err != nil && err != pulse.ErrNotFound {
		return nil, nil, nil, errors.Wrap(err, "call of GetLatestPulseNumber failed")
	}

	if err != pulse.ErrNotFound {
		oldPulse = &storagePulse
		pp, err := m.PulseCalculator.Backwards(ctx, oldPulse.PulseNumber, 1)
		if err == nil {
			prevPN = &pp.PulseNumber
		} else {
			prevPN = &insolar.GenesisPulse.PulseNumber
		}
		ctx, _ = inslogger.WithField(ctx, "current_pulse", fmt.Sprintf("%d", oldPulse.PulseNumber))
	}

	logger := inslogger.FromContext(ctx)
	logger.WithFields(map[string]interface{}{
		"new_pulse": newPulse.PulseNumber,
		"persist":   persist,
	}).Debugf("received pulse")

	// swap pulse
	m.currentPulse = newPulse

	// swap active nodes
	err = m.ActiveListSwapper.MoveSyncToActive(ctx, newPulse.PulseNumber)
	if err != nil {
		return nil, nil, nil, errors.Wrap(err, "failed to apply new active node list")
	}
	if persist {
		if err := m.PulseAppender.Append(ctx, newPulse); err != nil {
			return nil, nil, nil, errors.Wrap(err, "call of AddPulse failed")
		}
		fromNetwork := m.NodeNet.GetWorkingNodes()
		toSet := make([]insolar.Node, 0, len(fromNetwork))
		for _, node := range fromNetwork {
			toSet = append(toSet, insolar.Node{ID: node.ID(), Role: node.Role()})
		}
		err = m.NodeSetter.Set(newPulse.PulseNumber, toSet)
		if err != nil {
			return nil, nil, nil, errors.Wrap(err, "call of SetActiveNodes failed")
		}
	}

	var jets []jetInfo
	if persist && prevPN != nil && oldPulse != nil {
		jets, err = m.processJets(ctx, *prevPN, oldPulse.PulseNumber, newPulse.PulseNumber)
		// We just joined to network
		if err == node.ErrNoNodes {
			return jets, oldPulse, prevPN, nil
		}
		if err != nil {
			return nil, nil, nil, errors.Wrap(err, "failed to process jets")
		}

		jets, err = m.splitJets(ctx, jets, *prevPN, oldPulse.PulseNumber, newPulse.PulseNumber)
		if err != nil {
			return nil, nil, nil, errors.Wrap(err, "failed to split jets")
		}
	}

	if oldPulse != nil && prevPN != nil {
<<<<<<< HEAD
		if m.NodeNet.GetOrigin().Role() == insolar.StaticRoleLightMaterial {
			m.prepareArtifactManagerMessageHandlerForNextPulse(ctx, newPulse)
		}
=======
		m.prepareArtifactManagerMessageHandlerForNextPulse(ctx, newPulse, jets)
>>>>>>> 0bf21689
	}

	if persist && oldPulse != nil {
		nodes, err := m.Nodes.All(oldPulse.PulseNumber)
		if err != nil {
			return nil, nil, nil, err
		}
		// No active nodes for pulse. It means there was no processing (network start).
		if len(nodes) == 0 {
			// Activate zero jet for jet tree and unlock jet waiter.
			zeroJet := insolar.NewJetID(0, nil)
			m.JetModifier.Update(ctx, newPulse.PulseNumber, true, *zeroJet)
			err := m.JetReleaser.Unlock(ctx, insolar.ID(*zeroJet))
			if err != nil {
				if err == artifactmanager.ErrWaiterNotLocked {
					inslogger.FromContext(ctx).Error(err)
				} else {
					return nil, nil, nil, errors.Wrap(err, "failed to unlock zero jet")
				}
			}
		}
	}

	return jets, oldPulse, prevPN, nil
}

func (m *PulseManager) splitJets(ctx context.Context, jets []jetInfo, previous, current, new insolar.PulseNumber) ([]jetInfo, error) {
	me := m.JetCoordinator.Me()
	logger := inslogger.FromContext(ctx).WithFields(map[string]interface{}{
		"current_pulse": current,
		"new_pulse":     new,
	})

	for i, jet := range jets {
		info := jetInfo{id: jet.id}
		if m.hasSplitIntention(ctx, previous, jet.id) {
			leftJetID, rightJetID, err := m.JetModifier.Split(
				ctx,
				new,
				jet.id,
			)

			if err != nil {
				return nil, errors.Wrap(err, "failed to split jet tree")
			}

			// Set actual because we are the last executor for jet.
			m.JetModifier.Update(ctx, new, true, leftJetID, rightJetID)
			info.left = &jetInfo{id: leftJetID}
			info.right = &jetInfo{id: rightJetID}

			nextLeftExecutor, err := m.JetCoordinator.LightExecutorForJet(ctx, insolar.ID(leftJetID), new)
			if err != nil {
				return nil, err
			}
			if *nextLeftExecutor == me {
				info.left.mineNext = true
				m.RecentStorageProvider.ClonePendingStorage(ctx, insolar.ID(jet.id), insolar.ID(leftJetID))
			}
			nextRightExecutor, err := m.JetCoordinator.LightExecutorForJet(ctx, insolar.ID(rightJetID), new)
			if err != nil {
				return nil, err
			}
			if *nextRightExecutor == me {
				info.right.mineNext = true
				m.RecentStorageProvider.ClonePendingStorage(ctx, insolar.ID(jet.id), insolar.ID(rightJetID))
			}

			logger.WithFields(map[string]interface{}{
				"left_child":  leftJetID.DebugString(),
				"right_child": rightJetID.DebugString(),
			}).Info("jet split performed")

			jets[i] = info
		} else {
			// Set actual because we are the last executor for jet.
			m.JetModifier.Update(ctx, new, true, jet.id)
			nextExecutor, err := m.JetCoordinator.LightExecutorForJet(ctx, insolar.ID(jet.id), new)
			if err != nil {
				return nil, err
			}
			if *nextExecutor == me {
				info.mineNext = true
			}
		}
	}
	return jets, nil
}

func (m *PulseManager) hasSplitIntention(ctx context.Context, previous insolar.PulseNumber, id insolar.JetID) bool {
	drop, err := m.DropAccessor.ForPulse(ctx, id, previous)
	if err != nil {
		inslogger.FromContext(ctx).WithFields(map[string]interface{}{
			"previous_pulse": previous,
			"jet_id":         id,
		}).Warn(errors.Wrapf(err, "failed to get drop by jet.id=%v previous_pulse=%v", id.DebugString(), previous))
		return false
	}
	return drop.Split
}

func (m *PulseManager) postProcessJets(ctx context.Context, jets []jetInfo) {
	ctx, span := instracer.StartSpan(ctx, "jets.post_process")
	defer span.End()

	for _, jetInfo := range jets {
		if !jetInfo.mineNext {
			m.RecentStorageProvider.RemovePendingStorage(ctx, insolar.ID(jetInfo.id))
		}
	}
}

func (m *PulseManager) prepareArtifactManagerMessageHandlerForNextPulse(ctx context.Context, newPulse insolar.Pulse) {
	ctx, span := instracer.StartSpan(ctx, "early.close")
	defer span.End()

	m.JetReleaser.ThrowTimeout(ctx, newPulse.PulseNumber)
}

// Start starts pulse manager
func (m *PulseManager) Start(ctx context.Context) error {
	origin := m.NodeNet.GetOrigin()
	err := m.NodeSetter.Set(insolar.FirstPulseNumber, []insolar.Node{{ID: origin.ID(), Role: origin.Role()}})
	if err != nil && err != node.ErrOverride {
		return err
	}

	return nil
}

// Stop stops PulseManager
func (m *PulseManager) Stop(ctx context.Context) error {
	// There should not to be any Set call after Stop call
	m.setLock.Lock()
	m.stopped = true
	m.setLock.Unlock()

	return nil
}<|MERGE_RESOLUTION|>--- conflicted
+++ resolved
@@ -318,15 +318,7 @@
 
 	m.JetModifier.Clone(ctx, current, new)
 
-<<<<<<< HEAD
-	if m.NodeNet.GetOrigin().Role() != insolar.StaticRoleLightMaterial {
-		return nil, nil
-	}
-
-	results := make([]jetInfo, 0, 64)
-=======
 	var results []jetInfo
->>>>>>> 0bf21689
 	ids := m.JetAccessor.All(ctx, new)
 	ids, err := m.filterOtherExecutors(ctx, current, ids)
 	if err != nil {
@@ -402,12 +394,6 @@
 		return nil
 	}
 
-<<<<<<< HEAD
-	// Run only on material executor.
-	// execute only on material executor
-	if m.NodeNet.GetOrigin().Role() == insolar.StaticRoleLightMaterial && oldPulse != nil && prevPN != nil {
-		err = m.processEndPulse(ctx, jets, *oldPulse, newPulse)
-=======
 	logger := inslogger.FromContext(ctx)
 
 	if oldPulse != nil && prevPN != nil {
@@ -415,8 +401,7 @@
 		if err != nil {
 			logger.Error("can't close pulse for writing", err)
 		}
-		err = m.processEndPulse(ctx, jets, *prevPN, *oldPulse, newPulse)
->>>>>>> 0bf21689
+		err = m.processEndPulse(ctx, jets, *oldPulse, newPulse)
 		if err != nil {
 			return err
 		}
@@ -520,13 +505,7 @@
 	}
 
 	if oldPulse != nil && prevPN != nil {
-<<<<<<< HEAD
-		if m.NodeNet.GetOrigin().Role() == insolar.StaticRoleLightMaterial {
-			m.prepareArtifactManagerMessageHandlerForNextPulse(ctx, newPulse)
-		}
-=======
-		m.prepareArtifactManagerMessageHandlerForNextPulse(ctx, newPulse, jets)
->>>>>>> 0bf21689
+		m.prepareArtifactManagerMessageHandlerForNextPulse(ctx, newPulse)
 	}
 
 	if persist && oldPulse != nil {
