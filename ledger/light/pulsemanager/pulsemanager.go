--- conflicted
+++ resolved
@@ -119,12 +119,8 @@
 	pulseShifter pulse.Shifter,
 	recCleaner object.RecordCleaner,
 	recSyncAccessor object.RecordCollectionAccessor,
-<<<<<<< HEAD
+	jetSplitter executor.JetSplitter,
 	idxReplicaAccessor object.IndexAccessor,
-=======
-	jetSplitter executor.JetSplitter,
-	idxReplicaAccessor object.IndexBucketAccessor,
->>>>>>> 42e9c38e
 	lightToHeavySyncer replication.LightReplicator,
 	writeManager hot.WriteManager,
 ) *PulseManager {
@@ -209,11 +205,6 @@
 				go sender(*msg, info.Right.ID)
 			}
 
-<<<<<<< HEAD
-=======
-			m.RecentStorageProvider.RemovePendingStorage(ctx, insolar.ID(info.ID))
-
->>>>>>> 42e9c38e
 			return nil
 		})
 	}
@@ -266,11 +257,7 @@
 		return nil, err
 	}
 
-<<<<<<< HEAD
 	var hotIndexes []message.HotIndex
-=======
-	hotIndexes := []message.HotIndex{}
->>>>>>> 42e9c38e
 	for _, meta := range bucks {
 		encoded, err := meta.Lifeline.Marshal()
 		if err != nil {
@@ -460,91 +447,6 @@
 	return jets, oldPulse, prevPN, nil
 }
 
-<<<<<<< HEAD
-func (m *PulseManager) splitJets(ctx context.Context, jets []jetInfo, previous, current, new insolar.PulseNumber) ([]jetInfo, error) {
-	me := m.JetCoordinator.Me()
-	logger := inslogger.FromContext(ctx).WithFields(map[string]interface{}{
-		"current_pulse": current,
-		"new_pulse":     new,
-	})
-
-	for i, jet := range jets {
-		info := jetInfo{id: jet.id}
-		if m.hasSplitIntention(ctx, previous, jet.id) {
-			leftJetID, rightJetID, err := m.JetModifier.Split(
-				ctx,
-				new,
-				jet.id,
-			)
-
-			if err != nil {
-				return nil, errors.Wrap(err, "failed to split jet tree")
-			}
-
-			// Set actual because we are the last executor for jet.
-			m.JetModifier.Update(ctx, new, true, leftJetID, rightJetID)
-			info.left = &jetInfo{id: leftJetID}
-			info.right = &jetInfo{id: rightJetID}
-
-			nextLeftExecutor, err := m.JetCoordinator.LightExecutorForJet(ctx, insolar.ID(leftJetID), new)
-			if err != nil {
-				return nil, err
-			}
-			if *nextLeftExecutor == me {
-				info.left.mineNext = true
-			}
-			nextRightExecutor, err := m.JetCoordinator.LightExecutorForJet(ctx, insolar.ID(rightJetID), new)
-			if err != nil {
-				return nil, err
-			}
-			if *nextRightExecutor == me {
-				info.right.mineNext = true
-			}
-
-			logger.WithFields(map[string]interface{}{
-				"left_child":  leftJetID.DebugString(),
-				"right_child": rightJetID.DebugString(),
-			}).Info("jet split performed")
-
-			jets[i] = info
-		} else {
-			// Set actual because we are the last executor for jet.
-			m.JetModifier.Update(ctx, new, true, jet.id)
-			nextExecutor, err := m.JetCoordinator.LightExecutorForJet(ctx, insolar.ID(jet.id), new)
-			if err != nil {
-				return nil, err
-			}
-			if *nextExecutor == me {
-				info.mineNext = true
-			}
-		}
-	}
-	return jets, nil
-}
-
-func (m *PulseManager) hasSplitIntention(ctx context.Context, previous insolar.PulseNumber, id insolar.JetID) bool {
-	drop, err := m.DropAccessor.ForPulse(ctx, id, previous)
-	if err != nil {
-		inslogger.FromContext(ctx).WithFields(map[string]interface{}{
-			"previous_pulse": previous,
-			"jet_id":         id,
-		}).Warn(errors.Wrapf(err, "failed to get drop by jet.id=%v previous_pulse=%v", id.DebugString(), previous))
-		return false
-	}
-	return drop.Split
-=======
-func (m *PulseManager) postProcessJets(ctx context.Context, jets []jet.Info) {
-	ctx, span := instracer.StartSpan(ctx, "jets.post_process")
-	defer span.End()
-
-	for _, jetInfo := range jets {
-		if !jetInfo.MineNext {
-			m.RecentStorageProvider.RemovePendingStorage(ctx, insolar.ID(jetInfo.ID))
-		}
-	}
->>>>>>> 42e9c38e
-}
-
 func (m *PulseManager) prepareArtifactManagerMessageHandlerForNextPulse(ctx context.Context, newPulse insolar.Pulse) {
 	ctx, span := instracer.StartSpan(ctx, "early.close")
 	defer span.End()
