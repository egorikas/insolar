--- conflicted
+++ resolved
@@ -308,71 +308,6 @@
 	return msg, nil
 }
 
-<<<<<<< HEAD
-var splitCount = 5
-
-func (m *PulseManager) processJets(ctx context.Context, previous, current, new insolar.PulseNumber) ([]jetInfo, error) {
-	ctx, span := instracer.StartSpan(ctx, "jets.process")
-	defer span.End()
-
-	err := m.JetModifier.Clone(ctx, current, new)
-	if err != nil {
-		return nil, errors.Wrapf(err, "failed to clone jet.Tree fromPulse=%v toPulse=%v", current, new)
-	}
-
-	ids := m.JetAccessor.All(ctx, current)
-	ids, err = m.filterOtherExecutors(ctx, current, ids)
-	if err != nil {
-		return nil, err
-	}
-
-	var results []jetInfo                     // nolint: prealloc
-	var withoutSplitIntention []insolar.JetID // nolint: prealloc
-	for _, id := range ids {
-		if m.hasSplitIntention(ctx, previous, id) {
-			results = append(results, jetInfo{id: id})
-		} else {
-			withoutSplitIntention = append(withoutSplitIntention, id)
-		}
-	}
-
-	if len(withoutSplitIntention) == 0 {
-		return results, nil
-	}
-
-	indexToSplit := rand.Intn(len(withoutSplitIntention))
-	for i, jetID := range withoutSplitIntention {
-		info := jetInfo{id: jetID}
-		if indexToSplit == i && splitCount > 0 {
-			splitCount--
-			info.split = true
-		}
-		results = append(results, info)
-	}
-	return results, nil
-}
-
-func (m *PulseManager) filterOtherExecutors(ctx context.Context, pulse insolar.PulseNumber, ids []insolar.JetID) ([]insolar.JetID, error) {
-	me := m.JetCoordinator.Me()
-	result := []insolar.JetID{}
-	for _, id := range ids {
-		executor, err := m.JetCoordinator.LightExecutorForJet(ctx, insolar.ID(id), pulse)
-		if err != nil && err != node.ErrNoNodes {
-			return nil, err
-		}
-		if executor == nil || err != nil {
-			continue
-		}
-
-		if *executor == me {
-			result = append(result, id)
-		}
-	}
-	return result, nil
-}
-
-=======
->>>>>>> 6b482841
 // Set set's new pulse and closes current jet drop.
 func (m *PulseManager) Set(ctx context.Context, newPulse insolar.Pulse, persist bool) error {
 	m.setLock.Lock()
@@ -534,94 +469,7 @@
 	return jets, oldPulse, prevPN, nil
 }
 
-<<<<<<< HEAD
-func (m *PulseManager) splitJets(ctx context.Context, jets []jetInfo, previous, current, new insolar.PulseNumber) ([]jetInfo, error) {
-	me := m.JetCoordinator.Me()
-	logger := inslogger.FromContext(ctx).WithFields(map[string]interface{}{
-		"current_pulse": current,
-		"new_pulse":     new,
-	})
-
-	for i, jet := range jets {
-		info := jetInfo{id: jet.id}
-		if m.hasSplitIntention(ctx, previous, jet.id) {
-			leftJetID, rightJetID, err := m.JetModifier.Split(
-				ctx,
-				new,
-				jet.id,
-			)
-
-			if err != nil {
-				return nil, errors.Wrap(err, "failed to split jet tree")
-			}
-
-			// Set actual because we are the last executor for jet.
-			err = m.JetModifier.Update(ctx, new, true, leftJetID, rightJetID)
-			if err != nil {
-				return nil, errors.Wrapf(err, "failed to update left.id=%v right.id=%v",
-					leftJetID.DebugString(),
-					rightJetID.DebugString())
-			}
-			info.left = &jetInfo{id: leftJetID}
-			info.right = &jetInfo{id: rightJetID}
-
-			nextLeftExecutor, err := m.JetCoordinator.LightExecutorForJet(ctx, insolar.ID(leftJetID), new)
-			if err != nil {
-				return nil, err
-			}
-			if *nextLeftExecutor == me {
-				info.left.mineNext = true
-				m.RecentStorageProvider.ClonePendingStorage(ctx, insolar.ID(jet.id), insolar.ID(leftJetID))
-			}
-			nextRightExecutor, err := m.JetCoordinator.LightExecutorForJet(ctx, insolar.ID(rightJetID), new)
-			if err != nil {
-				return nil, err
-			}
-			if *nextRightExecutor == me {
-				info.right.mineNext = true
-				m.RecentStorageProvider.ClonePendingStorage(ctx, insolar.ID(jet.id), insolar.ID(rightJetID))
-			}
-
-			logger.WithFields(map[string]interface{}{
-				"left_child":  leftJetID.DebugString(),
-				"right_child": rightJetID.DebugString(),
-			}).Info("jet split performed")
-
-			jets[i] = info
-		} else {
-			// Set actual because we are the last executor for jet.
-			err := m.JetModifier.Update(ctx, new, true, jet.id)
-			if err != nil {
-				return nil, errors.Wrapf(err, "failed to update jet.id=%v", jet.id.DebugString())
-			}
-			nextExecutor, err := m.JetCoordinator.LightExecutorForJet(ctx, insolar.ID(jet.id), new)
-			if err != nil {
-				return nil, err
-			}
-			if *nextExecutor == me {
-				info.mineNext = true
-			}
-		}
-	}
-	return jets, nil
-}
-
-func (m *PulseManager) hasSplitIntention(ctx context.Context, previous insolar.PulseNumber, id insolar.JetID) bool {
-	drop, err := m.DropAccessor.ForPulse(ctx, id, previous)
-	if err != nil {
-		inslogger.FromContext(ctx).WithFields(map[string]interface{}{
-			"previous_pulse": previous,
-			"jet_id":         id,
-		}).Warn(errors.Wrapf(err, "failed to get drop by jet.id=%v previous_pulse=%v", id.DebugString(), previous))
-		return false
-	}
-	return drop.Split
-}
-
-func (m *PulseManager) postProcessJets(ctx context.Context, jets []jetInfo) {
-=======
 func (m *PulseManager) postProcessJets(ctx context.Context, jets []jet.Info) {
->>>>>>> 6b482841
 	ctx, span := instracer.StartSpan(ctx, "jets.post_process")
 	defer span.End()
 
