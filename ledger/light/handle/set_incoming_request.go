--- conflicted
+++ resolved
@@ -55,13 +55,7 @@
 		return fmt.Errorf("SetIncomingRequest.Present: wrong request type: %T", rec)
 	}
 
-<<<<<<< HEAD
-	var create = request.CallType == record.CTSaveAsChild
-
-	if create {
-=======
 	if request.IsCreationRequest() {
->>>>>>> 2e8d8cb9
 		return s.setActivationRequest(ctx, msg, request, f)
 	}
 
