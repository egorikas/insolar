--- conflicted
+++ resolved
@@ -18,7 +18,6 @@
 
 import (
 	"context"
-	"fmt"
 
 	"github.com/insolar/insolar/insolar/flow"
 	"github.com/insolar/insolar/insolar/message"
@@ -41,17 +40,10 @@
 }
 
 func (s *HotData) Present(ctx context.Context, f flow.Flow) error {
-<<<<<<< HEAD
-	fmt.Println("start TypeHotRecords in Present")
-	proc := proc.NewHotData(s.message, s.wmmessage)
-	s.dep.HotData(proc)
-	return f.Procedure(ctx, proc, false)
-=======
-	hdProc := proc.NewHotData(s.message, s.replyTo)
+	hdProc := proc.NewHotData(s.message, s.wmmessage)
 	s.dep.HotData(hdProc)
 	if err := f.Procedure(ctx, hdProc, false); err != nil {
 		return err
 	}
 	return nil
->>>>>>> a7ee52bc
 }