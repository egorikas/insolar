--- conflicted
+++ resolved
@@ -17,16 +17,13 @@
 package handle
 
 import (
+	"bytes"
 	"context"
 	"fmt"
 
-<<<<<<< HEAD
-	watermillMsg "github.com/ThreeDotsLabs/watermill/message"
-=======
 	"github.com/ThreeDotsLabs/watermill"
 	wmessage "github.com/ThreeDotsLabs/watermill/message"
 	"github.com/ThreeDotsLabs/watermill/message/router/middleware"
->>>>>>> 22f14d2d
 
 	"github.com/insolar/insolar/insolar"
 	wbus "github.com/insolar/insolar/insolar/bus"
@@ -41,20 +38,16 @@
 
 type Init struct {
 	dep     *proc.Dependencies
-	message bus.Message
+	message *wmessage.Message
 	sender  wbus.Sender
 }
 
-<<<<<<< HEAD
-	Message *watermillMsg.Message
-=======
-func NewInit(dep *proc.Dependencies, sender wbus.Sender, msg bus.Message) *Init {
+func NewInit(dep *proc.Dependencies, sender wbus.Sender, msg *wmessage.Message) *Init {
 	return &Init{
 		dep:     dep,
 		sender:  sender,
 		message: msg,
 	}
->>>>>>> 22f14d2d
 }
 
 func (s *Init) Future(ctx context.Context, f flow.Flow) error {
@@ -62,74 +55,6 @@
 }
 
 func (s *Init) Present(ctx context.Context, f flow.Flow) error {
-<<<<<<< HEAD
-	meta := payload.Meta{}
-	err := meta.Unmarshal(s.Message.Payload)
-	if err != nil {
-		return errors.Wrap(err, "can't deserialize meta payload")
-	}
-	parcel, err := message.DeserializeParcel(bytes.NewBuffer(meta.Payload))
-	if err != nil {
-		return errors.Wrap(err, "can't deserialize payload")
-	}
-
-	msgType := s.Message.Metadata.Get(wmBus.MetaType)
-	switch msgType {
-	case insolar.TypeGetObject.String():
-		h := &GetObject{
-			dep:     s.Dep,
-			Message: s.Message,
-			Parcel:  parcel,
-		}
-		err = f.Handle(ctx, h.Present)
-		return err
-	case insolar.TypeSetRecord.String():
-		msg := parcel.Message().(*message.SetRecord)
-		h := NewSetRecord(s.Dep, s.Message, msg)
-		return f.Handle(ctx, h.Present)
-	case insolar.TypeSetBlob.String():
-		msg := parcel.Message().(*message.SetBlob)
-		h := NewSetBlob(s.Dep, s.Message, msg)
-		return f.Handle(ctx, h.Present)
-	case insolar.TypeGetCode.String():
-		msg := parcel.Message().(*message.GetCode)
-		h := NewGetCode(s.Dep, s.Message, msg.Code)
-		return f.Handle(ctx, h.Present)
-	case insolar.TypeGetRequest.String():
-		msg := parcel.Message().(*message.GetRequest)
-		h := NewGetRequest(s.Dep, s.Message, msg.Request)
-		return f.Handle(ctx, h.Present)
-	case insolar.TypeUpdateObject.String():
-		msg := parcel.Message().(*message.UpdateObject)
-		h := NewUpdateObject(s.Dep, s.Message, msg)
-		return f.Handle(ctx, h.Present)
-	case insolar.TypeGetChildren.String():
-		h := NewGetChildren(s.Dep, s.Message, parcel)
-		return f.Handle(ctx, h.Present)
-	case insolar.TypeGetDelegate.String():
-		h := NewGetDelegate(s.Dep, s.Message, parcel)
-		return f.Handle(ctx, h.Present)
-	case insolar.TypeGetPendingRequests.String():
-		h := NewGetPendingRequests(s.Dep, s.Message, parcel)
-		return f.Handle(ctx, h.Present)
-	case insolar.TypeGetPendingRequestID.String():
-		h := NewGetPendingRequestID(s.Dep, s.Message, parcel)
-		return f.Handle(ctx, h.Present)
-	case insolar.TypeRegisterChild.String():
-		msg := parcel.Message().(*message.RegisterChild)
-		h := NewRegisterChild(s.Dep, s.Message, msg, parcel.Pulse())
-		return f.Handle(ctx, h.Present)
-	case insolar.TypeGetJet.String():
-		msg := parcel.Message().(*message.GetJet)
-		h := NewGetJet(s.Dep, s.Message, msg)
-		return f.Handle(ctx, h.Present)
-	case insolar.TypeHotRecords.String():
-		msg := parcel.Message().(*message.HotData)
-		h := NewHotData(s.Dep, s.Message, msg)
-		return f.Handle(ctx, h.Present)
-	default:
-		return fmt.Errorf("no handler for message type %s", msgType)
-=======
 	logger := inslogger.FromContext(ctx)
 	err := s.handle(ctx, f)
 	if err != nil {
@@ -139,88 +64,96 @@
 }
 
 func (s *Init) handle(ctx context.Context, f flow.Flow) error {
-	if s.message.WatermillMsg != nil {
-		var err error
-		payloadType, err := payload.UnmarshalTypeFromMeta(s.message.WatermillMsg.Payload)
-		if err != nil {
-			return errors.Wrap(err, "failed to unmarshal payload type")
-		}
+	var err error
+	payloadType, err := payload.UnmarshalTypeFromMeta(s.message.Payload)
+	if err == nil {
 		switch payloadType {
 		case payload.TypeGetObject:
-			h := NewGetObject(s.dep, s.message.WatermillMsg, false)
+			h := NewGetObject(s.dep, s.message, false)
 			err = f.Handle(ctx, h.Present)
 		case payload.TypePassState:
-			h := NewPassState(s.dep, s.message.WatermillMsg)
+			h := NewPassState(s.dep, s.message)
 			err = f.Handle(ctx, h.Present)
 		case payload.TypeGetCode:
-			h := NewGetCode(s.dep, s.message.WatermillMsg, false)
+			h := NewGetCode(s.dep, s.message, false)
 			err = f.Handle(ctx, h.Present)
 		case payload.TypeSetCode:
-			h := NewSetCode(s.dep, s.message.WatermillMsg, false)
+			h := NewSetCode(s.dep, s.message, false)
 			err = f.Handle(ctx, h.Present)
 		case payload.TypePass:
 			err = s.handlePass(ctx, f)
 		case payload.TypeError:
-			err = f.Handle(ctx, NewError(s.message.WatermillMsg).Present)
+			err = f.Handle(ctx, NewError(s.message).Present)
 		default:
 			err = fmt.Errorf("no handler for message type %s", payloadType.String())
 		}
 		if err != nil {
-			s.replyError(ctx, s.message.WatermillMsg, err)
+			s.replyError(ctx, s.message, err)
 		}
 		return err
 	}
 
-	ctx, span := instracer.StartSpan(ctx, fmt.Sprintf("Present %v", s.message.Parcel.Message().Type().String()))
+	meta := payload.Meta{}
+	err = meta.Unmarshal(s.message.Payload)
+	if err != nil {
+		return errors.Wrap(err, "can't deserialize meta payload")
+	}
+	parcel, err := message.DeserializeParcel(bytes.NewBuffer(meta.Payload))
+	if err != nil {
+		return errors.Wrap(err, "can't deserialize payload")
+	}
+
+	ctx, span := instracer.StartSpan(ctx, fmt.Sprintf("Present %v", parcel.Message().Type().String()))
 	defer span.End()
 
-	switch s.message.Parcel.Message().Type() {
-	case insolar.TypeSetRecord:
-		msg := s.message.Parcel.Message().(*message.SetRecord)
-		h := NewSetRecord(s.dep, s.message.ReplyTo, msg)
-		return f.Handle(ctx, h.Present)
-	case insolar.TypeSetBlob:
-		msg := s.message.Parcel.Message().(*message.SetBlob)
-		h := NewSetBlob(s.dep, s.message.ReplyTo, msg)
-		return f.Handle(ctx, h.Present)
-	case insolar.TypeGetRequest:
-		msg := s.message.Parcel.Message().(*message.GetRequest)
-		h := NewGetRequest(s.dep, s.message.ReplyTo, msg.Request)
-		return f.Handle(ctx, h.Present)
-	case insolar.TypeUpdateObject:
-		msg := s.message.Parcel.Message().(*message.UpdateObject)
-		h := NewUpdateObject(s.dep, s.message.ReplyTo, msg)
-		return f.Handle(ctx, h.Present)
-	case insolar.TypeGetChildren:
-		h := NewGetChildren(s.dep, s.message.ReplyTo, s.message)
-		return f.Handle(ctx, h.Present)
-	case insolar.TypeGetDelegate:
-		h := NewGetDelegate(s.dep, s.message.ReplyTo, s.message.Parcel)
-		return f.Handle(ctx, h.Present)
-	case insolar.TypeGetPendingRequests:
-		h := NewGetPendingRequests(s.dep, s.message.ReplyTo, s.message.Parcel)
-		return f.Handle(ctx, h.Present)
-	case insolar.TypeGetPendingRequestID:
-		h := NewGetPendingRequestID(s.dep, s.message.ReplyTo, s.message.Parcel)
-		return f.Handle(ctx, h.Present)
-	case insolar.TypeRegisterChild:
-		msg := s.message.Parcel.Message().(*message.RegisterChild)
-		h := NewRegisterChild(s.dep, s.message.ReplyTo, msg, s.message.Parcel.Pulse())
-		return f.Handle(ctx, h.Present)
-	case insolar.TypeGetJet:
-		msg := s.message.Parcel.Message().(*message.GetJet)
-		h := NewGetJet(s.dep, s.message.ReplyTo, msg)
-		return f.Handle(ctx, h.Present)
-	case insolar.TypeHotRecords:
-		msg := s.message.Parcel.Message().(*message.HotData)
-		h := NewHotData(s.dep, s.message.ReplyTo, msg)
-		return f.Handle(ctx, h.Present)
-	case insolar.TypeGetPendingFilament:
-		msg := s.message.Parcel.Message().(*message.GetPendingFilament)
-		h := NewGetPendingFilament(s.dep, msg, s.message.ReplyTo)
+	msgType := s.message.Metadata.Get(wbus.MetaType)
+	switch msgType {
+	case insolar.TypeSetRecord.String():
+		msg := parcel.Message().(*message.SetRecord)
+		h := NewSetRecord(s.dep, s.message, msg)
+		return f.Handle(ctx, h.Present)
+	case insolar.TypeSetBlob.String():
+		msg := parcel.Message().(*message.SetBlob)
+		h := NewSetBlob(s.dep, s.message, msg)
+		return f.Handle(ctx, h.Present)
+	case insolar.TypeGetRequest.String():
+		msg := parcel.Message().(*message.GetRequest)
+		h := NewGetRequest(s.dep, s.message, msg.Request)
+		return f.Handle(ctx, h.Present)
+	case insolar.TypeUpdateObject.String():
+		msg := parcel.Message().(*message.UpdateObject)
+		h := NewUpdateObject(s.dep, s.message, msg)
+		return f.Handle(ctx, h.Present)
+	case insolar.TypeGetChildren.String():
+		h := NewGetChildren(s.dep, s.message, parcel)
+		return f.Handle(ctx, h.Present)
+	case insolar.TypeGetDelegate.String():
+		h := NewGetDelegate(s.dep, s.message, parcel)
+		return f.Handle(ctx, h.Present)
+	case insolar.TypeGetPendingRequests.String():
+		h := NewGetPendingRequests(s.dep, s.message, parcel)
+		return f.Handle(ctx, h.Present)
+	case insolar.TypeGetPendingRequestID.String():
+		h := NewGetPendingRequestID(s.dep, s.message, parcel)
+		return f.Handle(ctx, h.Present)
+	case insolar.TypeRegisterChild.String():
+		msg := parcel.Message().(*message.RegisterChild)
+		h := NewRegisterChild(s.dep, s.message, msg, parcel.Pulse())
+		return f.Handle(ctx, h.Present)
+	case insolar.TypeGetJet.String():
+		msg := parcel.Message().(*message.GetJet)
+		h := NewGetJet(s.dep, s.message, msg)
+		return f.Handle(ctx, h.Present)
+	case insolar.TypeHotRecords.String():
+		msg := parcel.Message().(*message.HotData)
+		h := NewHotData(s.dep, s.message, msg)
+		return f.Handle(ctx, h.Present)
+	case insolar.TypeGetPendingFilament.String():
+		msg := parcel.Message().(*message.GetPendingFilament)
+		h := NewGetPendingFilament(s.dep, s.message, msg)
 		return f.Handle(ctx, h.Present)
 	default:
-		return fmt.Errorf("no handler for message type %s", s.message.Parcel.Message().Type().String())
+		return fmt.Errorf("no handler for message type %s", msgType)
 	}
 }
 
@@ -228,7 +161,7 @@
 	var err error
 
 	meta := payload.Meta{}
-	err = meta.Unmarshal(s.message.WatermillMsg.Payload)
+	err = meta.Unmarshal(s.message.Payload)
 	if err != nil {
 		return errors.Wrap(err, "failed to unmarshal pass payload")
 	}
@@ -248,7 +181,6 @@
 		return errors.Wrap(err, "failed to unmarshal payload type")
 	}
 
-
 	payloadType, err := payload.UnmarshalType(originMeta.Payload)
 	if err != nil {
 		return errors.Wrap(err, "failed to unmarshal payload type")
@@ -261,7 +193,6 @@
 		s.replyError(ctx, origin, flow.ErrCancelled)
 		return flow.ErrCancelled
 	}
-
 
 	switch payloadType {
 	case payload.TypeGetObject:
@@ -275,7 +206,6 @@
 		err = f.Handle(ctx, h.Present)
 	default:
 		err = fmt.Errorf("no handler for message type %s", payloadType.String())
->>>>>>> 22f14d2d
 	}
 	if err != nil {
 		s.replyError(ctx, origin, err)
@@ -286,13 +216,9 @@
 
 func (s *Init) Past(ctx context.Context, f flow.Flow) error {
 	return f.Procedure(ctx, &proc.ReturnReply{
-<<<<<<< HEAD
-		Message: s.Message,
-=======
-		ReplyTo: s.message.ReplyTo,
->>>>>>> 22f14d2d
+		Message: s.message,
 		Err:     errors.New("no past handler"),
-		Sender:  s.Dep.Sender,
+		Sender:  s.dep.Sender,
 	}, false)
 }
 
