--- conflicted
+++ resolved
@@ -78,7 +78,6 @@
 			h := NewGetObject(s.dep, metaMsg, false)
 			err = f.Handle(ctx, h.Present)
 		case payload.TypePassState:
-
 			h := NewPassState(s.dep, metaMsg)
 			err = f.Handle(ctx, h.Present)
 		case payload.TypeGetCode:
@@ -177,28 +176,21 @@
 		return errors.Wrap(err, "failed to unmarshal payload type")
 	}
 
-<<<<<<< HEAD
+	payloadType, err := payload.UnmarshalType(originMeta.Payload)
+	if err != nil {
+		return errors.Wrap(err, "failed to unmarshal payload type")
+	}
+
 	origin := payload.Meta{}
 	err = origin.Unmarshal(pass.Origin)
 	if err != nil {
 		return errors.Wrap(err, "failed to unmarshal origin message")
 	}
-=======
-
-	payloadType, err := payload.UnmarshalType(originMeta.Payload)
-	if err != nil {
-		return errors.Wrap(err, "failed to unmarshal payload type")
-	}
-
-	origin := wmessage.NewMessage(watermill.NewUUID(), pass.Origin)
-	middleware.SetCorrelationID(string(pass.CorrelationID), origin)
->>>>>>> 590dd197
-
-	if originMeta.Pulse != meta.Pulse {
+
+	if origin.Pulse != meta.Pulse {
 		s.replyError(ctx, origin, flow.ErrCancelled)
 		return flow.ErrCancelled
 	}
-
 
 	switch payloadType {
 	case payload.TypeGetObject:
