//
// Copyright 2019 Insolar Technologies GmbH
//
// Licensed under the Apache License, Version 2.0 (the "License");
// you may not use this file except in compliance with the License.
// You may obtain a copy of the License at
//
//     http://www.apache.org/licenses/LICENSE-2.0
//
// Unless required by applicable law or agreed to in writing, software
// distributed under the License is distributed on an "AS IS" BASIS,
// WITHOUT WARRANTIES OR CONDITIONS OF ANY KIND, either express or implied.
// See the License for the specific language governing permissions and
// limitations under the License.
//

package handle

import (
	"bytes"
	"context"
	"fmt"

	wmessage "github.com/ThreeDotsLabs/watermill/message"

	"github.com/insolar/insolar/insolar"
	wbus "github.com/insolar/insolar/insolar/bus"
	"github.com/insolar/insolar/insolar/flow"
	"github.com/insolar/insolar/insolar/message"
	"github.com/insolar/insolar/insolar/payload"
	"github.com/insolar/insolar/instrumentation/inslogger"
	"github.com/insolar/insolar/instrumentation/instracer"
	"github.com/insolar/insolar/ledger/light/proc"
	"github.com/pkg/errors"
)

type Init struct {
	dep     *proc.Dependencies
	message *wmessage.Message
	meta    payload.Meta
	sender  wbus.Sender
}

func NewInit(dep *proc.Dependencies, sender wbus.Sender, msg *wmessage.Message) *Init {
	return &Init{
		dep:     dep,
		sender:  sender,
		message: msg,
	}
}

func (s *Init) Future(ctx context.Context, f flow.Flow) error {
	return f.Migrate(ctx, s.Present)
}

func (s *Init) Present(ctx context.Context, f flow.Flow) error {
	logger := inslogger.FromContext(ctx)
	err := s.handle(ctx, f)
	if err != nil {
		logger.Error(errors.Wrap(err, "handling error"))
	}
	return err
}

func (s *Init) handle(ctx context.Context, f flow.Flow) error {
<<<<<<< HEAD
	msgType := s.message.Metadata.Get(wbus.MetaType)
	if msgType != "" {
		return s.handleParcel(ctx, f)
	}

	var err error

	meta := payload.Meta{}
	err = meta.Unmarshal(s.message.Payload)
	if err != nil {
		return errors.Wrap(err, "failed to unmarshal meta")
	}
	payloadType, err := payload.UnmarshalType(meta.Payload)
	if err != nil {
		return errors.Wrap(err, "failed to unmarshal payload type")
	}

	ctx, _ = inslogger.WithField(ctx, "msg_type", payloadType.String())

	s.meta = meta

	switch payloadType {
	case payload.TypeGetObject:
		h := NewGetObject(s.dep, meta, false)
		err = f.Handle(ctx, h.Present)
	case payload.TypeGetFilament:
		h := NewGetRequests(s.dep, meta)
		return f.Handle(ctx, h.Present)
	case payload.TypePassState:
		h := NewPassState(s.dep, meta)
		err = f.Handle(ctx, h.Present)
	case payload.TypeGetCode:
		h := NewGetCode(s.dep, meta, false)
		err = f.Handle(ctx, h.Present)
	case payload.TypeSetCode:
		h := NewSetCode(s.dep, meta, false)
		err = f.Handle(ctx, h.Present)
	case payload.TypeSetIncomingRequest:
		h := NewSetIncomingRequest(s.dep, meta, false)
		err = f.Handle(ctx, h.Present)
	case payload.TypeSetOutgoingRequest:
		h := NewSetOutgoingRequest(s.dep, meta, false)
		err = f.Handle(ctx, h.Present)
	case payload.TypeSetResult:
		h := NewSetResult(s.dep, meta, false)
		err = f.Handle(ctx, h.Present)
	case payload.TypeActivate:
		h := NewActivateObject(s.dep, meta, false)
		err = f.Handle(ctx, h.Present)
	case payload.TypeDeactivate:
		h := NewDeactivateObject(s.dep, meta, false)
		err = f.Handle(ctx, h.Present)
	case payload.TypePass:
		err = s.handlePass(ctx, f, meta)
	case payload.TypeError:
		err = f.Handle(ctx, NewError(s.message).Present)
	default:
		err = fmt.Errorf("no handler for message type %s", payloadType.String())
	}
	if err != nil {
		s.replyError(ctx, meta, err)
	}
	return err
}

func (s *Init) handleParcel(ctx context.Context, f flow.Flow) error {
	meta := payload.Meta{}
	err := meta.Unmarshal(s.message.Payload)
	if err != nil {
		return errors.Wrap(err, "failed to unmarshal meta")
	}
	s.meta = meta

	parcel, err := message.DeserializeParcel(bytes.NewBuffer(meta.Payload))
	if err != nil {
		return errors.Wrap(err, "can't deserialize payload")
	}

	msgType := s.message.Metadata.Get(wbus.MetaType)
	ctx, _ = inslogger.WithField(ctx, "msg_type", msgType)
	ctx, span := instracer.StartSpan(ctx, fmt.Sprintf("Present %v", parcel.Message().Type().String()))
	defer span.End()

	switch msgType {
	case insolar.TypeSetBlob.String():
		msg := parcel.Message().(*message.SetBlob)
		h := NewSetBlob(s.dep, meta, msg)
		return f.Handle(ctx, h.Present)
	case insolar.TypeGetRequest.String():
		msg := parcel.Message().(*message.GetRequest)
		h := NewGetRequest(s.dep, meta, msg.Request)
		return f.Handle(ctx, h.Present)
	case insolar.TypeUpdateObject.String():
		msg := parcel.Message().(*message.UpdateObject)
		h := NewUpdateObject(s.dep, meta, msg)
		return f.Handle(ctx, h.Present)
	case insolar.TypeGetChildren.String():
		h := NewGetChildren(s.dep, meta, parcel)
=======
	if s.message.WatermillMsg != nil {
		var err error

		meta := payload.Meta{}
		err = meta.Unmarshal(s.message.WatermillMsg.Payload)
		if err != nil {
			return errors.Wrap(err, "failed to unmarshal meta")
		}
		payloadType, err := payload.UnmarshalType(meta.Payload)
		if err != nil {
			return errors.Wrap(err, "failed to unmarshal payload type")
		}

		ctx, _ = inslogger.WithField(ctx, "msg_type", payloadType.String())

		switch payloadType {
		case payload.TypeGetObject:
			h := NewGetObject(s.dep, meta, false)
			err = f.Handle(ctx, h.Present)
		case payload.TypeGetFilament:
			h := NewGetRequests(s.dep, meta)
			return f.Handle(ctx, h.Present)
		case payload.TypePassState:
			h := NewPassState(s.dep, meta)
			err = f.Handle(ctx, h.Present)
		case payload.TypeGetCode:
			h := NewGetCode(s.dep, meta, false)
			err = f.Handle(ctx, h.Present)
		case payload.TypeSetCode:
			h := NewSetCode(s.dep, meta, false)
			err = f.Handle(ctx, h.Present)
		case payload.TypeSetIncomingRequest:
			h := NewSetIncomingRequest(s.dep, meta, false)
			err = f.Handle(ctx, h.Present)
		case payload.TypeSetOutgoingRequest:
			h := NewSetOutgoingRequest(s.dep, meta, false)
			err = f.Handle(ctx, h.Present)
		case payload.TypeSetResult:
			h := NewSetResult(s.dep, meta, false)
			err = f.Handle(ctx, h.Present)
		case payload.TypeActivate:
			h := NewActivateObject(s.dep, meta, false)
			err = f.Handle(ctx, h.Present)
		case payload.TypeDeactivate:
			h := NewDeactivateObject(s.dep, meta, false)
			err = f.Handle(ctx, h.Present)
		case payload.TypeUpdate:
			h := NewUpdateObject(s.dep, meta, false)
			err = f.Handle(ctx, h.Present)
		case payload.TypePass:
			err = s.handlePass(ctx, f, meta)
		case payload.TypeError:
			err = f.Handle(ctx, NewError(s.message.WatermillMsg).Present)
		default:
			err = fmt.Errorf("no handler for message type %s", payloadType.String())
		}
		if err != nil {
			s.replyError(ctx, meta, err)
		}
		return err
	}

	ctx, span := instracer.StartSpan(ctx, fmt.Sprintf("Present %v", s.message.Parcel.Message().Type().String()))
	defer span.End()

	switch s.message.Parcel.Message().Type() {
	case insolar.TypeGetRequest:
		msg := s.message.Parcel.Message().(*message.GetRequest)
		h := NewGetRequest(s.dep, s.message.ReplyTo, msg.Request)
		return f.Handle(ctx, h.Present)
	case insolar.TypeGetChildren:
		h := NewGetChildren(s.dep, s.message.ReplyTo, s.message)
>>>>>>> 9dee03eb
		return f.Handle(ctx, h.Present)
	case insolar.TypeGetDelegate.String():
		h := NewGetDelegate(s.dep, meta, parcel)
		return f.Handle(ctx, h.Present)
	case insolar.TypeGetPendingRequests.String():
		h := NewGetPendingRequests(s.dep, meta, parcel)
		return f.Handle(ctx, h.Present)
	case insolar.TypeGetPendingRequestID.String():
		h := NewGetPendingRequestID(s.dep, meta, parcel)
		return f.Handle(ctx, h.Present)
	case insolar.TypeRegisterChild.String():
		msg := parcel.Message().(*message.RegisterChild)
		h := NewRegisterChild(s.dep, meta, msg, parcel.Pulse())
		return f.Handle(ctx, h.Present)
	case insolar.TypeGetJet.String():
		msg := parcel.Message().(*message.GetJet)
		h := NewGetJet(s.dep, meta, msg)
		return f.Handle(ctx, h.Present)
	case insolar.TypeHotRecords.String():
		msg := parcel.Message().(*message.HotData)
		h := NewHotData(s.dep, meta, msg)
		return f.Handle(ctx, h.Present)
	default:
		return fmt.Errorf("no handler for message type %s (from parcel)", msgType)
	}
}

func (s *Init) handlePass(ctx context.Context, f flow.Flow, meta payload.Meta) error {
	var err error
	pl, err := payload.Unmarshal(meta.Payload)
	if err != nil {
		return errors.Wrap(err, "failed to unmarshal pass payload")
	}
	pass, ok := pl.(*payload.Pass)
	if !ok {
		return errors.New("wrong pass payload")
	}

	originMeta := payload.Meta{}
	err = originMeta.Unmarshal(pass.Origin)
	if err != nil {
		return errors.Wrap(err, "failed to unmarshal payload type")
	}

	payloadType, err := payload.UnmarshalType(originMeta.Payload)
	if err != nil {
		return errors.Wrap(err, "failed to unmarshal payload type")
	}

	ctx, _ = inslogger.WithField(ctx, "msg_type_original", payloadType.String())

	if originMeta.Pulse != meta.Pulse {
		s.replyError(ctx, originMeta, flow.ErrCancelled)
		return flow.ErrCancelled
	}

	switch payloadType {
	case payload.TypeGetObject:
		h := NewGetObject(s.dep, originMeta, true)
		err = f.Handle(ctx, h.Present)
	case payload.TypeGetCode:
		h := NewGetCode(s.dep, originMeta, true)
		err = f.Handle(ctx, h.Present)
	case payload.TypeSetCode:
		h := NewSetCode(s.dep, originMeta, true)
		err = f.Handle(ctx, h.Present)
	case payload.TypeSetIncomingRequest:
		h := NewSetIncomingRequest(s.dep, originMeta, true)
		err = f.Handle(ctx, h.Present)
	case payload.TypeSetOutgoingRequest:
		h := NewSetOutgoingRequest(s.dep, originMeta, true)
		err = f.Handle(ctx, h.Present)
	case payload.TypeSetResult:
		h := NewSetResult(s.dep, originMeta, true)
		err = f.Handle(ctx, h.Present)
	case payload.TypeActivate:
		h := NewActivateObject(s.dep, originMeta, true)
		err = f.Handle(ctx, h.Present)
	case payload.TypeDeactivate:
		h := NewDeactivateObject(s.dep, originMeta, true)
		err = f.Handle(ctx, h.Present)
	case payload.TypeUpdate:
		h := NewUpdateObject(s.dep, originMeta, true)
		err = f.Handle(ctx, h.Present)
	default:
		err = fmt.Errorf("no handler for message type %s", payloadType.String())
	}
	if err != nil {
		s.replyError(ctx, originMeta, err)
	}

	return err
}

func (s *Init) Past(ctx context.Context, f flow.Flow) error {
	return s.Present(ctx, f)
}

func (s *Init) replyError(ctx context.Context, replyTo payload.Meta, err error) {
	errCode := payload.CodeUnknown
	if err == flow.ErrCancelled {
		errCode = payload.CodeFlowCanceled
	}
	errMsg, err := payload.NewMessage(&payload.Error{Text: err.Error(), Code: uint32(errCode)})
	if err != nil {
		inslogger.FromContext(ctx).Error(errors.Wrap(err, "failed to reply error"))
	}
	go s.sender.Reply(ctx, replyTo, errMsg)
}<|MERGE_RESOLUTION|>--- conflicted
+++ resolved
@@ -63,7 +63,6 @@
 }
 
 func (s *Init) handle(ctx context.Context, f flow.Flow) error {
-<<<<<<< HEAD
 	msgType := s.message.Metadata.Get(wbus.MetaType)
 	if msgType != "" {
 		return s.handleParcel(ctx, f)
@@ -115,6 +114,9 @@
 		err = f.Handle(ctx, h.Present)
 	case payload.TypeDeactivate:
 		h := NewDeactivateObject(s.dep, meta, false)
+		err = f.Handle(ctx, h.Present)
+	case payload.TypeUpdate:
+		h := NewUpdateObject(s.dep, meta, false)
 		err = f.Handle(ctx, h.Present)
 	case payload.TypePass:
 		err = s.handlePass(ctx, f, meta)
@@ -148,94 +150,12 @@
 	defer span.End()
 
 	switch msgType {
-	case insolar.TypeSetBlob.String():
-		msg := parcel.Message().(*message.SetBlob)
-		h := NewSetBlob(s.dep, meta, msg)
-		return f.Handle(ctx, h.Present)
 	case insolar.TypeGetRequest.String():
 		msg := parcel.Message().(*message.GetRequest)
 		h := NewGetRequest(s.dep, meta, msg.Request)
 		return f.Handle(ctx, h.Present)
-	case insolar.TypeUpdateObject.String():
-		msg := parcel.Message().(*message.UpdateObject)
-		h := NewUpdateObject(s.dep, meta, msg)
-		return f.Handle(ctx, h.Present)
 	case insolar.TypeGetChildren.String():
 		h := NewGetChildren(s.dep, meta, parcel)
-=======
-	if s.message.WatermillMsg != nil {
-		var err error
-
-		meta := payload.Meta{}
-		err = meta.Unmarshal(s.message.WatermillMsg.Payload)
-		if err != nil {
-			return errors.Wrap(err, "failed to unmarshal meta")
-		}
-		payloadType, err := payload.UnmarshalType(meta.Payload)
-		if err != nil {
-			return errors.Wrap(err, "failed to unmarshal payload type")
-		}
-
-		ctx, _ = inslogger.WithField(ctx, "msg_type", payloadType.String())
-
-		switch payloadType {
-		case payload.TypeGetObject:
-			h := NewGetObject(s.dep, meta, false)
-			err = f.Handle(ctx, h.Present)
-		case payload.TypeGetFilament:
-			h := NewGetRequests(s.dep, meta)
-			return f.Handle(ctx, h.Present)
-		case payload.TypePassState:
-			h := NewPassState(s.dep, meta)
-			err = f.Handle(ctx, h.Present)
-		case payload.TypeGetCode:
-			h := NewGetCode(s.dep, meta, false)
-			err = f.Handle(ctx, h.Present)
-		case payload.TypeSetCode:
-			h := NewSetCode(s.dep, meta, false)
-			err = f.Handle(ctx, h.Present)
-		case payload.TypeSetIncomingRequest:
-			h := NewSetIncomingRequest(s.dep, meta, false)
-			err = f.Handle(ctx, h.Present)
-		case payload.TypeSetOutgoingRequest:
-			h := NewSetOutgoingRequest(s.dep, meta, false)
-			err = f.Handle(ctx, h.Present)
-		case payload.TypeSetResult:
-			h := NewSetResult(s.dep, meta, false)
-			err = f.Handle(ctx, h.Present)
-		case payload.TypeActivate:
-			h := NewActivateObject(s.dep, meta, false)
-			err = f.Handle(ctx, h.Present)
-		case payload.TypeDeactivate:
-			h := NewDeactivateObject(s.dep, meta, false)
-			err = f.Handle(ctx, h.Present)
-		case payload.TypeUpdate:
-			h := NewUpdateObject(s.dep, meta, false)
-			err = f.Handle(ctx, h.Present)
-		case payload.TypePass:
-			err = s.handlePass(ctx, f, meta)
-		case payload.TypeError:
-			err = f.Handle(ctx, NewError(s.message.WatermillMsg).Present)
-		default:
-			err = fmt.Errorf("no handler for message type %s", payloadType.String())
-		}
-		if err != nil {
-			s.replyError(ctx, meta, err)
-		}
-		return err
-	}
-
-	ctx, span := instracer.StartSpan(ctx, fmt.Sprintf("Present %v", s.message.Parcel.Message().Type().String()))
-	defer span.End()
-
-	switch s.message.Parcel.Message().Type() {
-	case insolar.TypeGetRequest:
-		msg := s.message.Parcel.Message().(*message.GetRequest)
-		h := NewGetRequest(s.dep, s.message.ReplyTo, msg.Request)
-		return f.Handle(ctx, h.Present)
-	case insolar.TypeGetChildren:
-		h := NewGetChildren(s.dep, s.message.ReplyTo, s.message)
->>>>>>> 9dee03eb
 		return f.Handle(ctx, h.Present)
 	case insolar.TypeGetDelegate.String():
 		h := NewGetDelegate(s.dep, meta, parcel)
