//
// Copyright 2019 Insolar Technologies GmbH
//
// Licensed under the Apache License, Version 2.0 (the "License");
// you may not use this file except in compliance with the License.
// You may obtain a copy of the License at
//
//     http://www.apache.org/licenses/LICENSE-2.0
//
// Unless required by applicable law or agreed to in writing, software
// distributed under the License is distributed on an "AS IS" BASIS,
// WITHOUT WARRANTIES OR CONDITIONS OF ANY KIND, either express or implied.
// See the License for the specific language governing permissions and
// limitations under the License.
//

package handle

import (
	"context"

	watermillMsg "github.com/ThreeDotsLabs/watermill/message"
	"github.com/insolar/insolar/insolar"
	"github.com/insolar/insolar/insolar/flow"
	"github.com/insolar/insolar/insolar/message"
	"github.com/insolar/insolar/ledger/light/proc"
)

type GetDelegate struct {
	dep    *proc.Dependencies
	msg    *watermillMsg.Message
	parcel insolar.Parcel
}

func NewGetDelegate(dep *proc.Dependencies, msg *watermillMsg.Message, parcel insolar.Parcel) *GetDelegate {
	return &GetDelegate{
		dep:    dep,
		parcel: parcel,
		msg:    msg,
	}
}

func (s *GetDelegate) Present(ctx context.Context, f flow.Flow) error {
	msg := s.parcel.Message().(*message.GetDelegate)

	jet := proc.NewFetchJet(*msg.Head.Record(), flow.Pulse(ctx), s.msg)
	s.dep.FetchJet(jet)
	if err := f.Procedure(ctx, jet, false); err != nil {
		return err
	}

<<<<<<< HEAD
	idx := proc.NewGetIndex(msg.Head, jet.Result.Jet, s.msg, flow.Pulse(ctx))
=======
	hot := proc.NewWaitHot(jet.Result.Jet, flow.Pulse(ctx), s.replyTo)
	s.dep.WaitHot(hot)
	if err := f.Procedure(ctx, hot, false); err != nil {
		return err
	}

	idx := proc.NewGetIndex(msg.Head, jet.Result.Jet, s.replyTo, flow.Pulse(ctx))
>>>>>>> 22f14d2d
	s.dep.GetIndex(idx)
	if err := f.Procedure(ctx, idx, false); err != nil {
		return err
	}

	getDelegate := proc.NewGetDelegate(msg, &idx.Result.Index, s.msg)
	s.dep.GetDelegate(getDelegate)
	if err := f.Procedure(ctx, getDelegate, false); err != nil {
		return err
	}
	return nil
}<|MERGE_RESOLUTION|>--- conflicted
+++ resolved
@@ -49,26 +49,17 @@
 		return err
 	}
 
-<<<<<<< HEAD
-	idx := proc.NewGetIndex(msg.Head, jet.Result.Jet, s.msg, flow.Pulse(ctx))
-=======
-	hot := proc.NewWaitHot(jet.Result.Jet, flow.Pulse(ctx), s.replyTo)
+	hot := proc.NewWaitHot(jet.Result.Jet, flow.Pulse(ctx), s.msg)
 	s.dep.WaitHot(hot)
 	if err := f.Procedure(ctx, hot, false); err != nil {
 		return err
 	}
 
-	idx := proc.NewGetIndex(msg.Head, jet.Result.Jet, s.replyTo, flow.Pulse(ctx))
->>>>>>> 22f14d2d
+	idx := proc.NewGetIndex(msg.Head, jet.Result.Jet, s.msg, flow.Pulse(ctx))
 	s.dep.GetIndex(idx)
 	if err := f.Procedure(ctx, idx, false); err != nil {
 		return err
 	}
 
-	getDelegate := proc.NewGetDelegate(msg, &idx.Result.Index, s.msg)
-	s.dep.GetDelegate(getDelegate)
-	if err := f.Procedure(ctx, getDelegate, false); err != nil {
-		return err
-	}
 	return nil
 }