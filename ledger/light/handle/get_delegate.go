--- conflicted
+++ resolved
@@ -55,21 +55,13 @@
 		return err
 	}
 
-<<<<<<< HEAD
-	idx := proc.NewGetIndex(msg.Head, jet.Result.Jet, s.msg, flow.Pulse(ctx))
-=======
-	idx := proc.NewEnsureIndex(msg.Head, jet.Result.Jet, s.replyTo, flow.Pulse(ctx))
->>>>>>> a7ee52bc
+	idx := proc.NewEnsureIndex(msg.Head, jet.Result.Jet, s.msg, flow.Pulse(ctx))
 	s.dep.GetIndex(idx)
 	if err := f.Procedure(ctx, idx, false); err != nil {
 		return err
 	}
 
-<<<<<<< HEAD
-	getDelegate := proc.NewGetDelegate(msg, &idx.Result.Index, s.msg)
-=======
-	getDelegate := proc.NewGetDelegate(msg, s.replyTo)
->>>>>>> a7ee52bc
+	getDelegate := proc.NewGetDelegate(msg, s.msg)
 	s.dep.GetDelegate(getDelegate)
 	if err := f.Procedure(ctx, getDelegate, false); err != nil {
 		return err
