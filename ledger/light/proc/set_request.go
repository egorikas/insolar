//
// Copyright 2019 Insolar Technologies GmbH
//
// Licensed under the Apache License, Version 2.0 (the "License");
// you may not use this file except in compliance with the License.
// You may obtain a copy of the License at
//
//     http://www.apache.org/licenses/LICENSE-2.0
//
// Unless required by applicable law or agreed to in writing, software
// distributed under the License is distributed on an "AS IS" BASIS,
// WITHOUT WARRANTIES OR CONDITIONS OF ANY KIND, either express or implied.
// See the License for the specific language governing permissions and
// limitations under the License.
//

package proc

import (
	"context"

	"github.com/pkg/errors"

	"github.com/insolar/insolar/insolar"
	"github.com/insolar/insolar/insolar/bus"
	"github.com/insolar/insolar/insolar/flow"
	"github.com/insolar/insolar/insolar/jet"
	"github.com/insolar/insolar/insolar/payload"
	"github.com/insolar/insolar/insolar/record"
	"github.com/insolar/insolar/instrumentation/inslogger"
	"github.com/insolar/insolar/ledger/light/executor"
	"github.com/insolar/insolar/ledger/light/hot"
	"github.com/insolar/insolar/ledger/object"
)

type SetRequest struct {
	message   payload.Meta
	request   record.Request
	requestID insolar.ID
	jetID     insolar.JetID

	dep struct {
		writer      hot.WriteAccessor
		filament    executor.FilamentCalculator
		sender      bus.Sender
		locker      object.IndexLocker
		indexes     object.MemoryIndexStorage
		records     object.AtomicRecordModifier
		pcs         insolar.PlatformCryptographyScheme
		checker     executor.RequestChecker
		coordinator jet.Coordinator
	}
}

func NewSetRequest(
	msg payload.Meta,
	rec record.Request,
	recID insolar.ID,
	jetID insolar.JetID,
) *SetRequest {
	return &SetRequest{
		message:   msg,
		request:   rec,
		requestID: recID,
		jetID:     jetID,
	}
}

func (p *SetRequest) Dep(
	w hot.WriteAccessor,
	f executor.FilamentCalculator,
	s bus.Sender,
	l object.IndexLocker,
	i object.MemoryIndexStorage,
	r object.AtomicRecordModifier,
	pcs insolar.PlatformCryptographyScheme,
	rc executor.RequestChecker,
	c jet.Coordinator,
) {
	p.dep.writer = w
	p.dep.filament = f
	p.dep.sender = s
	p.dep.locker = l
	p.dep.indexes = i
	p.dep.records = r
	p.dep.pcs = pcs
	p.dep.checker = rc
	p.dep.coordinator = c
}

func (p *SetRequest) Proceed(ctx context.Context) error {

	if p.requestID.IsEmpty() {
		return errors.New("request id is empty")
	}
	if !p.jetID.IsValid() {
		return errors.New("jet is not valid")
	}

	var objectID insolar.ID
	if p.request.IsCreationRequest() {
		objectID = p.requestID
	} else {
		objectID = *p.request.AffinityRef().Record()
	}

	logger := inslogger.FromContext(ctx).WithFields(map[string]interface{}{
		"request_id": p.requestID.DebugString(),
		"object_id":  objectID.DebugString(),
	})
	logger.Debug("trying to save request")

	// Check virtual executor.
	virtualExecutor, err := p.dep.coordinator.VirtualExecutorForObject(ctx, objectID, flow.Pulse(ctx))
	if err != nil {
		return err
	}

	// We allow API and outgoing requests.
	// - API request is used to upload code for test. Should be fixed.
	// - Outgoing request is registered during Incoming request execution in the past, so can be received not from
	//   current executor.
	if _, ok := p.request.(*record.IncomingRequest); ok && !p.request.IsTemporaryUploadCode() {
		if p.message.Sender != *virtualExecutor {
			// FIXME: virtuals don't pass this test.
			logger.Errorf("sender isn't the executor. sender - %v, executor - %v", p.message.Sender, *virtualExecutor)
		}
	}

	// Prevent concurrent object modifications.
	p.dep.locker.Lock(objectID)
	defer p.dep.locker.Unlock(objectID)

	var index record.Index
	if p.request.IsCreationRequest() {
		index = record.Index{
			ObjID:            objectID,
			LifelineLastUsed: p.requestID.Pulse(),
		}
	} else {
		idx, err := p.dep.indexes.ForID(ctx, flow.Pulse(ctx), objectID)
		if err != nil {
			return errors.Wrap(err, "failed to check an object state")
		}
		if index.Lifeline.StateID == record.StateDeactivation {
			msg, err := payload.NewMessage(&payload.Error{Text: "object is deactivated", Code: payload.CodeDeactivated})
			if err != nil {
				return errors.Wrap(err, "failed to create reply")
			}
			p.dep.sender.Reply(ctx, p.message, msg)
			return nil
		}
<<<<<<< HEAD
		if idx.Lifeline.PendingPointer != nil && p.requestID.Pulse() < idx.Lifeline.PendingPointer.Pulse() {
=======
		if idx.Lifeline.LatestRequest != nil && p.requestID.Pulse() < idx.Lifeline.LatestRequest.Pulse() {
>>>>>>> cd5cae48
			return errors.New("request from the past")
		}
		index = idx
	}

	// Check for request duplicates.
	{
		var (
			reqBuf []byte
			resBuf []byte
		)
		requestID := p.requestID
		req, res, err := p.dep.filament.RequestDuplicate(ctx, objectID, requestID, p.request)
		if err != nil {
			return errors.Wrap(err, "failed to check request duplicates")
		}
		if req != nil || res != nil {
			if req != nil {
				reqBuf, err = req.Record.Marshal()
				if err != nil {
					return errors.Wrap(err, "failed to marshal stored record")
				}
				requestID = req.RecordID
				if p.request.IsCreationRequest() {
					objectID = requestID
				}
			}
			if res != nil {
				resBuf, err = res.Record.Marshal()
				if err != nil {
					return errors.Wrap(err, "failed to marshal stored record")
				}
			}

			msg, err := payload.NewMessage(&payload.RequestInfo{
				ObjectID:  objectID,
				RequestID: requestID,
				Request:   reqBuf,
				Result:    resBuf,
			})
			if err != nil {
				return errors.Wrap(err, "failed to create reply")
			}
			p.dep.sender.Reply(ctx, p.message, msg)
			logger.WithFields(map[string]interface{}{
				"duplicate":   req != nil,
				"has_result":  res != nil,
				"is_creation": p.request.IsCreationRequest(),
			}).Debug("duplicate found")
			return nil
		}
	}

	// Checking request validity.
	err = p.dep.checker.CheckRequest(ctx, p.requestID, p.request)
	if err != nil {
		return errors.Wrap(err, "request check failed")
	}

	// Start writing to db.
	done, err := p.dep.writer.Begin(ctx, flow.Pulse(ctx))
	if err != nil {
		if err == hot.ErrWriteClosed {
			return flow.ErrCancelled
		}
		return err
	}
	defer done()

<<<<<<< HEAD
	// Store request record.
	{
		virtual := record.Wrap(p.request)
		material := record.Material{Virtual: &virtual, JetID: p.jetID}
		err := p.dep.records.Set(ctx, p.requestID, material)
		if err != nil {
			return errors.Wrap(err, "failed to save request record")
		}
	}

	// Store filament record.
	var filamentID insolar.ID
	{
=======
	// Create request record.
	Request := record.Material{
		Virtual: record.Wrap(p.request),
		ID:      p.requestID,
		JetID:   p.jetID,
	}

	// Create filament record.
	var Filament record.Material
	{
>>>>>>> cd5cae48
		virtual := record.Wrap(&record.PendingFilament{
			RecordID:       p.requestID,
			PreviousRecord: index.Lifeline.LatestRequest,
		})
		hash := record.HashVirtual(p.dep.pcs.ReferenceHasher(), virtual)
		id := *insolar.NewID(p.requestID.Pulse(), hash)
		material := record.Material{
			Virtual: virtual,
			ID:      id,
			JetID:   p.jetID,
		}
		Filament = material
	}

	// Save all records.
	err = p.dep.records.SetAtomic(ctx, Request, Filament)
	if err != nil {
		return errors.Wrap(err, "failed to save records")
	}

	// Save updated index.
	index.LifelineLastUsed = p.requestID.Pulse()
	index.Lifeline.LatestRequest = &Filament.ID
	if index.Lifeline.EarliestOpenRequest == nil {
		pn := p.requestID.Pulse()
		index.Lifeline.EarliestOpenRequest = &pn
	}
	p.dep.indexes.Set(ctx, p.requestID.Pulse(), index)

	msg, err := payload.NewMessage(&payload.RequestInfo{
		ObjectID:  objectID,
		RequestID: p.requestID,
	})
	if err != nil {
		return errors.Wrap(err, "failed to create reply")
	}
	p.dep.sender.Reply(ctx, p.message, msg)
	logger.WithFields(map[string]interface{}{
		"is_creation":                p.request.IsCreationRequest(),
<<<<<<< HEAD
		"latest_pending_filament_id": filamentID.DebugString(),
=======
		"latest_pending_filament_id": Filament.ID.DebugString(),
>>>>>>> cd5cae48
	}).Debug("request saved")
	return nil
}<|MERGE_RESOLUTION|>--- conflicted
+++ resolved
@@ -150,11 +150,7 @@
 			p.dep.sender.Reply(ctx, p.message, msg)
 			return nil
 		}
-<<<<<<< HEAD
-		if idx.Lifeline.PendingPointer != nil && p.requestID.Pulse() < idx.Lifeline.PendingPointer.Pulse() {
-=======
 		if idx.Lifeline.LatestRequest != nil && p.requestID.Pulse() < idx.Lifeline.LatestRequest.Pulse() {
->>>>>>> cd5cae48
 			return errors.New("request from the past")
 		}
 		index = idx
@@ -224,21 +220,6 @@
 	}
 	defer done()
 
-<<<<<<< HEAD
-	// Store request record.
-	{
-		virtual := record.Wrap(p.request)
-		material := record.Material{Virtual: &virtual, JetID: p.jetID}
-		err := p.dep.records.Set(ctx, p.requestID, material)
-		if err != nil {
-			return errors.Wrap(err, "failed to save request record")
-		}
-	}
-
-	// Store filament record.
-	var filamentID insolar.ID
-	{
-=======
 	// Create request record.
 	Request := record.Material{
 		Virtual: record.Wrap(p.request),
@@ -249,7 +230,6 @@
 	// Create filament record.
 	var Filament record.Material
 	{
->>>>>>> cd5cae48
 		virtual := record.Wrap(&record.PendingFilament{
 			RecordID:       p.requestID,
 			PreviousRecord: index.Lifeline.LatestRequest,
@@ -289,11 +269,7 @@
 	p.dep.sender.Reply(ctx, p.message, msg)
 	logger.WithFields(map[string]interface{}{
 		"is_creation":                p.request.IsCreationRequest(),
-<<<<<<< HEAD
-		"latest_pending_filament_id": filamentID.DebugString(),
-=======
 		"latest_pending_filament_id": Filament.ID.DebugString(),
->>>>>>> cd5cae48
 	}).Debug("request saved")
 	return nil
 }