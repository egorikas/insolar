--- conflicted
+++ resolved
@@ -37,17 +37,11 @@
 	jet     insolar.JetID
 
 	Dep struct {
-<<<<<<< HEAD
-		BlobAccessor               blob.Accessor
-		BlobModifier               blob.Modifier
-		PlatformCryptographyScheme insolar.PlatformCryptographyScheme
-		Sender                     wmBus.Sender
-=======
 		BlobAccessor  blob.Accessor
 		BlobModifier  blob.Modifier
 		PCS           insolar.PlatformCryptographyScheme
 		WriteAccessor hot.WriteAccessor
->>>>>>> 0bf21689
+		Sender        wmBus.Sender
 	}
 }
 
