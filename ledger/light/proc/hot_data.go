//
// Copyright 2019 Insolar Technologies GmbH
//
// Licensed under the Apache License, Version 2.0 (the "License");
// you may not use this file except in compliance with the License.
// You may obtain a copy of the License at
//
//     http://www.apache.org/licenses/LICENSE-2.0
//
// Unless required by applicable law or agreed to in writing, software
// distributed under the License is distributed on an "AS IS" BASIS,
// WITHOUT WARRANTIES OR CONDITIONS OF ANY KIND, either express or implied.
// See the License for the specific language governing permissions and
// limitations under the License.
//

package proc

import (
	"context"

<<<<<<< HEAD
	"github.com/insolar/insolar/insolar/payload"
=======
	"github.com/insolar/insolar/insolar/flow"
	"github.com/insolar/insolar/insolar/pulse"
>>>>>>> a7ee52bc
	"github.com/pkg/errors"

	"github.com/insolar/insolar/insolar"
	"github.com/insolar/insolar/insolar/bus"
	"github.com/insolar/insolar/insolar/jet"
	"github.com/insolar/insolar/insolar/message"
	"github.com/insolar/insolar/insolar/reply"
	"github.com/insolar/insolar/instrumentation/inslogger"
	"github.com/insolar/insolar/ledger/drop"
	"github.com/insolar/insolar/ledger/light/hot"
	"github.com/insolar/insolar/ledger/object"
)

const (
	pendingNotifyThreshold = 2
)

type HotData struct {
	message payload.Meta
	msg     *message.HotData

	Dep struct {
<<<<<<< HEAD
		DropModifier          drop.Modifier
		RecentStorageProvider recentstorage.Provider
		MessageBus            insolar.MessageBus
		IndexBucketModifier   object.IndexBucketModifier
		PendingModifier       object.PendingModifier
		JetStorage            jet.Storage
		JetFetcher            jet.Fetcher
		JetReleaser           hot.JetReleaser
		Sender                bus.Sender
=======
		DropModifier  drop.Modifier
		MessageBus    insolar.MessageBus
		IndexModifier object.IndexModifier
		JetStorage    jet.Storage
		JetFetcher    jet.Fetcher
		JetReleaser   hot.JetReleaser
		Coordinator   jet.Coordinator
		Calculator    pulse.Calculator
>>>>>>> a7ee52bc
	}
}

func NewHotData(msg *message.HotData, message payload.Meta) *HotData {
	return &HotData{
		msg:     msg,
		message: message,
	}
}

func (p *HotData) Proceed(ctx context.Context) error {
	err := p.process(ctx)
	if err != nil {
		msg := bus.ErrorAsMessage(ctx, err)
		p.Dep.Sender.Reply(ctx, p.message, msg)
	}
	return err
}

func (p *HotData) process(ctx context.Context) error {
	jetID := insolar.JetID(*p.msg.Jet.Record())

	err := p.Dep.DropModifier.Set(ctx, p.msg.Drop)
	if err == drop.ErrOverride {
		err = nil
	}
	if err != nil {
		return errors.Wrapf(err, "[HotData.process]: drop error (pulse: %v)", p.msg.Drop.Pulse)
	}

	err = p.Dep.JetStorage.Update(
		ctx, p.msg.PulseNumber, true, jetID,
	)
	if err != nil {
		return errors.Wrap(err, "failed to update jet tree")
	}

	logger := inslogger.FromContext(ctx).WithFields(map[string]interface{}{
		"jet": jetID.DebugString(),
	})

	pendingNotifyPulse, err := p.Dep.Calculator.Backwards(ctx, flow.Pulse(ctx), pendingNotifyThreshold)
	if err != nil {
		if err == pulse.ErrNotFound {
			pendingNotifyPulse = *insolar.GenesisPulse
		} else {
			return errors.Wrap(err, "failed to calculate pending notify pulse")
		}
	}

	logger.Debugf("[handleHotRecords] received %v hot indexes", len(p.msg.HotIndexes))
	for _, meta := range p.msg.HotIndexes {
		decodedIndex, err := object.DecodeLifeline(meta.Index)
		if err != nil {
			logger.Error(err)
			continue
		}

		objJetID, _ := p.Dep.JetStorage.ForID(ctx, p.msg.PulseNumber, meta.ObjID)
		if objJetID != jetID {
			logger.Warn("received wrong id")
			continue
		}

		decodedIndex.JetID = jetID
		err = p.Dep.IndexModifier.SetIndex(
			ctx,
			p.msg.PulseNumber,
			object.FilamentIndex{
				ObjID:            meta.ObjID,
				Lifeline:         decodedIndex,
				LifelineLastUsed: meta.LifelineLastUsed,
				PendingRecords:   []insolar.ID{},
			},
		)
		if err != nil {
			logger.Error(errors.Wrapf(err, "[handleHotRecords] failed to save index - %v", meta.ObjID.DebugString()))
			continue
		}
		logger.Debugf("[handleHotRecords] lifeline with id - %v saved", meta.ObjID.DebugString())

		go p.notifyPending(ctx, meta.ObjID, decodedIndex, pendingNotifyPulse.PulseNumber)
	}

	p.Dep.JetFetcher.Release(ctx, jetID, p.msg.PulseNumber)

	msg := bus.ReplyAsMessage(ctx, &reply.OK{})
	p.Dep.Sender.Reply(ctx, p.message, msg)

	p.releaseHotDataWaiters(ctx)
	return nil
}

func (p *HotData) releaseHotDataWaiters(ctx context.Context) {
	jetID := p.msg.Jet.Record()
	err := p.Dep.JetReleaser.Unlock(ctx, *jetID)
	if err != nil {
		inslogger.FromContext(ctx).Error(err)
	}
}

func (p *HotData) notifyPending(
	ctx context.Context,
	objectID insolar.ID,
	lifeline object.Lifeline,
	notifyLimit insolar.PulseNumber,
) {
	// No pending requests.
	if lifeline.EarliestOpenRequest == nil {
		return
	}

	// Too early to notify.
	if *lifeline.EarliestOpenRequest >= notifyLimit {
		return
	}

	_, err := p.Dep.MessageBus.Send(ctx, &message.AbandonedRequestsNotification{
		Object: objectID,
	}, nil)
	if err != nil {
		inslogger.FromContext(ctx).Error("failed to notify about pending requests")
	}
}<|MERGE_RESOLUTION|>--- conflicted
+++ resolved
@@ -19,12 +19,9 @@
 import (
 	"context"
 
-<<<<<<< HEAD
+	"github.com/insolar/insolar/insolar/flow"
 	"github.com/insolar/insolar/insolar/payload"
-=======
-	"github.com/insolar/insolar/insolar/flow"
 	"github.com/insolar/insolar/insolar/pulse"
->>>>>>> a7ee52bc
 	"github.com/pkg/errors"
 
 	"github.com/insolar/insolar/insolar"
@@ -47,17 +44,6 @@
 	msg     *message.HotData
 
 	Dep struct {
-<<<<<<< HEAD
-		DropModifier          drop.Modifier
-		RecentStorageProvider recentstorage.Provider
-		MessageBus            insolar.MessageBus
-		IndexBucketModifier   object.IndexBucketModifier
-		PendingModifier       object.PendingModifier
-		JetStorage            jet.Storage
-		JetFetcher            jet.Fetcher
-		JetReleaser           hot.JetReleaser
-		Sender                bus.Sender
-=======
 		DropModifier  drop.Modifier
 		MessageBus    insolar.MessageBus
 		IndexModifier object.IndexModifier
@@ -66,7 +52,7 @@
 		JetReleaser   hot.JetReleaser
 		Coordinator   jet.Coordinator
 		Calculator    pulse.Calculator
->>>>>>> a7ee52bc
+		Sender        bus.Sender
 	}
 }
 
