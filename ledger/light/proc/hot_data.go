--- conflicted
+++ resolved
@@ -37,24 +37,14 @@
 	msg     *message.HotData
 
 	Dep struct {
-<<<<<<< HEAD
-		DropModifier         drop.Modifier
-		MessageBus           insolar.MessageBus
+		DropModifier        drop.Modifier
+		MessageBus          insolar.MessageBus
 		IndexModifier        object.IndexModifier
 		JetStorage           jet.Storage
 		JetFetcher           jet.Fetcher
 		JetReleaser          hot.JetReleaser
 		Coordinator          jet.Coordinator
-		FilamentCacheManager object.FilamentCacheManager
-=======
-		DropModifier        drop.Modifier
-		MessageBus          insolar.MessageBus
-		IndexBucketModifier object.IndexModifier
-		JetStorage          jet.Storage
-		JetFetcher          jet.Fetcher
-		JetReleaser         hot.JetReleaser
-		Coordinator         jet.Coordinator
->>>>>>> 89943508
+
 	}
 }
 
