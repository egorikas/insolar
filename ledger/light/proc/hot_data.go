//
// Copyright 2019 Insolar Technologies GmbH
//
// Licensed under the Apache License, Version 2.0 (the "License");
// you may not use this file except in compliance with the License.
// You may obtain a copy of the License at
//
//     http://www.apache.org/licenses/LICENSE-2.0
//
// Unless required by applicable law or agreed to in writing, software
// distributed under the License is distributed on an "AS IS" BASIS,
// WITHOUT WARRANTIES OR CONDITIONS OF ANY KIND, either express or implied.
// See the License for the specific language governing permissions and
// limitations under the License.
//

package proc

import (
	"context"

	wbus "github.com/insolar/insolar/insolar/bus"
	"github.com/insolar/insolar/insolar/flow"
	"github.com/insolar/insolar/insolar/payload"
	"github.com/insolar/insolar/insolar/pulse"
	"github.com/insolar/insolar/insolar/record"
	"github.com/pkg/errors"

	"github.com/insolar/insolar/insolar"
	"github.com/insolar/insolar/insolar/bus"
	"github.com/insolar/insolar/insolar/jet"
	"github.com/insolar/insolar/insolar/message"
	"github.com/insolar/insolar/instrumentation/inslogger"
	"github.com/insolar/insolar/ledger/drop"
	"github.com/insolar/insolar/ledger/light/hot"
	"github.com/insolar/insolar/ledger/object"
)

const (
	pendingNotifyThreshold = 2
)

type HotObjects struct {
	meta    payload.Meta
	jetID   insolar.JetID
	drop    drop.Drop
	indexes []record.Index
	pulse   insolar.PulseNumber

	Dep struct {
		DropModifier  drop.Modifier
		MessageBus    insolar.MessageBus
		IndexModifier object.IndexModifier
		JetStorage    jet.Storage
		JetFetcher    jet.Fetcher
		JetReleaser   hot.JetReleaser
		Coordinator   jet.Coordinator
		Calculator    pulse.Calculator
<<<<<<< HEAD
		Sender        wbus.Sender
=======
		Sender        bus.Sender
>>>>>>> 40f0e8ab
	}
}

func NewHotObjects(
	meta payload.Meta,
	pn insolar.PulseNumber,
	jetID insolar.JetID,
	drop drop.Drop,
	indexes []record.Index,
) *HotObjects {
	return &HotObjects{
		meta:    meta,
		jetID:   jetID,
		drop:    drop,
		indexes: indexes,
		pulse:   pn,
	}
}

func (p *HotObjects) Proceed(ctx context.Context) error {
	err := p.Dep.DropModifier.Set(ctx, p.drop)
	if err == drop.ErrOverride {
		err = nil
	}
	if err != nil {
		return errors.Wrapf(err, "[HotObjects.process]: drop error (pulse: %v)", p.drop.Pulse)
	}

	err = p.Dep.JetStorage.Update(
		ctx, p.pulse, true, p.jetID,
	)
	if err != nil {
		return errors.Wrap(err, "failed to update jet tree")
	}

	logger := inslogger.FromContext(ctx).WithFields(map[string]interface{}{
		"jet": p.jetID.DebugString(),
	})

	pendingNotifyPulse, err := p.Dep.Calculator.Backwards(ctx, flow.Pulse(ctx), pendingNotifyThreshold)
	if err != nil {
		if err == pulse.ErrNotFound {
			pendingNotifyPulse = *insolar.GenesisPulse
		} else {
			return errors.Wrap(err, "failed to calculate pending notify pulse")
		}
	}

	logger.Debugf("[handleHotRecords] received %v hot indexes", len(p.indexes))
	for _, idx := range p.indexes {
		objJetID, _ := p.Dep.JetStorage.ForID(ctx, p.pulse, idx.ObjID)
		if objJetID != p.jetID {
			logger.Warn("received wrong id")
			continue
		}

		err = p.Dep.IndexModifier.SetIndex(
			ctx,
			p.pulse,
			record.Index{
				ObjID:            idx.ObjID,
				Lifeline:         idx.Lifeline,
				LifelineLastUsed: idx.LifelineLastUsed,
				PendingRecords:   []insolar.ID{},
			},
		)
		if err != nil {
			logger.Error(errors.Wrapf(err, "[handleHotRecords] failed to save index - %v", idx.ObjID.DebugString()))
			continue
		}
		logger.Debugf("[handleHotRecords] lifeline with id - %v saved", idx.ObjID.DebugString())

		go p.notifyPending(ctx, idx.ObjID, idx.Lifeline, pendingNotifyPulse.PulseNumber)
	}

<<<<<<< HEAD
	p.Dep.JetFetcher.Release(ctx, jetID, p.msg.PulseNumber)

	p.replyTo <- bus.Reply{Reply: &reply.OK{}}

	p.releaseHotDataWaiters(ctx)

	p.sendConfirmationToHeavy(ctx, jetID, p.msg.PulseNumber)

	return nil
}

func (p *HotData) sendConfirmationToHeavy(ctx context.Context, jetID insolar.JetID, pn insolar.PulseNumber) {
	msg, err := payload.NewMessage(&payload.GotHotConfirmation{
		JetID: jetID,
		Pulse: pn,
	})

	if err != nil {
		inslogger.FromContext(ctx).Warn("[ sendConfirmationToHeavy ] Can't create GotHotConfirmation message: ", err)
		return
	}

	_, done := p.Dep.Sender.SendRole(ctx, msg, insolar.DynamicRoleHeavyExecutor, *insolar.NewReference(insolar.ID(jetID)))
	defer done()
}

func (p *HotData) releaseHotDataWaiters(ctx context.Context) {
	jetID := p.msg.Jet.Record()
	err := p.Dep.JetReleaser.Unlock(ctx, *jetID)
=======
	p.Dep.JetFetcher.Release(ctx, p.jetID, p.pulse)
	err = p.Dep.JetReleaser.Unlock(ctx, insolar.ID(p.jetID))
>>>>>>> 40f0e8ab
	if err != nil {
		return errors.Wrap(err, "failed to release jets")
	}
	return nil
}

func (p *HotObjects) notifyPending(
	ctx context.Context,
	objectID insolar.ID,
	lifeline record.Lifeline,
	notifyLimit insolar.PulseNumber,
) {
	// No pending requests.
	if lifeline.EarliestOpenRequest == nil {
		return
	}

	// Too early to notify.
	if *lifeline.EarliestOpenRequest >= notifyLimit {
		return
	}

	_, err := p.Dep.MessageBus.Send(ctx, &message.AbandonedRequestsNotification{
		Object: objectID,
	}, nil)
	if err != nil {
		inslogger.FromContext(ctx).Error("failed to notify about pending requests")
	}
}<|MERGE_RESOLUTION|>--- conflicted
+++ resolved
@@ -27,7 +27,6 @@
 	"github.com/pkg/errors"
 
 	"github.com/insolar/insolar/insolar"
-	"github.com/insolar/insolar/insolar/bus"
 	"github.com/insolar/insolar/insolar/jet"
 	"github.com/insolar/insolar/insolar/message"
 	"github.com/insolar/insolar/instrumentation/inslogger"
@@ -56,11 +55,7 @@
 		JetReleaser   hot.JetReleaser
 		Coordinator   jet.Coordinator
 		Calculator    pulse.Calculator
-<<<<<<< HEAD
 		Sender        wbus.Sender
-=======
-		Sender        bus.Sender
->>>>>>> 40f0e8ab
 	}
 }
 
@@ -136,19 +131,17 @@
 		go p.notifyPending(ctx, idx.ObjID, idx.Lifeline, pendingNotifyPulse.PulseNumber)
 	}
 
-<<<<<<< HEAD
-	p.Dep.JetFetcher.Release(ctx, jetID, p.msg.PulseNumber)
+	p.Dep.JetFetcher.Release(ctx, p.jetID, p.pulse)
+	err = p.Dep.JetReleaser.Unlock(ctx, insolar.ID(p.jetID))
+	if err != nil {
+		return errors.Wrap(err, "failed to release jets")
+	}
 
-	p.replyTo <- bus.Reply{Reply: &reply.OK{}}
-
-	p.releaseHotDataWaiters(ctx)
-
-	p.sendConfirmationToHeavy(ctx, jetID, p.msg.PulseNumber)
-
+	p.sendConfirmationToHeavy(ctx, p.jetID, p.pulse)
 	return nil
 }
 
-func (p *HotData) sendConfirmationToHeavy(ctx context.Context, jetID insolar.JetID, pn insolar.PulseNumber) {
+func (p *HotObjects) sendConfirmationToHeavy(ctx context.Context, jetID insolar.JetID, pn insolar.PulseNumber) {
 	msg, err := payload.NewMessage(&payload.GotHotConfirmation{
 		JetID: jetID,
 		Pulse: pn,
@@ -161,19 +154,6 @@
 
 	_, done := p.Dep.Sender.SendRole(ctx, msg, insolar.DynamicRoleHeavyExecutor, *insolar.NewReference(insolar.ID(jetID)))
 	defer done()
-}
-
-func (p *HotData) releaseHotDataWaiters(ctx context.Context) {
-	jetID := p.msg.Jet.Record()
-	err := p.Dep.JetReleaser.Unlock(ctx, *jetID)
-=======
-	p.Dep.JetFetcher.Release(ctx, p.jetID, p.pulse)
-	err = p.Dep.JetReleaser.Unlock(ctx, insolar.ID(p.jetID))
->>>>>>> 40f0e8ab
-	if err != nil {
-		return errors.Wrap(err, "failed to release jets")
-	}
-	return nil
 }
 
 func (p *HotObjects) notifyPending(
