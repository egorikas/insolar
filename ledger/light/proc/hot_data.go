--- conflicted
+++ resolved
@@ -147,14 +147,6 @@
 		logger.Debugf("[handleHotRecords] lifeline with id - %v saved", meta.ObjID.DebugString())
 	}
 
-<<<<<<< HEAD
-	err = p.Dep.JetStorage.Update(ctx, p.msg.PulseNumber, true, jetID)
-	if err != nil {
-		return errors.Wrapf(err, "failed to update jetID=%v", jetID.DebugString())
-	}
-
-=======
->>>>>>> 42e9c38e
 	p.Dep.JetFetcher.Release(ctx, jetID, p.msg.PulseNumber)
 
 	p.replyTo <- bus.Reply{Reply: &reply.OK{}}
