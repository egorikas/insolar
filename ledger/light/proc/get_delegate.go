//
// Copyright 2019 Insolar Technologies GmbH
//
// Licensed under the Apache License, Version 2.0 (the "License");
// you may not use this file except in compliance with the License.
// You may obtain a copy of the License at
//
//     http://www.apache.org/licenses/LICENSE-2.0
//
// Unless required by applicable law or agreed to in writing, software
// distributed under the License is distributed on an "AS IS" BASIS,
// WITHOUT WARRANTIES OR CONDITIONS OF ANY KIND, either express or implied.
// See the License for the specific language governing permissions and
// limitations under the License.
//

package proc

import (
	"context"

<<<<<<< HEAD
	"github.com/insolar/insolar/insolar/payload"
	"github.com/pkg/errors"

	wmBus "github.com/insolar/insolar/insolar/bus"
=======
	"github.com/insolar/insolar/insolar/flow"
	"github.com/insolar/insolar/insolar/flow/bus"
>>>>>>> a7ee52bc
	"github.com/insolar/insolar/insolar/message"
	"github.com/insolar/insolar/insolar/reply"
	"github.com/insolar/insolar/ledger/object"
)

type GetDelegate struct {
<<<<<<< HEAD
	message payload.Meta
	idx     *object.Lifeline
	msg     *message.GetDelegate
	Dep     struct {
		Sender wmBus.Sender
	}
}

func NewGetDelegate(msg *message.GetDelegate, idx *object.Lifeline, message payload.Meta) *GetDelegate {
	return &GetDelegate{
		msg:     msg,
		message: message,
		idx:     idx,
=======
	replyTo chan<- bus.Reply
	msg     *message.GetDelegate

	Dep struct {
		IndexAccessor object.IndexAccessor
	}
}

func NewGetDelegate(msg *message.GetDelegate, rep chan<- bus.Reply) *GetDelegate {
	return &GetDelegate{
		msg:     msg,
		replyTo: rep,
>>>>>>> a7ee52bc
	}
}

func (s *GetDelegate) Proceed(ctx context.Context) error {
	idx, err := s.Dep.IndexAccessor.ForID(ctx, flow.Pulse(ctx), *s.msg.Head.Record())
	if err != nil {
		s.replyTo <- bus.Reply{Reply: nil, Err: err}
		return err
	}

	delegateRef, ok := idx.Lifeline.DelegateByKey(s.msg.AsType)
	if !ok {
		err := errors.New("the object has no delegate for this type")
		msg := wmBus.ErrorAsMessage(ctx, err)
		s.Dep.Sender.Reply(ctx, s.message, msg)
		return err
	}

	msg := wmBus.ReplyAsMessage(ctx, &reply.Delegate{Head: delegateRef})
	s.Dep.Sender.Reply(ctx, s.message, msg)
	return nil
}<|MERGE_RESOLUTION|>--- conflicted
+++ resolved
@@ -19,56 +19,37 @@
 import (
 	"context"
 
-<<<<<<< HEAD
+	"github.com/insolar/insolar/insolar/flow"
 	"github.com/insolar/insolar/insolar/payload"
 	"github.com/pkg/errors"
 
 	wmBus "github.com/insolar/insolar/insolar/bus"
-=======
-	"github.com/insolar/insolar/insolar/flow"
-	"github.com/insolar/insolar/insolar/flow/bus"
->>>>>>> a7ee52bc
 	"github.com/insolar/insolar/insolar/message"
 	"github.com/insolar/insolar/insolar/reply"
 	"github.com/insolar/insolar/ledger/object"
 )
 
 type GetDelegate struct {
-<<<<<<< HEAD
 	message payload.Meta
-	idx     *object.Lifeline
 	msg     *message.GetDelegate
 	Dep     struct {
-		Sender wmBus.Sender
-	}
-}
-
-func NewGetDelegate(msg *message.GetDelegate, idx *object.Lifeline, message payload.Meta) *GetDelegate {
-	return &GetDelegate{
-		msg:     msg,
-		message: message,
-		idx:     idx,
-=======
-	replyTo chan<- bus.Reply
-	msg     *message.GetDelegate
-
-	Dep struct {
+		Sender        wmBus.Sender
 		IndexAccessor object.IndexAccessor
 	}
 }
 
-func NewGetDelegate(msg *message.GetDelegate, rep chan<- bus.Reply) *GetDelegate {
+func NewGetDelegate(msg *message.GetDelegate, message payload.Meta) *GetDelegate {
 	return &GetDelegate{
 		msg:     msg,
-		replyTo: rep,
->>>>>>> a7ee52bc
+		message: message,
 	}
 }
 
 func (s *GetDelegate) Proceed(ctx context.Context) error {
 	idx, err := s.Dep.IndexAccessor.ForID(ctx, flow.Pulse(ctx), *s.msg.Head.Record())
 	if err != nil {
-		s.replyTo <- bus.Reply{Reply: nil, Err: err}
+		msg := wmBus.ErrorAsMessage(ctx, err)
+		s.Dep.Sender.Reply(ctx, s.message, msg)
 		return err
 	}
 
