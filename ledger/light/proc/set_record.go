--- conflicted
+++ resolved
@@ -20,11 +20,8 @@
 	"context"
 	"fmt"
 
-<<<<<<< HEAD
 	watermillMsg "github.com/ThreeDotsLabs/watermill/message"
-=======
 	"github.com/insolar/insolar/insolar/jet"
->>>>>>> 22f14d2d
 	"github.com/insolar/insolar/ledger/light/hot"
 	"github.com/pkg/errors"
 
@@ -47,13 +44,7 @@
 	Dep struct {
 		Bus                   insolar.MessageBus
 		RecentStorageProvider recentstorage.Provider
-<<<<<<< HEAD
-		PCS                   insolar.PlatformCryptographyScheme
-		RecordModifier        object.RecordModifier
-		WriteAccessor         hot.WriteAccessor
-		PendingRequestsLimit  int
 		Sender                wmBus.Sender
-=======
 
 		Coordinator jet.Coordinator
 
@@ -64,7 +55,6 @@
 		RecordModifier       object.RecordModifier
 		WriteAccessor        hot.WriteAccessor
 		PendingRequestsLimit int
->>>>>>> 22f14d2d
 	}
 }
 
