//
// Copyright 2019 Insolar Technologies GmbH
//
// Licensed under the Apache License, Version 2.0 (the "License");
// you may not use this file except in compliance with the License.
// You may obtain a copy of the License at
//
//     http://www.apache.org/licenses/LICENSE-2.0
//
// Unless required by applicable law or agreed to in writing, software
// distributed under the License is distributed on an "AS IS" BASIS,
// WITHOUT WARRANTIES OR CONDITIONS OF ANY KIND, either express or implied.
// See the License for the specific language governing permissions and
// limitations under the License.
//

package proc

import (
	"context"
	"fmt"

<<<<<<< HEAD
	watermillMsg "github.com/ThreeDotsLabs/watermill/message"
	"github.com/insolar/insolar/insolar/payload"
=======
	"github.com/insolar/insolar/ledger/light/executor"
>>>>>>> a7ee52bc
	"github.com/pkg/errors"

	"github.com/insolar/insolar/insolar"
	wmBus "github.com/insolar/insolar/insolar/bus"
	"github.com/insolar/insolar/insolar/flow"
	"github.com/insolar/insolar/insolar/flow/bus"
	"github.com/insolar/insolar/insolar/jet"
	"github.com/insolar/insolar/insolar/message"
	"github.com/insolar/insolar/insolar/record"
	"github.com/insolar/insolar/insolar/reply"
	"github.com/insolar/insolar/instrumentation/inslogger"
	"github.com/insolar/insolar/ledger/blob"
	"github.com/insolar/insolar/ledger/light/hot"
	"github.com/insolar/insolar/ledger/object"
)

type UpdateObject struct {
	JetID        insolar.JetID
	Message      *message.UpdateObject
	watermillMsg payload.Meta
	PulseNumber  insolar.PulseNumber

	Dep struct {
<<<<<<< HEAD
		RecordModifier        object.RecordModifier
		Bus                   insolar.MessageBus
		Coordinator           jet.Coordinator
		BlobModifier          blob.Modifier
		RecentStorageProvider recentstorage.Provider
		PCS                   insolar.PlatformCryptographyScheme
		IDLocker              object.IDLocker
		LifelineIndex         object.LifelineIndex
		LifelineStateModifier object.LifelineStateModifier
		Sender                wmBus.Sender
		WriteAccessor         hot.WriteAccessor
		PendingModifier       object.PendingModifier
=======
		RecordModifier object.RecordModifier
		Bus            insolar.MessageBus
		Coordinator    jet.Coordinator
		BlobModifier   blob.Modifier
		PCS            insolar.PlatformCryptographyScheme

		IndexLocker   object.IndexLocker
		IndexAccessor object.IndexAccessor
		IndexModifier object.IndexModifier

		WriteAccessor hot.WriteAccessor
		Filaments     executor.FilamentModifier
>>>>>>> a7ee52bc
	}
}

func NewUpdateObject(jetID insolar.JetID, message *message.UpdateObject, pulseNumber insolar.PulseNumber, watermillMsg payload.Meta) *UpdateObject {
	return &UpdateObject{
		JetID:        jetID,
		Message:      message,
		watermillMsg: watermillMsg,
		PulseNumber:  pulseNumber,
	}
}

func (p *UpdateObject) Proceed(ctx context.Context) error {
	r := p.handle(ctx)
	var msg *watermillMsg.Message
	if r.Err != nil {
		msg = wmBus.ErrorAsMessage(ctx, r.Err)
	} else {
		msg = wmBus.ReplyAsMessage(ctx, r.Reply)
	}
	p.Dep.Sender.Reply(ctx, p.watermillMsg, msg)
	return nil
}

func (p *UpdateObject) handle(ctx context.Context) bus.Reply {
	done, err := p.Dep.WriteAccessor.Begin(ctx, p.PulseNumber)
	if err == hot.ErrWriteClosed {
		return bus.Reply{Err: flow.ErrCancelled}
	}
	if err != nil {
		return bus.Reply{Err: errors.Wrap(err, "failed to start write")}
	}
	defer done()

	logger := inslogger.FromContext(ctx)
	if p.Message.Object.Record() == nil {
		return bus.Reply{
			Err: errors.New("updateObject message object is nil"),
		}
	}

	virtRec := record.Virtual{}
	err = virtRec.Unmarshal(p.Message.Record)
	if err != nil {
		return bus.Reply{Err: errors.Wrap(err, "can't deserialize record")}
	}
	concreteRec := record.Unwrap(&virtRec)
	state, ok := concreteRec.(record.State)
	if !ok {
		return bus.Reply{Err: errors.New("wrong object state record")}
	}

	calculatedID := object.CalculateIDForBlob(p.Dep.PCS, p.PulseNumber, p.Message.Memory)
	// FIXME: temporary fix. If we calculate blob id on the client, pulse can change before message sending and this
	//  id will not match the one calculated on the server.
	err = p.Dep.BlobModifier.Set(ctx, *calculatedID, blob.Blob{JetID: p.JetID, Value: p.Message.Memory})
	if err != nil && err != blob.ErrOverride {
		return bus.Reply{Err: errors.Wrap(err, "failed to set blob")}
	}

	switch s := state.(type) {
	case *record.Activate:
		s.Memory = *calculatedID
	case *record.Amend:
		s.Memory = *calculatedID
	}

	p.Dep.IndexLocker.Lock(p.Message.Object.Record())
	defer p.Dep.IndexLocker.Unlock(p.Message.Object.Record())

	idx, err := p.Dep.IndexAccessor.ForID(ctx, p.PulseNumber, *p.Message.Object.Record())
	// No index on our node.
	if err == object.ErrIndexNotFound {
		if state.ID() == record.StateActivation {
			// We are activating the object. There is no index for it anywhere.
			idx = object.FilamentIndex{
				Lifeline:         object.Lifeline{StateID: record.StateUndefined},
				LifelineLastUsed: p.PulseNumber,
				PendingRecords:   []insolar.ID{},
				ObjID:            *p.Message.Object.Record(),
			}
			logger.Debugf("new lifeline created")
		} else {
			logger.Debug("failed to fetch index (fetching from heavy)")
			// We are updating object. LifelineIndex should be on the heavy executor.
			heavy, err := p.Dep.Coordinator.Heavy(ctx, p.PulseNumber)
			if err != nil {
				return bus.Reply{Err: err}
			}
			idx, err = p.saveIndexFromHeavy(ctx, p.JetID, p.Message.Object, heavy)
			if err != nil {
				logger.WithFields(map[string]interface{}{
					"jet": p.JetID.DebugString(),
					"pn":  flow.Pulse(ctx),
				}).Error(errors.Wrapf(err, "failed to fetch index from heavy - %v", p.Message.Object.Record().DebugString()))
				return bus.Reply{Err: errors.Wrapf(err, "failed to fetch index from heavy")}
			}
		}
	} else if err != nil {
		return bus.Reply{Err: err}
	}

	if err = validateState(idx.Lifeline.StateID, state.ID()); err != nil {
		return bus.Reply{Reply: &reply.Error{ErrType: reply.ErrDeactivated}}
	}

	hash := record.HashVirtual(p.Dep.PCS.ReferenceHasher(), virtRec)
	recID := insolar.NewID(p.PulseNumber, hash)

	// LifelineIndex exists and latest record id does not match (preserving chain consistency).
	// For the case when vm can't save or send result to another vm and it tries to update the same record again
	if idx.Lifeline.LatestState != nil && !state.PrevStateID().Equal(*idx.Lifeline.LatestState) && idx.Lifeline.LatestState != recID {
		return bus.Reply{Err: errors.New("invalid state record")}
	}

	hash = record.HashVirtual(p.Dep.PCS.ReferenceHasher(), virtRec)
	id := insolar.NewID(p.PulseNumber, hash)
	rec := record.Material{
		Virtual: &virtRec,
		JetID:   p.JetID,
	}

	err = p.Dep.RecordModifier.Set(ctx, *id, rec)

	if err == object.ErrOverride {
		logger.WithField("type", fmt.Sprintf("%T", virtRec)).Warn("set record override (#1)")
		id = recID
	} else if err != nil {
		return bus.Reply{Err: errors.Wrap(err, "can't save record into storage")}
	}
	idx.Lifeline.LatestState = id
	idx.Lifeline.StateID = state.ID()
	if state.ID() == record.StateActivation {
		idx.Lifeline.Parent = state.(*record.Activate).Parent
	}

	idx.Lifeline.LatestUpdate = p.PulseNumber
	idx.Lifeline.JetID = p.JetID
	idx.LifelineLastUsed = p.PulseNumber
	err = p.Dep.IndexModifier.SetIndex(ctx, p.PulseNumber, idx)
	if err != nil {
		return bus.Reply{Err: err}
	}
	logger.WithField("state", idx.Lifeline.LatestState.DebugString()).Debug("saved object")

	err = p.recordResult(ctx)
	if err != nil {
		return bus.Reply{Err: errors.Wrap(err, "failed to record result")}
	}

	return bus.Reply{Reply: &reply.OK{}}
}

func (p *UpdateObject) saveIndexFromHeavy(
	ctx context.Context, jetID insolar.JetID, obj insolar.Reference, heavy *insolar.Reference,
) (object.FilamentIndex, error) {
	genericReply, err := p.Dep.Bus.Send(ctx, &message.GetObjectIndex{
		Object: obj,
	}, &insolar.MessageSendOptions{
		Receiver: heavy,
	})
	if err != nil {
		return object.FilamentIndex{}, errors.Wrap(err, "failed to send")
	}
	rep, ok := genericReply.(*reply.ObjectIndex)
	if !ok {
		return object.FilamentIndex{}, fmt.Errorf("failed to fetch object index: unexpected reply type %T (reply=%+v)", genericReply, genericReply)
	}
	lfl, err := object.DecodeLifeline(rep.Index)
	if err != nil {
		return object.FilamentIndex{}, errors.Wrap(err, "failed to decode")
	}

	lfl.JetID = jetID
	idx := object.FilamentIndex{
		ObjID:            *obj.Record(),
		Lifeline:         lfl,
		PendingRecords:   []insolar.ID{},
		LifelineLastUsed: p.PulseNumber,
	}
	err = p.Dep.IndexModifier.SetIndex(ctx, p.PulseNumber, idx)
	if err != nil {
		return object.FilamentIndex{}, errors.Wrap(err, "failed to save")
	}
	return idx, nil
}

func (p *UpdateObject) recordResult(ctx context.Context) error {
	virtual := record.Virtual{}
	err := virtual.Unmarshal(p.Message.ResultRecord)
	if err != nil {
		return errors.Wrap(err, "can't deserialize record")
	}

	hash := record.HashVirtual(p.Dep.PCS.ReferenceHasher(), virtual)
	id := insolar.NewID(p.PulseNumber, hash)

	result, ok := record.Unwrap(&virtual).(*record.Result)
	if !ok {
		return errors.New("unexpected record type")
	}

	err = p.Dep.Filaments.SetResult(ctx, *id, p.JetID, *result)
	if err != nil {
		return errors.Wrap(err, "failed to save result")
	}

	return nil
}

func validateState(old record.StateID, new record.StateID) error {
	if old == record.StateDeactivation {
		return ErrObjectDeactivated
	}
	if old == record.StateUndefined && new != record.StateActivation {
		return errors.New("object is not activated")
	}
	if old != record.StateUndefined && new == record.StateActivation {
		return errors.New("object is already activated")
	}
	return nil
}<|MERGE_RESOLUTION|>--- conflicted
+++ resolved
@@ -20,12 +20,9 @@
 	"context"
 	"fmt"
 
-<<<<<<< HEAD
 	watermillMsg "github.com/ThreeDotsLabs/watermill/message"
 	"github.com/insolar/insolar/insolar/payload"
-=======
 	"github.com/insolar/insolar/ledger/light/executor"
->>>>>>> a7ee52bc
 	"github.com/pkg/errors"
 
 	"github.com/insolar/insolar/insolar"
@@ -49,20 +46,6 @@
 	PulseNumber  insolar.PulseNumber
 
 	Dep struct {
-<<<<<<< HEAD
-		RecordModifier        object.RecordModifier
-		Bus                   insolar.MessageBus
-		Coordinator           jet.Coordinator
-		BlobModifier          blob.Modifier
-		RecentStorageProvider recentstorage.Provider
-		PCS                   insolar.PlatformCryptographyScheme
-		IDLocker              object.IDLocker
-		LifelineIndex         object.LifelineIndex
-		LifelineStateModifier object.LifelineStateModifier
-		Sender                wmBus.Sender
-		WriteAccessor         hot.WriteAccessor
-		PendingModifier       object.PendingModifier
-=======
 		RecordModifier object.RecordModifier
 		Bus            insolar.MessageBus
 		Coordinator    jet.Coordinator
@@ -75,7 +58,8 @@
 
 		WriteAccessor hot.WriteAccessor
 		Filaments     executor.FilamentModifier
->>>>>>> a7ee52bc
+
+		Sender wmBus.Sender
 	}
 }
 
