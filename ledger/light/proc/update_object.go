//
// Copyright 2019 Insolar Technologies GmbH
//
// Licensed under the Apache License, Version 2.0 (the "License");
// you may not use this file except in compliance with the License.
// You may obtain a copy of the License at
//
//     http://www.apache.org/licenses/LICENSE-2.0
//
// Unless required by applicable law or agreed to in writing, software
// distributed under the License is distributed on an "AS IS" BASIS,
// WITHOUT WARRANTIES OR CONDITIONS OF ANY KIND, either express or implied.
// See the License for the specific language governing permissions and
// limitations under the License.
//

package proc

import (
	"context"
	"fmt"

	"github.com/insolar/insolar/insolar"
	"github.com/insolar/insolar/insolar/flow"
	"github.com/insolar/insolar/insolar/flow/bus"
	"github.com/insolar/insolar/insolar/jet"
	"github.com/insolar/insolar/insolar/message"
	"github.com/insolar/insolar/insolar/record"
	"github.com/insolar/insolar/insolar/reply"
	"github.com/insolar/insolar/instrumentation/inslogger"
	"github.com/insolar/insolar/ledger/blob"
	"github.com/insolar/insolar/ledger/light/recentstorage"
	"github.com/insolar/insolar/ledger/object"
	"github.com/pkg/errors"
)

type UpdateObject struct {
	JetID       insolar.JetID
	Message     *message.UpdateObject
	ReplyTo     chan<- bus.Reply
	PulseNumber insolar.PulseNumber

	Dep struct {
<<<<<<< HEAD
		RecordModifier             object.RecordModifier
		Bus                        insolar.MessageBus
		Coordinator                jet.Coordinator
		BlobModifier               blob.Modifier
		RecentStorageProvider      recentstorage.Provider
		PlatformCryptographyScheme insolar.PlatformCryptographyScheme
		IDLocker                   object.IDLocker
		Index                      object.LifelineIndex
		IndexStateModifier         object.LifelineStateModifier
=======
		RecordModifier        object.RecordModifier
		IndexModifier         object.IndexModifier
		Bus                   insolar.MessageBus
		Coordinator           jet.Coordinator
		BlobModifier          blob.Modifier
		RecentStorageProvider recentstorage.Provider
		PCS                   insolar.PlatformCryptographyScheme
		IDLocker              object.IDLocker
		IndexStorage          object.IndexStorage
		IndexStateModifier    object.ExtendedIndexModifier
>>>>>>> 24f1dbc8
	}
}

func NewUpdateObject(jetID insolar.JetID, message *message.UpdateObject, pulseNumber insolar.PulseNumber, replyTo chan<- bus.Reply) *UpdateObject {
	return &UpdateObject{
		JetID:       jetID,
		Message:     message,
		ReplyTo:     replyTo,
		PulseNumber: pulseNumber,
	}
}

func (p *UpdateObject) Proceed(ctx context.Context) error {
	p.ReplyTo <- p.handle(ctx)
	return nil
}

func (p *UpdateObject) handle(ctx context.Context) bus.Reply {
<<<<<<< HEAD
	virtRec, err := object.DecodeVirtual(p.Message.Record)
	ctx, logger := inslogger.WithField(ctx, "object", p.Message.Object.Record().DebugString())
=======
	logger := inslogger.FromContext(ctx)
>>>>>>> 24f1dbc8

	virtRec := record.Virtual{}
	err := virtRec.Unmarshal(p.Message.Record)
	if err != nil {
		return bus.Reply{Err: errors.Wrap(err, "can't deserialize record")}
	}
	concreteRec := record.Unwrap(&virtRec)
	state, ok := concreteRec.(record.State)
	if !ok {
		return bus.Reply{Err: errors.New("wrong object state record")}
	}

	calculatedID := object.CalculateIDForBlob(p.Dep.PCS, p.PulseNumber, p.Message.Memory)
	// FIXME: temporary fix. If we calculate blob id on the client, pulse can change before message sending and this
	//  id will not match the one calculated on the server.
	err = p.Dep.BlobModifier.Set(ctx, *calculatedID, blob.Blob{JetID: p.JetID, Value: p.Message.Memory})
	if err != nil && err != blob.ErrOverride {
		return bus.Reply{Err: errors.Wrap(err, "failed to set blob")}
	}

	switch s := state.(type) {
	case *record.Activate:
		s.Memory = *calculatedID
	case *record.Amend:
		s.Memory = *calculatedID
	}

	p.Dep.IDLocker.Lock(p.Message.Object.Record())
	defer p.Dep.IDLocker.Unlock(p.Message.Object.Record())

	idx, err := p.Dep.Index.LifelineForID(ctx, p.PulseNumber, *p.Message.Object.Record())
	// No index on our node.
<<<<<<< HEAD
	if err == object.ErrLifelineNotFound {
		if state.ID() == object.StateActivation {
			// We are activating the object. There is no index for it anywhere.
			idx = object.Lifeline{State: object.StateUndefined}
			logger.Debugf("new lifeline created")
=======
	if err == object.ErrIndexNotFound {
		if state.ID() == record.StateActivation {
			// We are activating the object. There is no index for it anywhere.
			idx = object.Lifeline{State: record.StateUndefined}
>>>>>>> 24f1dbc8
		} else {
			logger.Debug("failed to fetch index (fetching from heavy)")
			// We are updating object. LifelineIndex should be on the heavy executor.
			heavy, err := p.Dep.Coordinator.Heavy(ctx, p.PulseNumber)
			if err != nil {
				return bus.Reply{Err: err}
			}
			idx, err = p.saveIndexFromHeavy(ctx, p.JetID, p.Message.Object, heavy)
			if err != nil {
				logger.WithFields(map[string]interface{}{
					"jet": p.JetID.DebugString(),
					"pn":  flow.Pulse(ctx),
				}).Error(errors.Wrapf(err, "failed to fetch index from heavy - %v", p.Message.Object.Record().DebugString()))
				return bus.Reply{Err: errors.Wrapf(err, "failed to fetch index from heavy")}
			}
		}
	} else if err != nil {
		return bus.Reply{Err: err}
	}

	if err = validateState(idx.State, state.ID()); err != nil {
		return bus.Reply{Reply: &reply.Error{ErrType: reply.ErrDeactivated}}
	}

	hash := record.HashVirtual(p.Dep.PCS.ReferenceHasher(), virtRec)
	recID := insolar.NewID(p.PulseNumber, hash)

	// LifelineIndex exists and latest record id does not match (preserving chain consistency).
	// For the case when vm can't save or send result to another vm and it tries to update the same record again
	if idx.LatestState != nil && !state.PrevStateID().Equal(*idx.LatestState) && idx.LatestState != recID {
		return bus.Reply{Err: errors.New("invalid state record")}
	}

	hash = record.HashVirtual(p.Dep.PCS.ReferenceHasher(), virtRec)
	id := insolar.NewID(p.PulseNumber, hash)
	rec := record.Material{
		Virtual: &virtRec,
		JetID:   p.JetID,
	}

	err = p.Dep.RecordModifier.Set(ctx, *id, rec)

	if err == object.ErrOverride {
		logger.WithField("type", fmt.Sprintf("%T", virtRec)).Warn("set record override (#1)")
		id = recID
	} else if err != nil {
		return bus.Reply{Err: errors.Wrap(err, "can't save record into storage")}
	}
	idx.LatestState = id
	idx.State = state.ID()
	if state.ID() == record.StateActivation {
		idx.Parent = state.(*record.Activate).Parent
	}

	idx.LatestUpdate = p.PulseNumber
	idx.JetID = p.JetID
	err = p.Dep.Index.SetLifeline(ctx, p.PulseNumber, *p.Message.Object.Record(), idx)
	if err != nil {
		return bus.Reply{Err: err}
	}
<<<<<<< HEAD
	err = p.Dep.IndexStateModifier.SetLifelineUsage(ctx, p.PulseNumber, *p.Message.Object.Record())
	if err != nil {
		return bus.Reply{Err: errors.Wrap(err, "failed to update lifeline usage state")}
	}
=======
	p.Dep.IndexStateModifier.SetUsageForPulse(ctx, *p.Message.Object.Record(), p.PulseNumber)
>>>>>>> 24f1dbc8

	logger.WithField("state", idx.LatestState.DebugString()).Debug("saved object")

	rep := reply.Object{
		Head:         p.Message.Object,
		State:        *idx.LatestState,
		Prototype:    state.GetImage(),
		IsPrototype:  state.GetIsPrototype(),
		ChildPointer: idx.ChildPointer,
		Parent:       idx.Parent,
	}
	return bus.Reply{Reply: &rep}
}

func (p *UpdateObject) saveIndexFromHeavy(
	ctx context.Context, jetID insolar.JetID, obj insolar.Reference, heavy *insolar.Reference,
) (object.Lifeline, error) {
	genericReply, err := p.Dep.Bus.Send(ctx, &message.GetObjectIndex{
		Object: obj,
	}, &insolar.MessageSendOptions{
		Receiver: heavy,
	})
	if err != nil {
		return object.Lifeline{}, errors.Wrap(err, "failed to send")
	}
	rep, ok := genericReply.(*reply.ObjectIndex)
	if !ok {
		return object.Lifeline{}, fmt.Errorf("failed to fetch object index: unexpected reply type %T (reply=%+v)", genericReply, genericReply)
	}
	idx, err := object.DecodeIndex(rep.Index)
	if err != nil {
		return object.Lifeline{}, errors.Wrap(err, "failed to decode")
	}

	idx.JetID = jetID
	err = p.Dep.Index.SetLifeline(ctx, p.PulseNumber, *obj.Record(), idx)
	if err != nil {
		return object.Lifeline{}, errors.Wrap(err, "failed to save")
	}
	return idx, nil
}

func validateState(old record.StateID, new record.StateID) error {
	if old == record.StateDeactivation {
		return ErrObjectDeactivated
	}
	if old == record.StateUndefined && new != record.StateActivation {
		return errors.New("object is not activated")
	}
	if old != record.StateUndefined && new == record.StateActivation {
		return errors.New("object is already activated")
	}
	return nil
}<|MERGE_RESOLUTION|>--- conflicted
+++ resolved
@@ -41,28 +41,15 @@
 	PulseNumber insolar.PulseNumber
 
 	Dep struct {
-<<<<<<< HEAD
-		RecordModifier             object.RecordModifier
+		RecordModifier        object.RecordModifier
 		Bus                        insolar.MessageBus
 		Coordinator                jet.Coordinator
 		BlobModifier               blob.Modifier
 		RecentStorageProvider      recentstorage.Provider
-		PlatformCryptographyScheme insolar.PlatformCryptographyScheme
-		IDLocker                   object.IDLocker
-		Index                      object.LifelineIndex
-		IndexStateModifier         object.LifelineStateModifier
-=======
-		RecordModifier        object.RecordModifier
-		IndexModifier         object.IndexModifier
-		Bus                   insolar.MessageBus
-		Coordinator           jet.Coordinator
-		BlobModifier          blob.Modifier
-		RecentStorageProvider recentstorage.Provider
 		PCS                   insolar.PlatformCryptographyScheme
 		IDLocker              object.IDLocker
-		IndexStorage          object.IndexStorage
-		IndexStateModifier    object.ExtendedIndexModifier
->>>>>>> 24f1dbc8
+		Index                      object.LifelineIndex
+		IndexStateModifier    object.LifelineStateModifier
 	}
 }
 
@@ -81,12 +68,7 @@
 }
 
 func (p *UpdateObject) handle(ctx context.Context) bus.Reply {
-<<<<<<< HEAD
-	virtRec, err := object.DecodeVirtual(p.Message.Record)
-	ctx, logger := inslogger.WithField(ctx, "object", p.Message.Object.Record().DebugString())
-=======
 	logger := inslogger.FromContext(ctx)
->>>>>>> 24f1dbc8
 
 	virtRec := record.Virtual{}
 	err := virtRec.Unmarshal(p.Message.Record)
@@ -119,18 +101,11 @@
 
 	idx, err := p.Dep.Index.LifelineForID(ctx, p.PulseNumber, *p.Message.Object.Record())
 	// No index on our node.
-<<<<<<< HEAD
 	if err == object.ErrLifelineNotFound {
-		if state.ID() == object.StateActivation {
-			// We are activating the object. There is no index for it anywhere.
-			idx = object.Lifeline{State: object.StateUndefined}
-			logger.Debugf("new lifeline created")
-=======
-	if err == object.ErrIndexNotFound {
 		if state.ID() == record.StateActivation {
 			// We are activating the object. There is no index for it anywhere.
 			idx = object.Lifeline{State: record.StateUndefined}
->>>>>>> 24f1dbc8
+			logger.Debugf("new lifeline created")
 		} else {
 			logger.Debug("failed to fetch index (fetching from heavy)")
 			// We are updating object. LifelineIndex should be on the heavy executor.
@@ -191,14 +166,10 @@
 	if err != nil {
 		return bus.Reply{Err: err}
 	}
-<<<<<<< HEAD
 	err = p.Dep.IndexStateModifier.SetLifelineUsage(ctx, p.PulseNumber, *p.Message.Object.Record())
 	if err != nil {
 		return bus.Reply{Err: errors.Wrap(err, "failed to update lifeline usage state")}
 	}
-=======
-	p.Dep.IndexStateModifier.SetUsageForPulse(ctx, *p.Message.Object.Record(), p.PulseNumber)
->>>>>>> 24f1dbc8
 
 	logger.WithField("state", idx.LatestState.DebugString()).Debug("saved object")
 
