//
// Copyright 2019 Insolar Technologies GmbH
//
// Licensed under the Apache License, Version 2.0 (the "License");
// you may not use this file except in compliance with the License.
// You may obtain a copy of the License at
//
//     http://www.apache.org/licenses/LICENSE-2.0
//
// Unless required by applicable law or agreed to in writing, software
// distributed under the License is distributed on an "AS IS" BASIS,
// WITHOUT WARRANTIES OR CONDITIONS OF ANY KIND, either express or implied.
// See the License for the specific language governing permissions and
// limitations under the License.
//

package proc

import (
	"context"
	"fmt"

<<<<<<< HEAD
	watermillMsg "github.com/ThreeDotsLabs/watermill/message"

	"github.com/insolar/insolar/insolar"
	"github.com/insolar/insolar/insolar/bus"
=======
	wmessage "github.com/ThreeDotsLabs/watermill/message"

	"github.com/insolar/insolar/insolar"
	wbus "github.com/insolar/insolar/insolar/bus"
>>>>>>> 22f14d2d
	"github.com/insolar/insolar/insolar/flow"
	"github.com/insolar/insolar/insolar/jet"
	"github.com/insolar/insolar/insolar/message"
	"github.com/insolar/insolar/insolar/payload"
	"github.com/insolar/insolar/insolar/reply"
	"github.com/insolar/insolar/instrumentation/inslogger"
	"github.com/insolar/insolar/ledger/object"
	"github.com/pkg/errors"
)

type GetIndex struct {
	object  insolar.Reference
	jet     insolar.JetID
	message *watermillMsg.Message
	pn      insolar.PulseNumber

	Result struct {
		Index object.Lifeline
	}

	Dep struct {
		Index       object.LifelineIndex
		IndexState  object.LifelineStateModifier
		Locker      object.IDLocker
		Coordinator jet.Coordinator
		Bus         insolar.MessageBus
		Sender      bus.Sender
	}
}

func NewGetIndex(obj insolar.Reference, jetID insolar.JetID, msg *watermillMsg.Message, pn insolar.PulseNumber) *GetIndex {
	return &GetIndex{
		object:  obj,
		jet:     jetID,
		message: msg,
		pn:      pn,
	}
}

func (p *GetIndex) Proceed(ctx context.Context) error {
	err := p.process(ctx)
	if err != nil {
		msg := bus.ErrorAsMessage(ctx, err)
		p.Dep.Sender.Reply(ctx, p.message, msg)
	}
	return err
}

func (p *GetIndex) process(ctx context.Context) error {
	objectID := *p.object.Record()
	logger := inslogger.FromContext(ctx)

	p.Dep.Locker.Lock(&objectID)
	defer p.Dep.Locker.Unlock(&objectID)

	idx, err := p.Dep.Index.ForID(ctx, p.pn, objectID)
	if err == nil {
		p.Result.Index = idx
		if flow.Pulse(ctx) == p.pn {
			err = p.Dep.IndexState.SetLifelineUsage(ctx, p.pn, objectID)
			if err != nil {
				return errors.Wrap(err, "failed to update lifeline usage")
			}
		}
		return nil
	}
	if err != object.ErrLifelineNotFound {
		return errors.Wrap(err, "failed to fetch index")
	}

	logger.Debug("failed to fetch index (fetching from heavy)")
	heavy, err := p.Dep.Coordinator.Heavy(ctx, flow.Pulse(ctx))
	if err != nil {
		return errors.Wrap(err, "failed to calculate heavy")
	}
	genericReply, err := p.Dep.Bus.Send(ctx, &message.GetObjectIndex{
		Object: p.object,
	}, &insolar.MessageSendOptions{
		Receiver: heavy,
	})
	if err != nil {
		logger.WithFields(map[string]interface{}{
			"jet": p.jet.DebugString(),
			"pn":  flow.Pulse(ctx),
		}).Error(errors.Wrapf(err, "failed to fetch index from heavy - %v", p.object.Record().DebugString()))
		return errors.Wrap(err, "failed to fetch index from heavy")
	}
	rep, ok := genericReply.(*reply.ObjectIndex)
	if !ok {
		return fmt.Errorf("failed to fetch index from heavy: unexpected reply type %T", genericReply)
	}

	p.Result.Index, err = object.DecodeIndex(rep.Index)
	if err != nil {
		return errors.Wrap(err, "failed to decode index")
	}

	p.Result.Index.JetID = p.jet
	err = p.Dep.Index.Set(ctx, flow.Pulse(ctx), objectID, p.Result.Index)
	if err != nil {
		return errors.Wrap(err, "failed to save lifeline")
	}
	err = p.Dep.IndexState.SetLifelineUsage(ctx, flow.Pulse(ctx), objectID)
	if err != nil {
		return errors.Wrap(err, "failed to update lifeline usage")
	}

	return nil
}

type GetIndexWM struct {
	object  insolar.ID
	jet     insolar.JetID
	message *wmessage.Message

	Result struct {
		Index object.Lifeline
	}

	Dep struct {
		Index       object.LifelineIndex
		IndexState  object.LifelineStateModifier
		Locker      object.IDLocker
		Coordinator jet.Coordinator
		Bus         insolar.MessageBus
		Sender      wbus.Sender
	}
}

func NewGetIndexWM(obj insolar.ID, jetID insolar.JetID, msg *wmessage.Message) *GetIndexWM {
	return &GetIndexWM{
		object:  obj,
		jet:     jetID,
		message: msg,
	}
}

func (p *GetIndexWM) Proceed(ctx context.Context) error {
	err := p.process(ctx)
	if err != nil {
		msg, err := payload.NewMessage(&payload.Error{Text: err.Error()})
		if err != nil {
			return err
		}
		go p.Dep.Sender.Reply(ctx, p.message, msg)
	}
	return err
}

func (p *GetIndexWM) process(ctx context.Context) error {
	logger := inslogger.FromContext(ctx)

	p.Dep.Locker.Lock(&p.object)
	defer p.Dep.Locker.Unlock(&p.object)

	idx, err := p.Dep.Index.ForID(ctx, flow.Pulse(ctx), p.object)
	if err == nil {
		p.Result.Index = idx
		err = p.Dep.IndexState.SetLifelineUsage(ctx, flow.Pulse(ctx), p.object)
		if err != nil {
			return errors.Wrap(err, "failed to update lifeline usage")
		}
		return nil
	}
	if err != object.ErrLifelineNotFound {
		return errors.Wrap(err, "failed to fetch index")
	}

	logger.Debug("failed to fetch index (fetching from heavy)")
	heavy, err := p.Dep.Coordinator.Heavy(ctx, flow.Pulse(ctx))
	if err != nil {
		return errors.Wrap(err, "failed to calculate heavy")
	}
	genericReply, err := p.Dep.Bus.Send(ctx, &message.GetObjectIndex{
		Object: *insolar.NewReference(p.object),
	}, &insolar.MessageSendOptions{
		Receiver: heavy,
	})
	if err != nil {
		logger.WithFields(map[string]interface{}{
			"jet": p.jet.DebugString(),
			"pn":  flow.Pulse(ctx),
		}).Error(errors.Wrapf(err, "failed to fetch index from heavy - %v", p.object.DebugString()))
		return errors.Wrap(err, "failed to fetch index from heavy")
	}
	rep, ok := genericReply.(*reply.ObjectIndex)
	if !ok {
		return fmt.Errorf("failed to fetch index from heavy: unexpected reply type %T", genericReply)
	}

	p.Result.Index, err = object.DecodeIndex(rep.Index)
	if err != nil {
		return errors.Wrap(err, "failed to decode index")
	}

	p.Result.Index.JetID = p.jet
	err = p.Dep.Index.Set(ctx, flow.Pulse(ctx), p.object, p.Result.Index)
	if err != nil {
		return errors.Wrap(err, "failed to save lifeline")
	}
	err = p.Dep.IndexState.SetLifelineUsage(ctx, flow.Pulse(ctx), p.object)
	if err != nil {
		return errors.Wrap(err, "failed to update lifeline usage")
	}

	return nil
}<|MERGE_RESOLUTION|>--- conflicted
+++ resolved
@@ -20,17 +20,10 @@
 	"context"
 	"fmt"
 
-<<<<<<< HEAD
-	watermillMsg "github.com/ThreeDotsLabs/watermill/message"
-
+	wmessage "github.com/ThreeDotsLabs/watermill/message"
 	"github.com/insolar/insolar/insolar"
 	"github.com/insolar/insolar/insolar/bus"
-=======
-	wmessage "github.com/ThreeDotsLabs/watermill/message"
-
-	"github.com/insolar/insolar/insolar"
-	wbus "github.com/insolar/insolar/insolar/bus"
->>>>>>> 22f14d2d
+
 	"github.com/insolar/insolar/insolar/flow"
 	"github.com/insolar/insolar/insolar/jet"
 	"github.com/insolar/insolar/insolar/message"
@@ -44,7 +37,7 @@
 type GetIndex struct {
 	object  insolar.Reference
 	jet     insolar.JetID
-	message *watermillMsg.Message
+	message *wmessage.Message
 	pn      insolar.PulseNumber
 
 	Result struct {
@@ -61,7 +54,7 @@
 	}
 }
 
-func NewGetIndex(obj insolar.Reference, jetID insolar.JetID, msg *watermillMsg.Message, pn insolar.PulseNumber) *GetIndex {
+func NewGetIndex(obj insolar.Reference, jetID insolar.JetID, msg *wmessage.Message, pn insolar.PulseNumber) *GetIndex {
 	return &GetIndex{
 		object:  obj,
 		jet:     jetID,
@@ -156,7 +149,7 @@
 		Locker      object.IDLocker
 		Coordinator jet.Coordinator
 		Bus         insolar.MessageBus
-		Sender      wbus.Sender
+		Sender      bus.Sender
 	}
 }
 
