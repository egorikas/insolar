--- conflicted
+++ resolved
@@ -57,13 +57,6 @@
 		filaments = executor.NewFilamentModifierMock(t)
 	}
 
-	idxStorage := object.NewIndexStorageMock(t)
-	idxStorage.ForIDMock.Return(record.Index{
-		Lifeline: record.Lifeline{
-			StateID: record.StateActivation,
-		},
-	}, nil)
-
 	ref := gen.Reference()
 	jetID := gen.JetID()
 	id := gen.ID()
@@ -88,70 +81,11 @@
 		Payload: requestBuf,
 	}
 
-	// Pendings limit not reached.
-	p := proc.NewSetRequest(msg, &request, id, jetID)
-	p.Dep(writeAccessor, records, filaments, sender, object.NewIndexLocker(), idxStorage)
-
-	err = p.Proceed(ctx)
-	require.NoError(t, err)
-}
-
-func TestSetRequest_ObjectIsDeactivated(t *testing.T) {
-	t.Parallel()
-
-	ctx := flow.TestContextWithPulse(
-		inslogger.TestContext(t),
-		insolar.GenesisPulse.PulseNumber+10,
-	)
-
-	writeAccessor := hot.NewWriteAccessorMock(t)
-	writeAccessor.BeginMock.Return(func() {}, nil)
-
-	sender := bus.NewSenderMock(t)
-	sender.ReplyMock.Return()
-
-	idxStorage := object.NewIndexStorageMock(t)
-	idxStorage.ForIDMock.Return(record.Index{
-		Lifeline: record.Lifeline{
-			StateID: record.StateDeactivation,
-		},
-	}, nil)
-
-	ref := gen.Reference()
-	jetID := gen.JetID()
-	id := gen.ID()
-
-	request := record.IncomingRequest{
-		Object:   &ref,
-		CallType: record.CTMethod,
-	}
-	virtual := record.Virtual{
-		Union: &record.Virtual_IncomingRequest{
-			IncomingRequest: &request,
-		},
-	}
-
-	pl := payload.SetIncomingRequest{
-		Request: virtual,
-	}
-	requestBuf, err := pl.Marshal()
-	require.NoError(t, err)
-
-	msg := payload.Meta{
-		Payload: requestBuf,
-	}
-
-<<<<<<< HEAD
-	// Pendings limit not reached.
-	p := proc.NewSetRequest(msg, &request, id, jetID)
-	p.Dep(writeAccessor, nil, nil, sender, object.NewIndexLocker(), idxStorage)
-=======
 	resetComponents()
 	t.Run("happy basic", func(t *testing.T) {
 		writeAccessor.BeginMock.Return(func() {}, nil)
 		sender.ReplyMock.Return()
 		filaments.SetRequestMock.Return(nil, nil, nil)
->>>>>>> 257526a2
 
 		p := proc.NewSetRequest(msg, &request, id, jetID)
 		p.Dep(writeAccessor, filaments, sender, object.NewIndexLocker())
