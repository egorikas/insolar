--- conflicted
+++ resolved
@@ -81,11 +81,7 @@
 	pmm.SetRequestMock.Return(nil)
 
 	// Pendings limit not reached.
-<<<<<<< HEAD
-	p := NewSetRequest(msg, &request, id, jetID)
-=======
-	p := proc.NewSetRequest(msg, request, id, jetID)
->>>>>>> 0b45d316
+	p := proc.NewSetRequest(msg, &request, id, jetID)
 	p.Dep(writeAccessor, records, filaments, sender, object.NewIndexLocker())
 
 	err = p.Proceed(ctx)
