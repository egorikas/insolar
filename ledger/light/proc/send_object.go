--- conflicted
+++ resolved
@@ -203,11 +203,7 @@
 				return nil, err
 			}
 			err = p.Dep.Blobs.Set(ctx, *state.GetMemory(), blob.Blob{
-<<<<<<< HEAD
-				JetID: p.Jet,
-=======
 				JetID: p.jet,
->>>>>>> 8538930b
 				Value: obj.Memory},
 			)
 			if err != nil {
