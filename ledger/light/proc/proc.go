--- conflicted
+++ resolved
@@ -47,12 +47,8 @@
 	PassState            func(*PassState)
 	CalculateID          func(*CalculateID)
 	SetCode              func(*SetCode)
-<<<<<<< HEAD
-	GetPendingFilament   func(*GetPendingFilament)
+	SendRequests         func(*SendRequests)
 	GetDelegate          func(*GetDelegate)
-=======
-	SendRequests         func(*SendRequests)
->>>>>>> 89943508
 }
 
 type ReturnReply struct {
@@ -97,12 +93,6 @@
 		PassState:            func(*PassState) {},
 		CalculateID:          func(*CalculateID) {},
 		SetCode:              func(*SetCode) {},
-<<<<<<< HEAD
-		GetPendingFilament:   func(*GetPendingFilament) {},
-		GetDelegate: func(*GetDelegate) {
-
-		},
-=======
->>>>>>> 89943508
+		GetDelegate: func(*GetDelegate){},
 	}
 }