//
// Copyright 2019 Insolar Technologies GmbH
//
// Licensed under the Apache License, Version 2.0 (the "License");
// you may not use this file except in compliance with the License.
// You may obtain a copy of the License at
//
//     http://www.apache.org/licenses/LICENSE-2.0
//
// Unless required by applicable law or agreed to in writing, software
// distributed under the License is distributed on an "AS IS" BASIS,
// WITHOUT WARRANTIES OR CONDITIONS OF ANY KIND, either express or implied.
// See the License for the specific language governing permissions and
// limitations under the License.
//

package proc

import (
	"context"

	"github.com/insolar/insolar/insolar"
	"github.com/insolar/insolar/insolar/flow/bus"
)

type Dependencies struct {
<<<<<<< HEAD
	FetchJet      func(*FetchJet)
	WaitHot       func(*WaitHot)
	GetIndex      func(*GetIndex)
	SendObject    func(*SendObject)
	GetCode       func(*GetCode)
	GetRequest    func(*GetRequest)
	UpdateObject  func(*UpdateObject)
	SetBlob       func(*SetBlob)
	SetRecord     func(*SetRecord)
	RegisterChild func(*RegisterChild)
=======
	FetchJet           func(*FetchJet)
	WaitHot            func(*WaitHot)
	GetIndex           func(*GetIndex)
	SendObject         func(*SendObject)
	GetCode            func(*GetCode)
	GetRequest         func(*GetRequest)
	UpdateObject       func(*UpdateObject)
	SetBlob            func(*SetBlob)
	SetRecord          func(*SetRecord)
	GetPendingRequests func(*GetPendingRequests)
>>>>>>> adadb85d
}

type ReturnReply struct {
	ReplyTo chan<- bus.Reply
	Err     error
	Reply   insolar.Reply
}

func (p *ReturnReply) Proceed(ctx context.Context) error {
	select {
	case p.ReplyTo <- bus.Reply{Reply: p.Reply, Err: p.Err}:
	case <-ctx.Done():
	}
	return nil
}<|MERGE_RESOLUTION|>--- conflicted
+++ resolved
@@ -24,7 +24,6 @@
 )
 
 type Dependencies struct {
-<<<<<<< HEAD
 	FetchJet      func(*FetchJet)
 	WaitHot       func(*WaitHot)
 	GetIndex      func(*GetIndex)
@@ -35,18 +34,7 @@
 	SetBlob       func(*SetBlob)
 	SetRecord     func(*SetRecord)
 	RegisterChild func(*RegisterChild)
-=======
-	FetchJet           func(*FetchJet)
-	WaitHot            func(*WaitHot)
-	GetIndex           func(*GetIndex)
-	SendObject         func(*SendObject)
-	GetCode            func(*GetCode)
-	GetRequest         func(*GetRequest)
-	UpdateObject       func(*UpdateObject)
-	SetBlob            func(*SetBlob)
-	SetRecord          func(*SetRecord)
 	GetPendingRequests func(*GetPendingRequests)
->>>>>>> adadb85d
 }
 
 type ReturnReply struct {
