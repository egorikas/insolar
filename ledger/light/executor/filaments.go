--- conflicted
+++ resolved
@@ -54,9 +54,6 @@
 	// PendingRequests only looks locally.
 	PendingRequests(ctx context.Context, pulse insolar.PulseNumber, objectID insolar.ID) ([]insolar.ID, error)
 
-<<<<<<< HEAD
-	ResultDuplicate(ctx context.Context, startFrom insolar.PulseNumber, objectID, resultID insolar.ID, result record.Result) (foundResult *record.CompositeFilamentRecord, err error)
-=======
 	RequestDuplicate(
 		ctx context.Context,
 		startFrom insolar.PulseNumber,
@@ -67,7 +64,8 @@
 		foundResult *record.CompositeFilamentRecord,
 		err error,
 	)
->>>>>>> f52c166b
+
+	ResultDuplicate(ctx context.Context, startFrom insolar.PulseNumber, objectID, resultID insolar.ID, result record.Result) (foundResult *record.CompositeFilamentRecord, err error)
 }
 
 type FilamentCleaner interface {
@@ -346,21 +344,14 @@
 	return ordered, nil
 }
 
-<<<<<<< HEAD
 func (c *FilamentCalculatorDefault) ResultDuplicate(
 	ctx context.Context, startFrom insolar.PulseNumber, objectID, resultID insolar.ID, result record.Result,
 ) (*record.CompositeFilamentRecord, error) {
-=======
-func (c *FilamentCalculatorDefault) RequestDuplicate(
-	ctx context.Context, startFrom insolar.PulseNumber, objectID, requestID insolar.ID, request record.Request,
-) (*record.CompositeFilamentRecord, *record.CompositeFilamentRecord, error) {
->>>>>>> f52c166b
 	logger := inslogger.FromContext(ctx).WithField("object_id", objectID.DebugString())
 
 	logger.Debug("started to search duplicated requests")
 	defer logger.Debug("finished to search duplicated requests")
 
-<<<<<<< HEAD
 	if result.Request.IsEmpty() {
 		return nil, errors.New("request is empty")
 	}
@@ -370,19 +361,6 @@
 	}
 	if idx.Lifeline.PendingPointer == nil {
 		return nil, nil
-=======
-	if request.GetReason().IsEmpty() {
-		return nil, nil, errors.New("reason is empty")
-	}
-	reason := request.GetReason()
-
-	idx, err := c.indexes.ForID(ctx, startFrom, objectID)
-	if err != nil {
-		return nil, nil, err
-	}
-	if idx.Lifeline.PendingPointer == nil {
-		return nil, nil, nil
->>>>>>> f52c166b
 	}
 
 	cache := c.cache.Get(objectID)
@@ -394,27 +372,18 @@
 		cache,
 		objectID,
 		*idx.Lifeline.PendingPointer,
-<<<<<<< HEAD
 		result.Request.Record().Pulse(),
-=======
-		reason.Record().Pulse(),
->>>>>>> f52c166b
 		startFrom,
 		c.jetFetcher,
 		c.coordinator,
 		c.sender,
 	)
 
-<<<<<<< HEAD
-=======
-	var foundRequest *record.CompositeFilamentRecord
->>>>>>> f52c166b
 	var foundResult *record.CompositeFilamentRecord
 
 	for iter.HasPrev() {
 		rec, err := iter.Prev(ctx)
 		if err != nil {
-<<<<<<< HEAD
 			return nil, errors.Wrap(err, "failed to calculate pending")
 		}
 
@@ -428,7 +397,51 @@
 	}
 
 	return foundResult, errors.New("request for result is not found")
-=======
+}
+
+func (c *FilamentCalculatorDefault) RequestDuplicate(
+	ctx context.Context, startFrom insolar.PulseNumber, objectID, requestID insolar.ID, request record.Request,
+) (*record.CompositeFilamentRecord, *record.CompositeFilamentRecord, error) {
+	logger := inslogger.FromContext(ctx).WithField("object_id", objectID.DebugString())
+
+	logger.Debug("started to search duplicated requests")
+	defer logger.Debug("finished to search duplicated requests")
+
+	if request.GetReason().IsEmpty() {
+		return nil, nil, errors.New("reason is empty")
+	}
+	reason := request.GetReason()
+
+	idx, err := c.indexes.ForID(ctx, startFrom, objectID)
+	if err != nil {
+		return nil, nil, err
+	}
+	if idx.Lifeline.PendingPointer == nil {
+		return nil, nil, nil
+	}
+
+	cache := c.cache.Get(objectID)
+	cache.Lock()
+	defer cache.Unlock()
+
+	iter := newFetchingIterator(
+		ctx,
+		cache,
+		objectID,
+		*idx.Lifeline.PendingPointer,
+		reason.Record().Pulse(),
+		startFrom,
+		c.jetFetcher,
+		c.coordinator,
+		c.sender,
+	)
+
+	var foundRequest *record.CompositeFilamentRecord
+	var foundResult *record.CompositeFilamentRecord
+
+	for iter.HasPrev() {
+		rec, err := iter.Prev(ctx)
+		if err != nil {
 			return nil, nil, errors.Wrap(err, "failed to calculate pending")
 		}
 
@@ -449,7 +462,6 @@
 	}
 
 	return foundRequest, foundResult, nil
->>>>>>> f52c166b
 }
 
 func (c *FilamentCalculatorDefault) Clear(objID insolar.ID) {
