//
// Copyright 2019 Insolar Technologies GmbH
//
// Licensed under the Apache License, Version 2.0 (the "License");
// you may not use this file except in compliance with the License.
// You may obtain a copy of the License at
//
//     http://www.apache.org/licenses/LICENSE-2.0
//
// Unless required by applicable law or agreed to in writing, software
// distributed under the License is distributed on an "AS IS" BASIS,
// WITHOUT WARRANTIES OR CONDITIONS OF ANY KIND, either express or implied.
// See the License for the specific language governing permissions and
// limitations under the License.
//

package executor_test

import (
	"context"
	"math/rand"
	"testing"

	"github.com/ThreeDotsLabs/watermill/message"
	"github.com/gojuno/minimock"
	"github.com/insolar/insolar/insolar"
	"github.com/insolar/insolar/insolar/bus"
	"github.com/insolar/insolar/insolar/gen"
	"github.com/insolar/insolar/insolar/jet"
	"github.com/insolar/insolar/insolar/payload"
	"github.com/insolar/insolar/insolar/record"
	"github.com/insolar/insolar/instrumentation/inslogger"
	"github.com/insolar/insolar/ledger/light/executor"
	"github.com/insolar/insolar/ledger/object"
	"github.com/insolar/insolar/testutils"
	"github.com/stretchr/testify/assert"
	"github.com/stretchr/testify/require"
)

func TestFilamentCalculatorDefault_Requests(t *testing.T) {
	t.Parallel()
	mc := minimock.NewController(t)
	ctx := inslogger.TestContext(t)

	var (
		indexes    object.MemoryIndexStorage
		records    *object.RecordMemory
		pcs        insolar.PlatformCryptographyScheme
		calculator *executor.FilamentCalculatorDefault
	)
	resetComponents := func() {
		indexes = object.NewIndexStorageMemory()
		records = object.NewRecordMemory()
		pcs = testutils.NewPlatformCryptographyScheme()
		calculator = executor.NewFilamentCalculator(indexes, records, nil, nil, nil, nil)
	}

	resetComponents()
	t.Run("returns error if object does not exist", func(t *testing.T) {
		_, err := calculator.Requests(ctx, gen.ID(), gen.ID(), gen.PulseNumber())
		assert.Error(t, err)

		mc.Finish()
	})

	resetComponents()
	t.Run("empty response", func(t *testing.T) {
		objectID := gen.ID()
		fromID := gen.ID()
		indexes.Set(ctx, fromID.Pulse(), record.Index{
			ObjID: objectID,
		})

		recs, err := calculator.Requests(ctx, objectID, fromID, gen.PulseNumber())
		assert.NoError(t, err)
		assert.Equal(t, 0, len(recs))

		mc.Finish()
	})

	resetComponents()
	t.Run("happy basic", func(t *testing.T) {
		b := newFilamentBuilder(ctx, pcs, records)
		storageRecs := make([]record.CompositeFilamentRecord, 5)
		storageRecs[0] = b.Append(insolar.FirstPulseNumber+1, &record.IncomingRequest{Nonce: rand.Uint64(), CallType: record.CTMethod})
		storageRecs[1] = b.Append(insolar.FirstPulseNumber+2, &record.IncomingRequest{Nonce: rand.Uint64(), CallType: record.CTMethod})
		storageRecs[2] = b.Append(insolar.FirstPulseNumber+2, &record.IncomingRequest{Nonce: rand.Uint64(), CallType: record.CTMethod})
		storageRecs[3] = b.Append(insolar.FirstPulseNumber+3, &record.IncomingRequest{Nonce: rand.Uint64(), CallType: record.CTMethod})
		storageRecs[4] = b.Append(insolar.FirstPulseNumber+4, &record.IncomingRequest{Nonce: rand.Uint64(), CallType: record.CTMethod})

		objectID := gen.ID()
		fromID := storageRecs[3].MetaID
		earliestPending := storageRecs[0].MetaID.Pulse()
		indexes.Set(ctx, fromID.Pulse(), record.Index{
			ObjID: objectID,
			Lifeline: record.Lifeline{
				LatestRequest:       &storageRecs[3].MetaID,
				EarliestOpenRequest: &earliestPending,
			},
		})

		// First time, records accessed from storage.
		recs, err := calculator.Requests(ctx, objectID, fromID, storageRecs[1].MetaID.Pulse())
		assert.NoError(t, err)
		require.Equal(t, 3, len(recs))
		assert.Equal(t, []record.CompositeFilamentRecord{storageRecs[3], storageRecs[2], storageRecs[1]}, recs)

		// Second time storage is cleared. Records are accessed from cache.
		for _, rec := range storageRecs {
			records.DeleteForPN(ctx, rec.MetaID.Pulse())
		}
		recs, err = calculator.Requests(ctx, objectID, fromID, storageRecs[1].MetaID.Pulse())
		assert.NoError(t, err)
		require.Equal(t, 3, len(recs))
		assert.Equal(t, []record.CompositeFilamentRecord{storageRecs[3], storageRecs[2], storageRecs[1]}, recs)

		mc.Finish()
	})
}

func TestFilamentCalculatorDefault_PendingRequests(t *testing.T) {
	t.Parallel()
	mc := minimock.NewController(t)
	ctx := inslogger.TestContext(t)

	var (
		indexes     object.MemoryIndexStorage
		records     object.AtomicRecordStorage
		coordinator *jet.CoordinatorMock
		jetFetcher  *executor.JetFetcherMock
		sender      *bus.SenderMock
		pcs         insolar.PlatformCryptographyScheme
		calculator  *executor.FilamentCalculatorDefault
	)
	resetComponents := func() {
		indexes = object.NewIndexStorageMemory()
		records = object.NewRecordMemory()
		coordinator = jet.NewCoordinatorMock(mc)
		jetFetcher = executor.NewJetFetcherMock(mc)
		sender = bus.NewSenderMock(mc)
		pcs = testutils.NewPlatformCryptographyScheme()
		calculator = executor.NewFilamentCalculator(indexes, records, coordinator, jetFetcher, sender, nil)
	}

	resetComponents()
	t.Run("returns error if object does not exist", func(t *testing.T) {
		_, err := calculator.OpenedRequests(ctx, gen.PulseNumber(), gen.ID(), true)
		assert.Error(t, err)

		mc.Finish()
	})

	resetComponents()
	t.Run("empty response", func(t *testing.T) {
		objectID := gen.ID()
		fromPulse := gen.PulseNumber()
		indexes.Set(ctx, fromPulse, record.Index{
			ObjID: objectID,
		})

		recs, err := calculator.OpenedRequests(ctx, fromPulse, objectID, true)
		require.NoError(t, err)
		require.Equal(t, 0, len(recs))

		mc.Finish()
	})

	resetComponents()
	t.Run("happy basic", func(t *testing.T) {
		b := newFilamentBuilder(ctx, pcs, records)
		rec1 := b.Append(insolar.FirstPulseNumber+1, &record.IncomingRequest{Nonce: rand.Uint64(), CallType: record.CTMethod})
		rec2 := b.Append(insolar.FirstPulseNumber+2, &record.IncomingRequest{Nonce: rand.Uint64(), CallType: record.CTMethod})
		b.Append(insolar.FirstPulseNumber+3, &record.Result{Request: *insolar.NewReference(rec1.RecordID)})
		rec4 := b.Append(insolar.FirstPulseNumber+3, &record.IncomingRequest{Nonce: rand.Uint64(), CallType: record.CTMethod})
		b.Append(insolar.FirstPulseNumber+4, &record.IncomingRequest{Nonce: rand.Uint64(), CallType: record.CTMethod})

		objectID := gen.ID()
		fromPulse := rec4.MetaID.Pulse()
		earliestPending := rec1.MetaID.Pulse()
		indexes.Set(ctx, fromPulse, record.Index{
			ObjID: objectID,
			Lifeline: record.Lifeline{
				LatestRequest:       &rec4.MetaID,
				EarliestOpenRequest: &earliestPending,
			},
		})

		recs, err := calculator.OpenedRequests(ctx, fromPulse, objectID, true)
		require.NoError(t, err)
		require.Equal(t, 2, len(recs))
		require.Equal(t, []record.CompositeFilamentRecord{rec2, rec4}, recs)

		mc.Finish()
	})

	resetComponents()
	t.Run("happy fetches from light", func(t *testing.T) {
		b := newFilamentBuilder(ctx, pcs, records)
		rec1 := b.Append(insolar.FirstPulseNumber+1, &record.IncomingRequest{Nonce: rand.Uint64()})
		rec2 := b.Append(insolar.FirstPulseNumber+2, &record.IncomingRequest{Nonce: rand.Uint64()})
		// This result is not in the storage.
		missingRec := b.AppendNoPersist(insolar.FirstPulseNumber+3, &record.Result{Request: *insolar.NewReference(rec1.RecordID)})
		rec4 := b.Append(insolar.FirstPulseNumber+4, &record.IncomingRequest{Nonce: rand.Uint64()})
		b.Append(insolar.FirstPulseNumber+5, &record.IncomingRequest{Nonce: rand.Uint64()})

		objectID := gen.ID()
		fromPulse := rec4.MetaID.Pulse()
		earliestPending := rec1.MetaID.Pulse()
		indexes.Set(ctx, fromPulse, record.Index{
			ObjID: objectID,
			Lifeline: record.Lifeline{
				LatestRequest:       &rec4.MetaID,
				EarliestOpenRequest: &earliestPending,
			},
		})

		coordinator.IsBeyondLimitMock.Set(func(_ context.Context, target insolar.PulseNumber) (bool, error) {
			require.Equal(t, missingRec.MetaID.Pulse(), target)
			return false, nil
		})

		jetID := gen.JetID()
		jetFetcher.FetchMock.Set(func(_ context.Context, targetID insolar.ID, pn insolar.PulseNumber) (*insolar.ID, error) {
			require.Equal(t, objectID, targetID)
			require.Equal(t, missingRec.MetaID.Pulse(), pn)
			id := insolar.ID(jetID)
			return &id, nil
		})

		node := gen.Reference()
		coordinator.NodeForJetMock.Set(func(_ context.Context, jet insolar.ID, target insolar.PulseNumber) (*insolar.Reference, error) {
			require.Equal(t, insolar.ID(jetID), jet)
			require.Equal(t, missingRec.MetaID.Pulse(), target)
			return &node, nil
		})

		coordinator.MeMock.Return(node)

		recs, err := calculator.OpenedRequests(ctx, fromPulse, objectID, true)
		require.Error(t, err, "returns error if trying to fetch from self")

		coordinator.MeMock.Return(gen.Reference())

		sender.SendTargetMock.Set(func(_ context.Context, msg *message.Message, target insolar.Reference) (<-chan *message.Message, func()) {
			pl, err := payload.Unmarshal(msg.Payload)
			require.NoError(t, err)

			getFilament, ok := pl.(*payload.GetFilament)
			require.True(t, ok)

			require.Equal(t, objectID, getFilament.ObjectID)
			require.Equal(t, missingRec.MetaID, getFilament.StartFrom)
			require.Equal(t, earliestPending, getFilament.ReadUntil)

			require.NoError(t, err)
			respMsg, err := payload.NewMessage(&payload.FilamentSegment{
				ObjectID: objectID,
				Records:  []record.CompositeFilamentRecord{missingRec},
			})
			require.NoError(t, err)
			meta := payload.Meta{Payload: respMsg.Payload}
			buf, err := meta.Marshal()
			require.NoError(t, err)
			respMsg.Payload = buf
			ch := make(chan *message.Message, 1)
			ch <- respMsg
			return ch, func() {}
		})

		recs, err = calculator.OpenedRequests(ctx, fromPulse, objectID, true)
		require.NoError(t, err)
		require.Equal(t, 2, len(recs))
		require.Equal(t, []record.CompositeFilamentRecord{rec2, rec4}, recs)

		mc.Finish()
	})

	resetComponents()
	t.Run("happy fetches from heavy", func(t *testing.T) {
		b := newFilamentBuilder(ctx, pcs, records)
		rec1 := b.Append(insolar.FirstPulseNumber+1, &record.IncomingRequest{Nonce: rand.Uint64()})
		rec2 := b.Append(insolar.FirstPulseNumber+2, &record.IncomingRequest{Nonce: rand.Uint64()})
		// This result is not in the storage.
		missingRec := b.AppendNoPersist(insolar.FirstPulseNumber+3, &record.Result{Request: *insolar.NewReference(rec1.RecordID)})
		rec4 := b.Append(insolar.FirstPulseNumber+4, &record.IncomingRequest{Nonce: rand.Uint64()})
		b.Append(insolar.FirstPulseNumber+5, &record.IncomingRequest{Nonce: rand.Uint64()})

		objectID := gen.ID()
		fromPulse := rec4.MetaID.Pulse()
		earliestPending := rec1.MetaID.Pulse()
		indexes.Set(ctx, fromPulse, record.Index{
			ObjID: objectID,
			Lifeline: record.Lifeline{
				LatestRequest:       &rec4.MetaID,
				EarliestOpenRequest: &earliestPending,
			},
		})

		coordinator.IsBeyondLimitMock.Set(func(_ context.Context, target insolar.PulseNumber) (bool, error) {
			require.Equal(t, missingRec.MetaID.Pulse(), target)
			return true, nil
		})

		node := gen.Reference()
		coordinator.HeavyMock.Set(func(_ context.Context) (*insolar.Reference, error) {
			return &node, nil
		})
		coordinator.MeMock.Return(node)

		recs, err := calculator.OpenedRequests(ctx, fromPulse, objectID, true)
		assert.Error(t, err, "returns error if trying to fetch from self")

		coordinator.MeMock.Return(gen.Reference())

		sender.SendTargetMock.Set(func(_ context.Context, msg *message.Message, target insolar.Reference) (<-chan *message.Message, func()) {
			pl, err := payload.Unmarshal(msg.Payload)
			require.NoError(t, err)

			getFilament, ok := pl.(*payload.GetFilament)
			require.True(t, ok)

			require.Equal(t, objectID, getFilament.ObjectID)
			require.Equal(t, missingRec.MetaID, getFilament.StartFrom)
			require.Equal(t, earliestPending, getFilament.ReadUntil)

			require.NoError(t, err)
			respMsg, err := payload.NewMessage(&payload.FilamentSegment{
				ObjectID: objectID,
				Records:  []record.CompositeFilamentRecord{missingRec},
			})
			require.NoError(t, err)
			meta := payload.Meta{Payload: respMsg.Payload}
			buf, err := meta.Marshal()
			require.NoError(t, err)
			respMsg.Payload = buf
			ch := make(chan *message.Message, 1)
			ch <- respMsg
			return ch, func() {}
		})

		recs, err = calculator.OpenedRequests(ctx, fromPulse, objectID, true)
		require.NoError(t, err)
		require.Equal(t, 2, len(recs))
		require.Equal(t, []record.CompositeFilamentRecord{rec2, rec4}, recs)

		mc.Finish()
	})

	resetComponents()
	t.Run("ignore not detached outgoings", func(t *testing.T) {
		b := newFilamentBuilder(ctx, pcs, records)
		rec1 := b.Append(insolar.FirstPulseNumber+1, &record.OutgoingRequest{
			Nonce:      rand.Uint64(),
			CallType:   record.CTMethod,
			ReturnMode: record.ReturnResult,
		})

		objectID := gen.ID()
		fromPulse := rec1.MetaID.Pulse()
		earliestPending := rec1.MetaID.Pulse()
		indexes.Set(ctx, fromPulse, record.Index{
			ObjID: objectID,
			Lifeline: record.Lifeline{
				LatestRequest:       &rec1.MetaID,
				EarliestOpenRequest: &earliestPending,
			},
		})

		recs, err := calculator.OpenedRequests(ctx, fromPulse, objectID, true)
		require.NoError(t, err)
		require.Equal(t, 0, len(recs))

		mc.Finish()
	})

	resetComponents()
	t.Run("ignore closed outgoing", func(t *testing.T) {
		b := newFilamentBuilder(ctx, pcs, records)
		reason := b.Append(insolar.FirstPulseNumber+1, &record.IncomingRequest{Nonce: rand.Uint64()})
		outgoing := b.Append(insolar.FirstPulseNumber+1, &record.OutgoingRequest{
			Nonce:      rand.Uint64(),
			Reason:     *insolar.NewReference(reason.RecordID),
			CallType:   record.CTMethod,
			ReturnMode: record.ReturnSaga,
		})
		_ = b.Append(insolar.FirstPulseNumber+1, &record.Result{Request: *insolar.NewReference(reason.RecordID)})
		outgoingRes := b.Append(insolar.FirstPulseNumber+1, &record.Result{Request: *insolar.NewReference(outgoing.RecordID)})

		objectID := gen.ID()
		fromPulse := outgoingRes.MetaID.Pulse()
		earliestPending := outgoingRes.MetaID.Pulse()
		indexes.Set(ctx, fromPulse, record.Index{
			ObjID: objectID,
			Lifeline: record.Lifeline{
				LatestRequest:       &outgoingRes.MetaID,
				EarliestOpenRequest: &earliestPending,
			},
		})

		recs, err := calculator.OpenedRequests(ctx, fromPulse, objectID, true)
		require.NoError(t, err)
		require.Equal(t, 0, len(recs))

		mc.Finish()
	})

	resetComponents()
	t.Run("return outgoing with closed reason and no result", func(t *testing.T) {
		b := newFilamentBuilder(ctx, pcs, records)
		reason := b.Append(insolar.FirstPulseNumber+1, &record.IncomingRequest{Nonce: rand.Uint64()})
		outgoing := b.Append(insolar.FirstPulseNumber+1, &record.OutgoingRequest{
			Nonce:      rand.Uint64(),
			Reason:     *insolar.NewReference(reason.RecordID),
			CallType:   record.CTMethod,
			ReturnMode: record.ReturnSaga,
		})
		reasonRes := b.Append(insolar.FirstPulseNumber+1, &record.Result{Request: *insolar.NewReference(reason.RecordID)})

		objectID := gen.ID()
		fromPulse := reasonRes.MetaID.Pulse()
		earliestPending := reasonRes.MetaID.Pulse()
		indexes.Set(ctx, fromPulse, record.Index{
			ObjID: objectID,
			Lifeline: record.Lifeline{
				LatestRequest:       &reasonRes.MetaID,
				EarliestOpenRequest: &earliestPending,
			},
		})

		recs, err := calculator.OpenedRequests(ctx, fromPulse, objectID, true)
		require.NoError(t, err)
		require.Equal(t, 1, len(recs))
		require.Equal(t, outgoing, recs[0])

		mc.Finish()
	})
}

func TestFilamentCalculatorDefault_ResultDuplicate(t *testing.T) {
	t.Parallel()
	mc := minimock.NewController(t)
	ctx := inslogger.TestContext(t)

	var (
		indexes     object.MemoryIndexStorage
		records     object.AtomicRecordStorage
		coordinator *jet.CoordinatorMock
		jetFetcher  *executor.JetFetcherMock
		sender      *bus.SenderMock
		pcs         insolar.PlatformCryptographyScheme
		calculator  *executor.FilamentCalculatorDefault
	)
	resetComponents := func() {
		indexes = object.NewIndexStorageMemory()
		records = object.NewRecordMemory()
		coordinator = jet.NewCoordinatorMock(mc)
		jetFetcher = executor.NewJetFetcherMock(mc)
		sender = bus.NewSenderMock(mc)
		pcs = testutils.NewPlatformCryptographyScheme()
		calculator = executor.NewFilamentCalculator(indexes, records, coordinator, jetFetcher, sender, nil)
	}

	resetComponents()
	t.Run("returns error if reason is empty", func(t *testing.T) {
		_, err := calculator.ResultDuplicate(ctx, gen.ID(), gen.ID(), record.Result{})
		assert.Error(t, err)

		mc.Finish()
	})

	resetComponents()
	t.Run("no records", func(t *testing.T) {
		objectID := gen.ID()
		resultID := gen.ID()
<<<<<<< HEAD
		err := indexes.SetIndex(ctx, resultID.Pulse(), record.Index{
=======
		indexes.Set(ctx, resultID.Pulse(), record.Index{
>>>>>>> cd5cae48
			ObjID: objectID,
		})

		res, err := calculator.ResultDuplicate(ctx, objectID, resultID, record.Result{Request: gen.Reference()})

		assert.NoError(t, err)
		assert.Nil(t, res)

		mc.Finish()
	})

	resetComponents()
	t.Run("returns result. result duplicate is found", func(t *testing.T) {
		b := newFilamentBuilder(ctx, pcs, records)
		req := record.IncomingRequest{Nonce: rand.Uint64(), Reason: *insolar.NewReference(*insolar.NewID(insolar.FirstPulseNumber, nil))}
		req1 := b.Append(insolar.FirstPulseNumber+1, &req)
		res := record.Result{Request: *insolar.NewReference(req1.RecordID)}
		res1 := b.Append(insolar.FirstPulseNumber+2, &res)

		objectID := gen.ID()
		fromPulse := res1.MetaID.Pulse()
		indexes.Set(ctx, fromPulse, record.Index{
			ObjID: objectID,
			Lifeline: record.Lifeline{
				LatestRequest: &res1.MetaID,
			},
		})

		fRes, err := calculator.ResultDuplicate(ctx, objectID, res1.RecordID, res)
		require.NoError(t, err)
		require.Equal(t, *fRes, res1)

		mc.Finish()
	})

	resetComponents()
	t.Run("returns result. request not found", func(t *testing.T) {
		b := newFilamentBuilder(ctx, pcs, records)
		req := b.Append(
			insolar.FirstPulseNumber+1,
			&record.IncomingRequest{Nonce: rand.Uint64(), Reason: *insolar.NewReference(*insolar.NewID(insolar.FirstPulseNumber, nil))},
		)

		objectID := gen.ID()
		fromPulse := req.MetaID.Pulse()
		indexes.Set(ctx, fromPulse, record.Index{
			ObjID: objectID,
			Lifeline: record.Lifeline{
				LatestRequest: &req.MetaID,
			},
		})

<<<<<<< HEAD
		_, err = calculator.ResultDuplicate(ctx, objectID, req.RecordID, record.Result{Request: gen.Reference()})
=======
		_, err := calculator.ResultDuplicate(ctx, objectID, req.RecordID, record.Result{Request: gen.Reference()})
>>>>>>> cd5cae48
		require.Error(t, err)

		mc.Finish()
	})

	resetComponents()
	t.Run("returns no result. request found", func(t *testing.T) {
		b := newFilamentBuilder(ctx, pcs, records)
		req := record.IncomingRequest{Nonce: rand.Uint64(), Reason: *insolar.NewReference(*insolar.NewID(insolar.FirstPulseNumber, nil))}
		req1 := b.Append(insolar.FirstPulseNumber+1, &req)
		res := record.Result{Request: *insolar.NewReference(req1.RecordID)}
		resID := insolar.NewID(insolar.FirstPulseNumber+1, []byte{1})

		objectID := gen.ID()
		fromPulse := req1.MetaID.Pulse()
		indexes.Set(ctx, fromPulse, record.Index{
			ObjID: objectID,
			Lifeline: record.Lifeline{
				LatestRequest: &req1.MetaID,
			},
		})

		fRes, err := calculator.ResultDuplicate(ctx, objectID, *resID, res)
		require.NoError(t, err)
		require.Nil(t, fRes)

		mc.Finish()
	})
}

func TestFilamentCalculatorDefault_RequestDuplicate(t *testing.T) {
	t.Parallel()
	mc := minimock.NewController(t)
	ctx := inslogger.TestContext(t)

	var (
		indexes     object.MemoryIndexStorage
		records     object.AtomicRecordStorage
		coordinator *jet.CoordinatorMock
		jetFetcher  *executor.JetFetcherMock
		sender      *bus.SenderMock
		pcs         insolar.PlatformCryptographyScheme
		calculator  *executor.FilamentCalculatorDefault
	)
	resetComponents := func() {
		indexes = object.NewIndexStorageMemory()
		records = object.NewRecordMemory()
		coordinator = jet.NewCoordinatorMock(mc)
		jetFetcher = executor.NewJetFetcherMock(mc)
		sender = bus.NewSenderMock(mc)
		pcs = testutils.NewPlatformCryptographyScheme()
		calculator = executor.NewFilamentCalculator(indexes, records, coordinator, jetFetcher, sender, nil)
	}

	resetComponents()
	t.Run("returns error if reason is empty", func(t *testing.T) {
		_, _, err := calculator.RequestDuplicate(ctx, gen.ID(), gen.ID(), &record.IncomingRequest{})
		assert.Error(t, err)

		mc.Finish()
	})

	resetComponents()
	t.Run("no records", func(t *testing.T) {
		objectID := gen.ID()
		fromPulse := gen.PulseNumber()
		indexes.Set(ctx, fromPulse, record.Index{
			ObjID: objectID,
		})

		req, res, err := calculator.RequestDuplicate(ctx, objectID, gen.IDWithPulse(fromPulse), &record.IncomingRequest{
			Reason: gen.Reference(),
		})

		assert.NoError(t, err)
		assert.Nil(t, req)
		assert.Nil(t, res)

		mc.Finish()
	})

	resetComponents()
	t.Run("returns request and result", func(t *testing.T) {
		b := newFilamentBuilder(ctx, pcs, records)
		reason := *insolar.NewReference(*insolar.NewID(insolar.FirstPulseNumber, nil))
		req := record.IncomingRequest{Nonce: rand.Uint64(), Reason: reason}
		req1 := b.Append(insolar.FirstPulseNumber+1, &req)
		res1 := b.Append(insolar.FirstPulseNumber+2, &record.Result{Request: *insolar.NewReference(req1.RecordID)})

		objectID := gen.ID()
		indexes.Set(ctx, req1.RecordID.Pulse(), record.Index{
			ObjID: objectID,
			Lifeline: record.Lifeline{
				LatestRequest: &res1.MetaID,
			},
		})

		fReq, fRes, err := calculator.RequestDuplicate(ctx, objectID, req1.RecordID, &req)
		assert.NoError(t, err)
		require.Equal(t, fReq, &req1)
		assert.Equal(t, fRes, &res1)

		mc.Finish()
	})

	resetComponents()
	t.Run("returns only request", func(t *testing.T) {
		b := newFilamentBuilder(ctx, pcs, records)
		reason := *insolar.NewReference(*insolar.NewID(insolar.FirstPulseNumber, nil))
		reqR := record.IncomingRequest{Nonce: rand.Uint64(), Reason: reason}
		req1 := b.Append(insolar.FirstPulseNumber+1, &reqR)
		reqR2 := record.IncomingRequest{Nonce: rand.Uint64(), Reason: *insolar.NewReference(*insolar.NewID(insolar.FirstPulseNumber, nil))}
		req2 := b.Append(insolar.FirstPulseNumber+2, &reqR2)

		objectID := gen.ID()
		indexes.Set(ctx, req1.RecordID.Pulse(), record.Index{
			ObjID: objectID,
			Lifeline: record.Lifeline{
				LatestRequest: &req2.MetaID,
			},
		})

		fReq, fRes, err := calculator.RequestDuplicate(ctx, objectID, req1.RecordID, &reqR)
		require.NoError(t, err)
		require.Equal(t, *fReq, req1)
		require.Nil(t, fRes)

		mc.Finish()
	})

}

type filamentBuilder struct {
	records   object.AtomicRecordModifier
	currentID insolar.ID
	ctx       context.Context
	pcs       insolar.PlatformCryptographyScheme
}

func newFilamentBuilder(
	ctx context.Context,
	pcs insolar.PlatformCryptographyScheme,
	records object.AtomicRecordModifier,
) *filamentBuilder {
	return &filamentBuilder{
		ctx:     ctx,
		records: records,
		pcs:     pcs,
	}
}

func (b *filamentBuilder) Append(pn insolar.PulseNumber, rec record.Record) record.CompositeFilamentRecord {
	return b.append(pn, rec, true)
}

func (b *filamentBuilder) AppendNoPersist(pn insolar.PulseNumber, rec record.Record) record.CompositeFilamentRecord {
	return b.append(pn, rec, false)
}

func (b *filamentBuilder) append(pn insolar.PulseNumber, rec record.Record, persist bool) record.CompositeFilamentRecord {
	var composite record.CompositeFilamentRecord
	{
		virtual := record.Wrap(rec)
		hash := record.HashVirtual(b.pcs.ReferenceHasher(), virtual)
		id := *insolar.NewID(pn, hash)
		material := record.Material{
			Virtual: virtual,
			ID:      id,
			JetID:   insolar.ZeroJetID,
		}
		if persist {
			err := b.records.SetAtomic(b.ctx, material)
			if err != nil {
				panic(err)
			}
		}
		composite.RecordID = id
		composite.Record = material
	}

	{
		rec := record.PendingFilament{RecordID: composite.RecordID}
		if !b.currentID.IsEmpty() {
			curr := b.currentID
			rec.PreviousRecord = &curr
		}
		virtual := record.Wrap(&rec)
		hash := record.HashVirtual(b.pcs.ReferenceHasher(), virtual)
		id := *insolar.NewID(pn, hash)
		material := record.Material{
			Virtual: virtual,
			ID:      id,
			JetID:   insolar.ZeroJetID,
		}
		if persist {
			err := b.records.SetAtomic(b.ctx, material)
			if err != nil {
				panic(err)
			}
		}
		composite.MetaID = id
		composite.Meta = material
	}

	b.currentID = composite.MetaID

	return composite
}<|MERGE_RESOLUTION|>--- conflicted
+++ resolved
@@ -472,11 +472,7 @@
 	t.Run("no records", func(t *testing.T) {
 		objectID := gen.ID()
 		resultID := gen.ID()
-<<<<<<< HEAD
-		err := indexes.SetIndex(ctx, resultID.Pulse(), record.Index{
-=======
 		indexes.Set(ctx, resultID.Pulse(), record.Index{
->>>>>>> cd5cae48
 			ObjID: objectID,
 		})
 
@@ -529,11 +525,7 @@
 			},
 		})
 
-<<<<<<< HEAD
-		_, err = calculator.ResultDuplicate(ctx, objectID, req.RecordID, record.Result{Request: gen.Reference()})
-=======
 		_, err := calculator.ResultDuplicate(ctx, objectID, req.RecordID, record.Result{Request: gen.Reference()})
->>>>>>> cd5cae48
 		require.Error(t, err)
 
 		mc.Finish()
