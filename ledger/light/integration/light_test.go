--- conflicted
+++ resolved
@@ -229,17 +229,9 @@
 			})
 			RequireNotError(p)
 
-<<<<<<< HEAD
-			reqID := p.(*payload.RequestInfo).RequestID
-			fmt.Println("asking for ", reqID.DebugString())
 			p = CallGetRequest(ctx, s, p.(*payload.RequestInfo).RequestID)
 			RequireNotError(p)
 			require.Equal(t, virtual, p.(*payload.Request).Request)
-=======
-			p = callGetRequest(ctx, s, p.(*payload.RequestInfo).RequestID)
-			requireNotError(t, p)
-			require.Equal(t, sent, p.(*payload.Request).Request)
->>>>>>> 96341166
 			objectID = p.(*payload.Request).RequestID
 		}
 		// Activate and check object.
