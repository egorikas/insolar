//
// Copyright 2019 Insolar Technologies GmbH
//
// Licensed under the Apache License, Version 2.0 (the "License");
// you may not use this file except in compliance with the License.
// You may obtain a copy of the License at
//
//     http://www.apache.org/licenses/LICENSE-2.0
//
// Unless required by applicable law or agreed to in writing, software
// distributed under the License is distributed on an "AS IS" BASIS,
// WITHOUT WARRANTIES OR CONDITIONS OF ANY KIND, either express or implied.
// See the License for the specific language governing permissions and
// limitations under the License.
//

package integration_test

import (
	"context"
	"fmt"
	"math/rand"
	"sync"
	"testing"

	"github.com/stretchr/testify/assert"
	"github.com/stretchr/testify/require"

	"github.com/insolar/insolar/insolar"
	"github.com/insolar/insolar/insolar/gen"
	"github.com/insolar/insolar/insolar/payload"
	"github.com/insolar/insolar/insolar/record"
	"github.com/insolar/insolar/instrumentation/inslogger"
)

func Test_BootstrapCalls(t *testing.T) {
	t.Parallel()

	ctx := inslogger.TestContext(t)
	cfg := DefaultLightConfig()
	s, err := NewServer(ctx, cfg, nil)
	require.NoError(t, err)

	t.Run("message before pulse received returns error", func(t *testing.T) {
		p, _ := CallSetCode(ctx, s)
		_, ok := p.(*payload.Error)
		assert.True(t, ok)
	})

	// First pulse goes in storage then interrupts.
	s.SetPulse(ctx)
	// Second pulse goes in storage and starts processing, including pulse change in flow dispatcher.
	s.SetPulse(ctx)

	t.Run("messages after two pulses return result", func(t *testing.T) {
		p, _ := CallSetCode(ctx, s)
		RequireNotError(p)
	})
}

<<<<<<< HEAD
=======
func Test_LightReplication(t *testing.T) {
	t.Parallel()

	var secondPulseNumber = insolar.FirstPulseNumber + (PulseStep * 2)
	var expectedLifeline record.Lifeline
	var expectedObjectID insolar.ID

	var expectedIds []insolar.ID
	var receivedMessage = make(chan payload.Replication, 10)

	ctx := inslogger.TestContext(t)
	cfg := DefaultLightConfig()

	s, err := NewServer(ctx, cfg, func(meta payload.Meta, pl payload.Payload) {
		switch p := pl.(type) {
		case *payload.Replication:
			if p.Pulse == secondPulseNumber {
				go func() {
					receivedMessage <- *p
				}()
			}

		}
	})

	require.NoError(t, err)

	// First pulse goes in storage then interrupts.
	s.SetPulse(ctx)

	// Second pulse goes in storage and starts processing, including pulse change in flow dispatcher.
	s.SetPulse(ctx)

	{
		// Creating root reason request.
		var reasonID insolar.ID
		{
			msg, _ := MakeSetIncomingRequest(gen.ID(), gen.IDWithPulse(s.Pulse()), true, true)
			rep := SendMessage(ctx, s, &msg)
			RequireNotError(rep)
			reasonID = rep.(*payload.RequestInfo).RequestID
		}

		// Save and check code.
		{
			p, _ := CallSetCode(ctx, s)
			RequireNotError(p)
			payloadId := p.(*payload.ID).ID
			expectedIds = append(expectedIds, payloadId)
		}

		// Set, get request.
		{
			msg, _ := MakeSetIncomingRequest(gen.ID(), reasonID, true, true)
			rep := SendMessage(ctx, s, &msg)
			RequireNotError(rep)
			expectedObjectID = rep.(*payload.RequestInfo).RequestID
			expectedIds = append(expectedIds, expectedObjectID)
		}
		// Activate and check object.
		{
			p, state := CallActivateObject(ctx, s, expectedObjectID)
			RequireNotError(p)

			lifeline, material := requireGetObject(ctx, t, s, expectedObjectID)
			expectedIds = append(expectedIds, *lifeline.LatestState)
			require.Equal(t, state, material.Virtual)
		}
		// Amend and check object.
		{
			msg, _ := MakeSetIncomingRequest(expectedObjectID, reasonID, false, true)
			rep := SendMessage(ctx, s, &msg)
			RequireNotError(rep)

			p, state := CallAmendObject(ctx, s, expectedObjectID, rep.(*payload.RequestInfo).RequestID)
			RequireNotError(p)
			lifeline, material := requireGetObject(ctx, t, s, expectedObjectID)
			require.Equal(t, state, material.Virtual)

			expectedLifeline = lifeline
			expectedIds = append(expectedIds, *lifeline.LatestState)
		}
	}

	// Third pulse activate replication of second's pulse records
	s.SetPulse(ctx)

	{
		replicationPayload := <-receivedMessage

		var receivedLifeline record.Lifeline

		for _, recordIndex := range replicationPayload.Indexes {
			if recordIndex.ObjID == expectedObjectID {
				receivedLifeline = recordIndex.Lifeline
			}
		}

		replicatedIds := make(map[insolar.ID]struct{})

		require.Equal(t, 13, len(replicationPayload.Records))
		require.Equal(t, expectedLifeline, receivedLifeline)

		// testing payload
		cryptographyScheme := platformpolicy.NewPlatformCryptographyScheme()

		for _, rec := range replicationPayload.Records {
			hash := record.HashVirtual(cryptographyScheme.ReferenceHasher(), rec.Virtual)
			id := insolar.NewID(secondPulseNumber, hash)
			replicatedIds[*id] = struct{}{}
		}

		for _, id := range expectedIds {
			_, ok := replicatedIds[id]
			require.True(t, ok, "No key in replicated data")
		}
	}

}

>>>>>>> adc2330e
func Test_BasicOperations(t *testing.T) {
	t.Parallel()

	ctx := inslogger.TestContext(t)
	cfg := DefaultLightConfig()
	s, err := NewServer(ctx, cfg, nil)
	require.NoError(t, err)

	// First pulse goes in storage then interrupts.
	s.SetPulse(ctx)
	// Second pulse goes in storage and starts processing, including pulse change in flow dispatcher.
	s.SetPulse(ctx)

	runner := func(t *testing.T) {
		// Creating root reason request.
		var reasonID insolar.ID
		{
			msg, _ := MakeSetIncomingRequest(gen.ID(), gen.IDWithPulse(s.Pulse()), true, true)
			rep := retryIfCancelled(func() payload.Payload {
				return SendMessage(ctx, s, &msg)
			})
			RequireNotError(rep)
			reasonID = rep.(*payload.RequestInfo).RequestID
		}
		// Save and check code.
		{
			var sent record.Virtual
			p := retryIfCancelled(func() payload.Payload {
				p, s := CallSetCode(ctx, s)
				sent = s
				return p
			})
			RequireNotError(p)

			p = CallGetCode(ctx, s, p.(*payload.ID).ID)
			RequireNotError(p)
			material := record.Material{}
			err := material.Unmarshal(p.(*payload.Code).Record)
			require.NoError(t, err)
			require.Equal(t, sent, material.Virtual)
		}
		var objectID insolar.ID
		// Set, get request.
		{
			msg, virtual := MakeSetIncomingRequest(gen.ID(), reasonID, true, true)
			p := retryIfCancelled(func() payload.Payload {
				return SendMessage(ctx, s, &msg)
			})
			RequireNotError(p)

			p = CallGetRequest(ctx, s, p.(*payload.RequestInfo).RequestID)
			RequireNotError(p)
			require.Equal(t, virtual, p.(*payload.Request).Request)
			objectID = p.(*payload.Request).RequestID
		}
		// Activate and check object.
		{
			var state record.Virtual
			p := retryIfCancelled(func() payload.Payload {
				p, s := CallActivateObject(ctx, s, objectID)
				state = s
				return p
			})
			RequireNotError(p)
			_, material := requireGetObject(ctx, t, s, objectID)
			require.Equal(t, state, material.Virtual)
		}
		// Amend and check object.
		{
			msg, _ := MakeSetIncomingRequest(objectID, reasonID, false, true)
			p := retryIfCancelled(func() payload.Payload {
				return SendMessage(ctx, s, &msg)
			})
			RequireNotError(p)

			var state record.Virtual
			p = retryIfCancelled(func() payload.Payload {
				p, s := CallAmendObject(ctx, s, objectID, p.(*payload.RequestInfo).RequestID)
				state = s
				return p
			})
			RequireNotError(p)

			_, material := requireGetObject(ctx, t, s, objectID)
			require.Equal(t, state, material.Virtual)
		}
		// Deactivate and check object.
		{
			msg, _ := MakeSetIncomingRequest(objectID, reasonID, false, true)
			p := retryIfCancelled(func() payload.Payload {
				return SendMessage(ctx, s, &msg)
			})
			RequireNotError(p)

			retryIfCancelled(func() payload.Payload {
				p, _ := CallDeactivateObject(ctx, s, objectID, p.(*payload.RequestInfo).RequestID)
				return p
			})

			lifeline, _ := CallGetObject(ctx, s, objectID)
			_, ok := lifeline.(*payload.Error)
			assert.True(t, ok)
		}
	}

	t.Run("happy basic", runner)

	t.Run("happy concurrent", func(t *testing.T) {
		count := 100
		pulseAt := rand.Intn(count)
		var wg sync.WaitGroup
		wg.Add(count)
		for i := 0; i < count; i++ {
			if i == pulseAt {
				s.SetPulse(ctx)
			}
			i := i
			go func() {
				t.Run(fmt.Sprintf("iter %d", i), runner)
				wg.Done()
			}()
		}

		wg.Wait()
	})
}

func requireGetObject(ctx context.Context, t *testing.T, s *Server, objectID insolar.ID) (record.Lifeline, record.Material) {
	lifelinePL, statePL := CallGetObject(ctx, s, objectID)
	RequireNotError(lifelinePL)
	RequireNotError(statePL)

	lifeline := record.Lifeline{}
	err := lifeline.Unmarshal(lifelinePL.(*payload.Index).Index)
	require.NoError(t, err)

	state := record.Material{}
	err = state.Unmarshal(statePL.(*payload.State).Record)
	require.NoError(t, err)

	return lifeline, state
}

func retryIfCancelled(cb func() payload.Payload) payload.Payload {
	rep := cb()
	if err, ok := rep.(*payload.Error); ok {
		if err.Code == payload.CodeFlowCanceled {
			return retryIfCancelled(cb)
		}
	}

	return rep
}<|MERGE_RESOLUTION|>--- conflicted
+++ resolved
@@ -58,129 +58,6 @@
 	})
 }
 
-<<<<<<< HEAD
-=======
-func Test_LightReplication(t *testing.T) {
-	t.Parallel()
-
-	var secondPulseNumber = insolar.FirstPulseNumber + (PulseStep * 2)
-	var expectedLifeline record.Lifeline
-	var expectedObjectID insolar.ID
-
-	var expectedIds []insolar.ID
-	var receivedMessage = make(chan payload.Replication, 10)
-
-	ctx := inslogger.TestContext(t)
-	cfg := DefaultLightConfig()
-
-	s, err := NewServer(ctx, cfg, func(meta payload.Meta, pl payload.Payload) {
-		switch p := pl.(type) {
-		case *payload.Replication:
-			if p.Pulse == secondPulseNumber {
-				go func() {
-					receivedMessage <- *p
-				}()
-			}
-
-		}
-	})
-
-	require.NoError(t, err)
-
-	// First pulse goes in storage then interrupts.
-	s.SetPulse(ctx)
-
-	// Second pulse goes in storage and starts processing, including pulse change in flow dispatcher.
-	s.SetPulse(ctx)
-
-	{
-		// Creating root reason request.
-		var reasonID insolar.ID
-		{
-			msg, _ := MakeSetIncomingRequest(gen.ID(), gen.IDWithPulse(s.Pulse()), true, true)
-			rep := SendMessage(ctx, s, &msg)
-			RequireNotError(rep)
-			reasonID = rep.(*payload.RequestInfo).RequestID
-		}
-
-		// Save and check code.
-		{
-			p, _ := CallSetCode(ctx, s)
-			RequireNotError(p)
-			payloadId := p.(*payload.ID).ID
-			expectedIds = append(expectedIds, payloadId)
-		}
-
-		// Set, get request.
-		{
-			msg, _ := MakeSetIncomingRequest(gen.ID(), reasonID, true, true)
-			rep := SendMessage(ctx, s, &msg)
-			RequireNotError(rep)
-			expectedObjectID = rep.(*payload.RequestInfo).RequestID
-			expectedIds = append(expectedIds, expectedObjectID)
-		}
-		// Activate and check object.
-		{
-			p, state := CallActivateObject(ctx, s, expectedObjectID)
-			RequireNotError(p)
-
-			lifeline, material := requireGetObject(ctx, t, s, expectedObjectID)
-			expectedIds = append(expectedIds, *lifeline.LatestState)
-			require.Equal(t, state, material.Virtual)
-		}
-		// Amend and check object.
-		{
-			msg, _ := MakeSetIncomingRequest(expectedObjectID, reasonID, false, true)
-			rep := SendMessage(ctx, s, &msg)
-			RequireNotError(rep)
-
-			p, state := CallAmendObject(ctx, s, expectedObjectID, rep.(*payload.RequestInfo).RequestID)
-			RequireNotError(p)
-			lifeline, material := requireGetObject(ctx, t, s, expectedObjectID)
-			require.Equal(t, state, material.Virtual)
-
-			expectedLifeline = lifeline
-			expectedIds = append(expectedIds, *lifeline.LatestState)
-		}
-	}
-
-	// Third pulse activate replication of second's pulse records
-	s.SetPulse(ctx)
-
-	{
-		replicationPayload := <-receivedMessage
-
-		var receivedLifeline record.Lifeline
-
-		for _, recordIndex := range replicationPayload.Indexes {
-			if recordIndex.ObjID == expectedObjectID {
-				receivedLifeline = recordIndex.Lifeline
-			}
-		}
-
-		replicatedIds := make(map[insolar.ID]struct{})
-
-		require.Equal(t, 13, len(replicationPayload.Records))
-		require.Equal(t, expectedLifeline, receivedLifeline)
-
-		// testing payload
-		cryptographyScheme := platformpolicy.NewPlatformCryptographyScheme()
-
-		for _, rec := range replicationPayload.Records {
-			hash := record.HashVirtual(cryptographyScheme.ReferenceHasher(), rec.Virtual)
-			id := insolar.NewID(secondPulseNumber, hash)
-			replicatedIds[*id] = struct{}{}
-		}
-
-		for _, id := range expectedIds {
-			_, ok := replicatedIds[id]
-			require.True(t, ok, "No key in replicated data")
-		}
-	}
-
-}
-
->>>>>>> adc2330e
 func Test_BasicOperations(t *testing.T) {
 	t.Parallel()
 
