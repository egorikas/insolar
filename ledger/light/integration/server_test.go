//
// Copyright 2019 Insolar Technologies GmbH
//
// Licensed under the Apache License, Version 2.0 (the "License");
// you may not use this file except in compliance with the License.
// You may obtain a copy of the License at
//
//     http://www.apache.org/licenses/LICENSE-2.0
//
// Unless required by applicable law or agreed to in writing, software
// distributed under the License is distributed on an "AS IS" BASIS,
// WITHOUT WARRANTIES OR CONDITIONS OF ANY KIND, either express or implied.
// See the License for the specific language governing permissions and
// limitations under the License.
//

package integration_test

import (
	"context"
	"crypto"
<<<<<<< HEAD
	"github.com/insolar/insolar/network"
=======
	"fmt"
>>>>>>> 8b993673
	"math"
	"sync"
	"time"

	"github.com/ThreeDotsLabs/watermill/message"
	"github.com/ThreeDotsLabs/watermill/message/infrastructure/gochannel"
	"github.com/ThreeDotsLabs/watermill/message/router/middleware"
	"github.com/insolar/insolar/component"
	"github.com/insolar/insolar/configuration"
	"github.com/insolar/insolar/cryptography"
	"github.com/insolar/insolar/insolar"
	"github.com/insolar/insolar/insolar/bus"
	"github.com/insolar/insolar/insolar/gen"
	"github.com/insolar/insolar/insolar/jet"
	"github.com/insolar/insolar/insolar/jetcoordinator"
	"github.com/insolar/insolar/insolar/node"
	"github.com/insolar/insolar/insolar/payload"
	"github.com/insolar/insolar/insolar/pulse"
	"github.com/insolar/insolar/insolar/reply"
	"github.com/insolar/insolar/instrumentation/inslogger"
	"github.com/insolar/insolar/keystore"
	"github.com/insolar/insolar/ledger/drop"
	"github.com/insolar/insolar/ledger/light/artifactmanager"
	"github.com/insolar/insolar/ledger/light/executor"
	"github.com/insolar/insolar/ledger/light/hot"
	"github.com/insolar/insolar/ledger/light/pulsemanager"
	"github.com/insolar/insolar/ledger/light/replication"
	"github.com/insolar/insolar/ledger/object"
	"github.com/insolar/insolar/log"
	networknode "github.com/insolar/insolar/network/node"
	"github.com/insolar/insolar/platformpolicy"
	"github.com/pkg/errors"
)

var (
	light = nodeMock{
		ref:     gen.Reference(),
		shortID: 1,
		role:    insolar.StaticRoleLightMaterial,
	}
	heavy = nodeMock{
		ref:     gen.Reference(),
		shortID: 2,
		role:    insolar.StaticRoleHeavyMaterial,
	}
	virtual = nodeMock{
		ref:     gen.Reference(),
		shortID: 3,
		role:    insolar.StaticRoleVirtual,
	}
)

func NodeHeavy() insolar.Reference {
	return heavy.ref
}

const PulseStep insolar.PulseNumber = 10

type Server struct {
	pm           insolar.PulseManager
	pulse        insolar.Pulse
	lock         sync.RWMutex
	clientSender bus.Sender
	replicator   replication.LightReplicator
	cleaner      replication.Cleaner
}

func DefaultLightConfig() configuration.Configuration {
	cfg := configuration.Configuration{}
	cfg.KeysPath = "testdata/bootstrap_keys.json"
	cfg.Ledger.LightChainLimit = math.MaxInt32
	cfg.Ledger.JetSplit.DepthLimit = math.MaxUint8
	cfg.Ledger.JetSplit.ThresholdOverflowCount = math.MaxInt32
	cfg.Ledger.JetSplit.ThresholdRecordsCount = math.MaxInt32
	cfg.Bus.ReplyTimeout = time.Minute
	return cfg
}

func DefaultHeavyResponse(pl payload.Payload) []payload.Payload {
	switch pl.(type) {
	case *payload.Replication, *payload.GotHotConfirmation:
		return nil
	case *payload.GetLightInitialState:
		return []payload.Payload{&payload.LightInitialState{
			NetworkStart: true,
			JetIDs:       []insolar.JetID{insolar.ZeroJetID},
			Pulse: pulse.PulseProto{
				PulseNumber: insolar.FirstPulseNumber,
			},
			Drops: [][]byte{
				drop.MustEncode(&drop.Drop{JetID: insolar.ZeroJetID, Pulse: insolar.FirstPulseNumber}),
			},
		}}
	}

	panic(fmt.Sprintf("unexpected message to heavy %T", pl))
}

func defaultReceiveCallback(meta payload.Meta, pl payload.Payload) []payload.Payload {
	if meta.Receiver == NodeHeavy() {
		return DefaultHeavyResponse(pl)
	}
	return nil
}

func NewServer(
	ctx context.Context,
	cfg configuration.Configuration,
	receiveCallback func(meta payload.Meta, pl payload.Payload) []payload.Payload,
) (*Server, error) {
	// Cryptography.
	var (
		KeyProcessor  insolar.KeyProcessor
		CryptoScheme  insolar.PlatformCryptographyScheme
		CryptoService insolar.CryptographyService
	)
	{
		var err error
		// Private key storage.
		ks, err := keystore.NewKeyStore(cfg.KeysPath)
		if err != nil {
			return nil, errors.Wrap(err, "failed to load KeyStore")
		}
		// Public key manipulations.
		KeyProcessor = platformpolicy.NewKeyProcessor()
		// Platform cryptography.
		CryptoScheme = platformpolicy.NewPlatformCryptographyScheme()
		// Sign, verify, etc.
		CryptoService = cryptography.NewCryptographyService()

		c := component.Manager{}
		c.Inject(CryptoService, CryptoScheme, KeyProcessor, ks)
	}

	// Network.

	var (
		NodeNetwork network.NodeNetwork
	)
	{
		NodeNetwork = newNodeNetMock(&light)
	}

	// Role calculations.
	var (
		Coordinator jet.Coordinator
		Pulses      *pulse.StorageMem
		Jets        jet.Storage
		Nodes       *node.Storage
	)
	{
		Nodes = node.NewStorage()
		Pulses = pulse.NewStorageMem()
		Jets = jet.NewStore()

		c := jetcoordinator.NewJetCoordinator(cfg.Ledger.LightChainLimit)
		c.PulseCalculator = Pulses
		c.PulseAccessor = Pulses
		c.JetAccessor = Jets
		c.OriginProvider = NodeNetwork
		c.PlatformCryptographyScheme = CryptoScheme
		c.Nodes = Nodes

		Coordinator = c
	}

	logger := log.NewWatermillLogAdapter(inslogger.FromContext(ctx))

	// Communication.
	var (
		Bus                        insolar.MessageBus
		ServerBus, ClientBus       *bus.Bus
		ServerPubSub, ClientPubSub message.PubSub
	)
	{
		Bus = &stub{}
		ServerPubSub = gochannel.NewGoChannel(gochannel.Config{}, logger)
		ClientPubSub = gochannel.NewGoChannel(gochannel.Config{}, logger)
		ServerBus = bus.NewBus(cfg.Bus, ServerPubSub, Pulses, Coordinator, CryptoScheme)

		c := jetcoordinator.NewJetCoordinator(cfg.Ledger.LightChainLimit)
		c.PulseCalculator = Pulses
		c.PulseAccessor = Pulses
		c.JetAccessor = Jets
		c.OriginProvider = newNodeNetMock(&virtual)
		c.PlatformCryptographyScheme = CryptoScheme
		c.Nodes = Nodes
		ClientBus = bus.NewBus(cfg.Bus, ClientPubSub, Pulses, c, CryptoScheme)
	}

	// Light components.
	var (
		PulseManager insolar.PulseManager
		Handler      *artifactmanager.MessageHandler
		Replicator   replication.LightReplicator
		Cleaner      replication.Cleaner
	)
	{
		conf := cfg.Ledger
		idLocker := object.NewIndexLocker()
		drops := drop.NewStorageMemory()
		records := object.NewRecordMemory()
		indexes := object.NewIndexStorageMemory()
		writeController := hot.NewWriteController()
		waiter := hot.NewChannelWaiter()

		handler := artifactmanager.NewMessageHandler(&conf)
		handler.PulseCalculator = Pulses
		handler.FlowDispatcher.PulseAccessor = Pulses

		handler.PCS = CryptoScheme
		handler.JetCoordinator = Coordinator
		handler.JetStorage = Jets
		handler.DropModifier = drops
		handler.IndexLocker = idLocker
		handler.Records = records
		handler.HotDataWaiter = waiter
		handler.JetReleaser = waiter
		handler.WriteAccessor = writeController
		handler.Sender = ServerBus
		handler.IndexStorage = indexes

		jetTreeUpdater := executor.NewFetcher(Nodes, Jets, ServerBus, Coordinator)
		filamentCalculator := executor.NewFilamentCalculator(
			indexes,
			records,
			Coordinator,
			jetTreeUpdater,
			ServerBus,
			Pulses,
		)
		requestChecker := executor.NewRequestChecker(filamentCalculator, Coordinator, jetTreeUpdater, ServerBus)

		handler.JetTreeUpdater = jetTreeUpdater
		handler.FilamentCalculator = filamentCalculator
		handler.RequestChecker = requestChecker

		jetCalculator := executor.NewJetCalculator(Coordinator, Jets)
		lightCleaner := replication.NewCleaner(
			Jets.(jet.Cleaner),
			Nodes,
			drops,
			records,
			indexes,
			Pulses,
			Pulses,
			indexes,
			handler.FilamentCalculator,
			conf.LightChainLimit,
			conf.CleanerDelay,
		)
		Cleaner = lightCleaner

		lthSyncer := replication.NewReplicatorDefault(
			jetCalculator,
			lightCleaner,
			ServerBus,
			Pulses,
			drops,
			records,
			indexes,
			Jets,
		)
		Replicator = lthSyncer

		jetSplitter := executor.NewJetSplitter(cfg.Ledger.JetSplit, jetCalculator, Jets, Jets, drops, drops, Pulses, records)

		hotSender := executor.NewHotSender(
			drops,
			indexes,
			Pulses,
			Jets,
			conf.LightChainLimit,
			ServerBus,
		)

		stateIniter := executor.NewStateIniter(Jets, waiter, drops, Nodes, ServerBus, Pulses, Pulses, jetCalculator)

		pm := pulsemanager.NewPulseManager(
			jetSplitter,
			lthSyncer,
			writeController,
			hotSender,
			stateIniter,
		)
		pm.MessageHandler = handler
		pm.Bus = Bus
		pm.NodeNet = NodeNetwork
		pm.JetReleaser = waiter
		pm.JetModifier = Jets
		pm.NodeSetter = Nodes
		pm.Nodes = Nodes
		pm.PulseAccessor = Pulses
		pm.PulseCalculator = Pulses
		pm.PulseAppender = Pulses
		pm.GIL = &stub{}
		pm.NodeNet = NodeNetwork

		PulseManager = pm
		Handler = handler
	}

	// Start routers with handlers.
	{
		outHandler := func(msg *message.Message) ([]*message.Message, error) {
			meta := payload.Meta{}
			err := meta.Unmarshal(msg.Payload)
			if err != nil {
				panic(errors.Wrap(err, "failed to unmarshal meta"))
			}

			pl, err := payload.Unmarshal(meta.Payload)
			if err != nil {
				panic(nil)
			}
			go func() {
				var replies []payload.Payload
				if receiveCallback != nil {
					replies = receiveCallback(meta, pl)
				} else {
					replies = defaultReceiveCallback(meta, pl)
				}

				for _, rep := range replies {
					msg, err := payload.NewMessage(rep)
					if err != nil {
						panic(err)
					}
					ClientBus.Reply(context.Background(), meta, msg)
				}
			}()

			// Republish as incoming to self.
			if meta.Receiver == light.ID() {
				err = ServerPubSub.Publish(bus.TopicIncoming, msg)
				if err != nil {
					panic(err)
				}
				return nil, nil
			}

			// todo Add check that heavy is not available in test

			clientHandler := func(msg *message.Message) (messages []*message.Message, e error) {
				return nil, nil
			}
			// Republish as incoming to client.
			_, err = ClientBus.IncomingMessageRouter(clientHandler)(msg)

			if err != nil {
				panic(err)
			}
			return nil, nil
		}

		inRouter, err := message.NewRouter(message.RouterConfig{}, logger)
		if err != nil {
			panic(err)
		}
		outRouter, err := message.NewRouter(message.RouterConfig{}, logger)
		if err != nil {
			panic(err)
		}

		outRouter.AddNoPublisherHandler(
			"Outgoing",
			bus.TopicOutgoing,
			ServerPubSub,
			outHandler,
		)

		inRouter.AddMiddleware(
			middleware.InstantAck,
			ServerBus.IncomingMessageRouter,
		)
		inRouter.AddNoPublisherHandler(
			"Incoming",
			bus.TopicIncoming,
			ServerPubSub,
			Handler.FlowDispatcher.Process,
		)
		inRouter.AddNoPublisherHandler(
			"OutgoingFromClient",
			bus.TopicOutgoing,
			ClientPubSub,
			Handler.FlowDispatcher.Process,
		)

		startRouter(ctx, inRouter)
		startRouter(ctx, outRouter)
	}

	inslogger.FromContext(ctx).WithFields(map[string]interface{}{
		"light":   light.ID().String(),
		"virtual": virtual.ID().String(),
		"heavy":   heavy.ID().String(),
	}).Info("started test server")

	s := &Server{
		pm:           PulseManager,
		pulse:        *insolar.GenesisPulse,
		clientSender: ClientBus,
		replicator:   Replicator,
		cleaner:      Cleaner,
	}
	return s, nil
}

func startRouter(ctx context.Context, router *message.Router) {
	go func() {
		if err := router.Run(); err != nil {
			inslogger.FromContext(ctx).Error("Error while running router", err)
		}
	}()
	<-router.Running()
}

func (s *Server) SetPulse(ctx context.Context) {
	s.lock.Lock()
	defer s.lock.Unlock()

	s.pulse = insolar.Pulse{
		PulseNumber: s.pulse.PulseNumber + PulseStep,
	}
	err := s.pm.Set(ctx, s.pulse)
	if err != nil {
		panic(err)
	}
}

func (s *Server) Pulse() insolar.PulseNumber {
	s.lock.Lock()
	defer s.lock.Unlock()

	return s.pulse.PulseNumber
}

func (s *Server) Send(ctx context.Context, pl payload.Payload) (<-chan *message.Message, func()) {
	msg, err := payload.NewMessage(pl)
	if err != nil {
		panic(err)
	}
	return s.clientSender.SendTarget(ctx, msg, insolar.Reference{})
}

func (s *Server) Stop() {
	s.replicator.Stop()
	s.cleaner.Stop()
}

type nodeMock struct {
	ref     insolar.Reference
	shortID insolar.ShortNodeID
	role    insolar.StaticRole
}

func (n *nodeMock) ID() insolar.Reference {
	return n.ref
}

func (n *nodeMock) ShortID() insolar.ShortNodeID {
	return n.shortID
}

func (n *nodeMock) Role() insolar.StaticRole {
	return n.role
}

func (n *nodeMock) PublicKey() crypto.PublicKey {
	panic("implement me")
}

func (n *nodeMock) Address() string {
	return ""
}

func (n *nodeMock) GetGlobuleID() insolar.GlobuleID {
	panic("implement me")
}

func (n *nodeMock) Version() string {
	panic("implement me")
}

func (n *nodeMock) LeavingETA() insolar.PulseNumber {
	panic("implement me")
}

func (n *nodeMock) GetState() insolar.NodeState {
	return insolar.NodeReady
}

func (n *nodeMock) GetPower() insolar.Power {
	return 1
}

type nodeNetMock struct {
	me insolar.NetworkNode
}

func (n *nodeNetMock) GetAccessor(insolar.PulseNumber) network.Accessor {
	return networknode.NewAccessor(networknode.NewSnapshot(insolar.GenesisPulse.PulseNumber, []insolar.NetworkNode{&virtual, &heavy, &light}))
}

func newNodeNetMock(me insolar.NetworkNode) *nodeNetMock {
	return &nodeNetMock{me: me}
}

func (n *nodeNetMock) GetOrigin() insolar.NetworkNode {
	return n.me
}

type stub struct{}

func (*stub) Send(context.Context, insolar.Message, *insolar.MessageSendOptions) (insolar.Reply, error) {
	return &reply.OK{}, nil
}

func (*stub) Register(p insolar.MessageType, handler insolar.MessageHandler) error {
	return nil
}

func (*stub) MustRegister(p insolar.MessageType, handler insolar.MessageHandler) {
}

func (*stub) OnPulse(context.Context, insolar.Pulse) error {
	return nil
}

func (*stub) Acquire(ctx context.Context) {}

func (*stub) Release(ctx context.Context) {}

func (*stub) MoveSyncToActive(ctx context.Context, number insolar.PulseNumber) error {
	return nil
}<|MERGE_RESOLUTION|>--- conflicted
+++ resolved
@@ -19,11 +19,8 @@
 import (
 	"context"
 	"crypto"
-<<<<<<< HEAD
+	"fmt"
 	"github.com/insolar/insolar/network"
-=======
-	"fmt"
->>>>>>> 8b993673
 	"math"
 	"sync"
 	"time"
@@ -159,7 +156,6 @@
 	}
 
 	// Network.
-
 	var (
 		NodeNetwork network.NodeNetwork
 	)
