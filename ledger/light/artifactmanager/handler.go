//
// Copyright 2019 Insolar Technologies GmbH
//
// Licensed under the Apache License, Version 2.0 (the "License");
// you may not use this file except in compliance with the License.
// You may obtain a copy of the License at
//
//     http://www.apache.org/licenses/LICENSE-2.0
//
// Unless required by applicable law or agreed to in writing, software
// distributed under the License is distributed on an "AS IS" BASIS,
// WITHOUT WARRANTIES OR CONDITIONS OF ANY KIND, either express or implied.
// See the License for the specific language governing permissions and
// limitations under the License.
//

package artifactmanager

import (
	"context"
	"fmt"
	"time"

	"github.com/insolar/insolar/insolar/flow/dispatcher"
	"github.com/insolar/insolar/ledger/light/handle"
	"github.com/pkg/errors"
	"go.opencensus.io/stats"
	"go.opencensus.io/tag"

	"github.com/insolar/insolar/configuration"
	"github.com/insolar/insolar/insolar"
	"github.com/insolar/insolar/insolar/flow"
	"github.com/insolar/insolar/insolar/flow/bus"
	"github.com/insolar/insolar/insolar/jet"
	"github.com/insolar/insolar/insolar/message"
	"github.com/insolar/insolar/insolar/node"
	"github.com/insolar/insolar/insolar/pulse"
	"github.com/insolar/insolar/insolar/record"
	"github.com/insolar/insolar/insolar/reply"
	"github.com/insolar/insolar/instrumentation/inslogger"
	"github.com/insolar/insolar/instrumentation/insmetrics"
	"github.com/insolar/insolar/ledger/blob"
	"github.com/insolar/insolar/ledger/drop"
	"github.com/insolar/insolar/ledger/light/hot"
	"github.com/insolar/insolar/ledger/light/proc"
	"github.com/insolar/insolar/ledger/light/recentstorage"
	"github.com/insolar/insolar/ledger/object"
)

// MessageHandler processes messages for local storage interaction.
type MessageHandler struct {
	RecentStorageProvider  recentstorage.Provider             `inject:""`
	Bus                    insolar.MessageBus                 `inject:""`
	PCS                    insolar.PlatformCryptographyScheme `inject:""`
	JetCoordinator         jet.Coordinator                    `inject:""`
	CryptographyService    insolar.CryptographyService        `inject:""`
	DelegationTokenFactory insolar.DelegationTokenFactory     `inject:""`
	JetStorage             jet.Storage                        `inject:""`

	DropModifier drop.Modifier `inject:""`

	BlobModifier blob.Modifier `inject:""`
	BlobAccessor blob.Accessor `inject:""`
	Blobs        blob.Storage  `inject:""`

	IDLocker object.IDLocker `inject:""`

	RecordModifier object.RecordModifier `inject:""`
	RecordAccessor object.RecordAccessor `inject:""`
	Nodes          node.Accessor         `inject:""`

	HotDataWaiter hot.JetWaiter   `inject:""`
	JetReleaser   hot.JetReleaser `inject:""`

	LifelineIndex         object.LifelineIndex
	IndexBucketModifier   object.IndexBucketModifier
	LifelineStateModifier object.LifelineStateModifier

	conf           *configuration.Ledger
	middleware     *middleware
	jetTreeUpdater jet.Fetcher

	FlowDispatcher *dispatcher.Dispatcher
	handlers       map[insolar.MessageType]insolar.MessageHandler
}

// NewMessageHandler creates new handler.
func NewMessageHandler(
	index object.LifelineIndex,
	indexBucketModifier object.IndexBucketModifier,
	indexStateModifier object.LifelineStateModifier,
	conf *configuration.Ledger,
) *MessageHandler {

	h := &MessageHandler{
		handlers:              map[insolar.MessageType]insolar.MessageHandler{},
		conf:                  conf,
		LifelineIndex:         index,
		IndexBucketModifier:   indexBucketModifier,
		LifelineStateModifier: indexStateModifier,
	}

	dep := &proc.Dependencies{
		FetchJet: func(p *proc.FetchJet) {
			p.Dep.JetAccessor = h.JetStorage
			p.Dep.Coordinator = h.JetCoordinator
			p.Dep.JetUpdater = h.jetTreeUpdater
			p.Dep.JetFetcher = h.jetTreeUpdater
		},
		WaitHot: func(p *proc.WaitHot) {
			p.Dep.Waiter = h.HotDataWaiter
		},
		GetIndex: func(p *proc.GetIndex) {
			p.Dep.IndexState = h.LifelineStateModifier
			p.Dep.Locker = h.IDLocker
			p.Dep.Index = h.LifelineIndex
			p.Dep.Coordinator = h.JetCoordinator
			p.Dep.Bus = h.Bus
		},
		SetRecord: func(p *proc.SetRecord) {
			p.Dep.RecentStorageProvider = h.RecentStorageProvider
			p.Dep.RecordModifier = h.RecordModifier
			p.Dep.PCS = h.PCS
			p.Dep.PendingRequestsLimit = h.conf.PendingRequestsLimit
		},
		SetBlob: func(p *proc.SetBlob) {
			p.Dep.BlobAccessor = h.BlobAccessor
			p.Dep.BlobModifier = h.BlobModifier
			p.Dep.PlatformCryptographyScheme = h.PCS
		},
		SendObject: func(p *proc.SendObject) {
			p.Dep.Jets = h.JetStorage
			p.Dep.Blobs = h.Blobs
			p.Dep.Coordinator = h.JetCoordinator
			p.Dep.JetUpdater = h.jetTreeUpdater
			p.Dep.Bus = h.Bus
			p.Dep.RecordAccessor = h.RecordAccessor
		},
		GetCode: func(p *proc.GetCode) {
			p.Dep.Bus = h.Bus
			p.Dep.RecordAccessor = h.RecordAccessor
			p.Dep.Coordinator = h.JetCoordinator
			p.Dep.BlobAccessor = h.BlobAccessor
		},
		GetRequest: func(p *proc.GetRequest) {
			p.Dep.RecordAccessor = h.RecordAccessor
		},
		UpdateObject: func(p *proc.UpdateObject) {
			p.Dep.RecordModifier = h.RecordModifier
			p.Dep.Bus = h.Bus
			p.Dep.Coordinator = h.JetCoordinator
			p.Dep.BlobModifier = h.BlobModifier
			p.Dep.RecentStorageProvider = h.RecentStorageProvider
			p.Dep.PCS = h.PCS
			p.Dep.IDLocker = h.IDLocker
<<<<<<< HEAD
			p.Dep.IndexStateModifier = h.LifelineStateModifier
			p.Dep.Index = h.LifelineIndex
=======
			p.Dep.IndexStateModifier = h.IndexStateModifier
			p.Dep.IndexStorage = h.IndexStorage
			p.Dep.IndexModifier = h.IndexStorage
>>>>>>> 24f1dbc8
		},
		RegisterChild: func(p *proc.RegisterChild) {
			p.Dep.IDLocker = h.IDLocker
			p.Dep.LifelineIndex = h.LifelineIndex
			p.Dep.JetCoordinator = h.JetCoordinator
			p.Dep.RecordModifier = h.RecordModifier
<<<<<<< HEAD
			p.Dep.LifelineStateModifier = h.LifelineStateModifier
			p.Dep.PlatformCryptographyScheme = h.PlatformCryptographyScheme
=======
			p.Dep.IndexStateModifier = h.IndexStateModifier
			p.Dep.PCS = h.PCS
>>>>>>> 24f1dbc8
		},
		GetPendingRequests: func(p *proc.GetPendingRequests) {
			p.Dep.RecentStorageProvider = h.RecentStorageProvider
		},
		GetJet: func(p *proc.GetJet) {
			p.Dep.Jets = h.JetStorage
		},
		HotData: func(p *proc.HotData) {
			p.Dep.DropModifier = h.DropModifier
			p.Dep.RecentStorageProvider = h.RecentStorageProvider
			p.Dep.MessageBus = h.Bus
			p.Dep.IndexStateModifier = h.IndexStateModifier
			p.Dep.JetStorage = h.JetStorage
			p.Dep.JetFetcher = h.jetTreeUpdater
			p.Dep.JetReleaser = h.JetReleaser
		},
	}

	initHandle := func(msg bus.Message) *handle.Init {
		return &handle.Init{
			Dep:     dep,
			Message: msg,
		}
	}

	h.FlowDispatcher = dispatcher.NewDispatcher(func(msg bus.Message) flow.Handle {
		return initHandle(msg).Present
	}, func(msg bus.Message) flow.Handle {
		return initHandle(msg).Future
	})
	return h
}

func instrumentHandler(name string) Handler {
	return func(handler insolar.MessageHandler) insolar.MessageHandler {
		return func(ctx context.Context, p insolar.Parcel) (insolar.Reply, error) {
			inslog := inslogger.FromContext(ctx)
			start := time.Now()
			code := "2xx"
			ctx = insmetrics.InsertTag(ctx, tagMethod, name)

			repl, err := handler(ctx, p)

			latency := time.Since(start)
			if err != nil {
				code = "5xx"
				inslog.Errorf("AM's handler %v returns error: %v", name, err)
			}
			inslog.Debugf("measured time of AM method %v is %v", name, latency)

			ctx = insmetrics.ChangeTags(
				ctx,
				tag.Insert(tagMethod, name),
				tag.Insert(tagResult, code),
			)
			stats.Record(ctx, statCalls.M(1), statLatency.M(latency.Nanoseconds()/1e6))

			return repl, err
		}
	}
}

// Init initializes handlers and middleware.
func (h *MessageHandler) Init(ctx context.Context) error {
	m := newMiddleware(h)
	h.middleware = m

	h.jetTreeUpdater = jet.NewFetcher(h.Nodes, h.JetStorage, h.Bus, h.JetCoordinator)

	h.setHandlersForLight(m)

	return nil
}

func (h *MessageHandler) OnPulse(ctx context.Context, pn insolar.Pulse) {
	h.FlowDispatcher.ChangePulse(ctx, pn)
}

func (h *MessageHandler) setHandlersForLight(m *middleware) {
	// Generic.

	h.Bus.MustRegister(insolar.TypeGetCode, h.FlowDispatcher.WrapBusHandle)
	h.Bus.MustRegister(insolar.TypeGetObject, h.FlowDispatcher.WrapBusHandle)
	h.Bus.MustRegister(insolar.TypeUpdateObject, h.FlowDispatcher.WrapBusHandle)

	h.Bus.MustRegister(insolar.TypeGetDelegate,
		BuildMiddleware(h.handleGetDelegate,
			instrumentHandler("handleGetDelegate"),
			m.addFieldsToLogger,
			m.checkJet,
			m.waitForHotData))

	h.Bus.MustRegister(insolar.TypeGetChildren,
		BuildMiddleware(h.handleGetChildren,
			instrumentHandler("handleGetChildren"),
			m.addFieldsToLogger,
			m.checkJet,
			m.waitForHotData))

	h.Bus.MustRegister(insolar.TypeSetRecord, h.FlowDispatcher.WrapBusHandle)
	h.Bus.MustRegister(insolar.TypeRegisterChild, h.FlowDispatcher.WrapBusHandle)
	h.Bus.MustRegister(insolar.TypeSetBlob, h.FlowDispatcher.WrapBusHandle)
	h.Bus.MustRegister(insolar.TypeGetPendingRequests, h.FlowDispatcher.WrapBusHandle)
	h.Bus.MustRegister(insolar.TypeGetJet, h.FlowDispatcher.WrapBusHandle)
	h.Bus.MustRegister(insolar.TypeHotRecords, h.FlowDispatcher.WrapBusHandle)
	h.Bus.MustRegister(insolar.TypeGetRequest, h.FlowDispatcher.WrapBusHandle)

	h.Bus.MustRegister(
		insolar.TypeGetPendingRequestID,
		BuildMiddleware(
			h.handleGetPendingRequestID,
			instrumentHandler("handleGetPendingRequestID"),
			m.checkJet,
		),
	)

	h.Bus.MustRegister(insolar.TypeValidateRecord, h.handleValidateRecord)
}

func (h *MessageHandler) handleGetDelegate(ctx context.Context, parcel insolar.Parcel) (insolar.Reply, error) {
	msg := parcel.Message().(*message.GetDelegate)
	jetID := jetFromContext(ctx)

	h.IDLocker.Lock(msg.Head.Record())
	defer h.IDLocker.Unlock(msg.Head.Record())

	idx, err := h.LifelineIndex.LifelineForID(ctx, parcel.Pulse(), *msg.Head.Record())
	if err == object.ErrLifelineNotFound {
		heavy, err := h.JetCoordinator.Heavy(ctx, parcel.Pulse())
		if err != nil {
			return nil, err
		}
		idx, err = h.saveIndexFromHeavy(ctx, parcel.Pulse(), jetID, msg.Head, heavy)
		if err != nil {
			inslogger.FromContext(ctx).WithFields(map[string]interface{}{
				"jet": jetID.DebugString(),
				"pn":  parcel.Pulse(),
			}).Error(errors.Wrapf(err, "failed to fetch index from heavy - %v", *msg.Head.Record()))
			return nil, errors.Wrapf(err, "failed to fetch index from heavy")
		}
	} else if err != nil {
		return nil, errors.Wrap(err, "failed to fetch object index")
	}
	err = h.LifelineStateModifier.SetLifelineUsage(ctx, parcel.Pulse(), *msg.Head.Record())
	if err != nil {
		return nil, errors.Wrap(err, "failed to fetch object index")
	}
	err = h.LifelineStateModifier.SetLifelineUsage(ctx, parcel.Pulse(), *msg.Head.Record())
	if err != nil {
		return nil, errors.Wrap(err, "failed to fetch object index")
	}

	delegateRef, ok := idx.DelegateByKey(msg.AsType)
	if !ok {
		return nil, errors.New("the object has no delegate for this type")
	}

	rep := reply.Delegate{
		Head: delegateRef,
	}

	return &rep, nil
}

func (h *MessageHandler) handleGetChildren(
	ctx context.Context, parcel insolar.Parcel,
) (insolar.Reply, error) {
	msg := parcel.Message().(*message.GetChildren)
	jetID := jetFromContext(ctx)

	h.IDLocker.Lock(msg.Parent.Record())
	defer h.IDLocker.Unlock(msg.Parent.Record())

	idx, err := h.LifelineIndex.LifelineForID(ctx, parcel.Pulse(), *msg.Parent.Record())
	if err == object.ErrLifelineNotFound {
		heavy, err := h.JetCoordinator.Heavy(ctx, parcel.Pulse())
		if err != nil {
			return nil, err
		}
		idx, err = h.saveIndexFromHeavy(ctx, parcel.Pulse(), jetID, msg.Parent, heavy)
		if err != nil {
			inslogger.FromContext(ctx).WithFields(map[string]interface{}{
				"jet": jetID.DebugString(),
				"pn":  flow.Pulse(ctx),
			}).Error(errors.Wrapf(err, "failed to fetch index from heavy - %v", msg.Parent.Record().DebugString()))
			return nil, errors.Wrap(err, "failed to fetch index from heavy")
		}
		if idx.ChildPointer == nil {
			return &reply.Children{Refs: nil, NextFrom: nil}, nil
		}
	} else if err != nil {
		return nil, errors.Wrap(err, "failed to fetch object index")
	}
	err = h.LifelineStateModifier.SetLifelineUsage(ctx, parcel.Pulse(), *msg.Parent.Record())
	if err != nil {
		return nil, errors.Wrap(err, "failed to fetch object index")
	}

	var (
		refs         []insolar.Reference
		currentChild *insolar.ID
	)

	// Counting from specified child or the latest.
	if msg.FromChild != nil {
		currentChild = msg.FromChild
	} else {
		currentChild = idx.ChildPointer
	}

	// The object has no children.
	if currentChild == nil {
		return &reply.Children{Refs: nil, NextFrom: nil}, nil
	}

	var childJet *insolar.ID
	onHeavy, err := h.JetCoordinator.IsBeyondLimit(ctx, parcel.Pulse(), currentChild.Pulse())
	if err != nil && err != pulse.ErrNotFound {
		return nil, err
	}
	if onHeavy {
		node, err := h.JetCoordinator.Heavy(ctx, parcel.Pulse())
		if err != nil {
			return nil, err
		}
		return reply.NewGetChildrenRedirect(h.DelegationTokenFactory, parcel, node, *currentChild)
	}

	childJetID, actual := h.JetStorage.ForID(ctx, currentChild.Pulse(), *msg.Parent.Record())
	childJet = (*insolar.ID)(&childJetID)

	if !actual {
		actualJet, err := h.jetTreeUpdater.Fetch(ctx, *msg.Parent.Record(), currentChild.Pulse())
		if err != nil {
			return nil, err
		}
		childJet = actualJet
	}

	// Try to fetch the first child.
	_, err = h.RecordAccessor.ForID(ctx, *currentChild)

	if err == object.ErrNotFound {
		node, err := h.JetCoordinator.NodeForJet(ctx, *childJet, parcel.Pulse(), currentChild.Pulse())
		if err != nil {
			return nil, err
		}
		return reply.NewGetChildrenRedirect(h.DelegationTokenFactory, parcel, node, *currentChild)
	}

	if err != nil {
		return nil, errors.Wrap(err, "failed to fetch child")
	}

	counter := 0
	for currentChild != nil {
		// We have enough results.
		if counter >= msg.Amount {
			return &reply.Children{Refs: refs, NextFrom: currentChild}, nil
		}
		counter++

		rec, err := h.RecordAccessor.ForID(ctx, *currentChild)

		// We don't have this child reference. Return what was collected.
		if err == object.ErrNotFound {
			return &reply.Children{Refs: refs, NextFrom: currentChild}, nil
		}
		if err != nil {
			return nil, errors.New("failed to retrieve children")
		}

		virtRec := rec.Virtual
		concrete := record.Unwrap(virtRec)
		childRec, ok := concrete.(*record.Child)
		if !ok {
			return nil, errors.New("failed to retrieve children")
		}
		currentChild = &childRec.PrevChild

		// Skip records later than specified pulse.
		recPulse := childRec.Ref.Record().Pulse()
		if msg.FromPulse != nil && recPulse > *msg.FromPulse {
			continue
		}
		refs = append(refs, childRec.Ref)
	}

	return &reply.Children{Refs: refs, NextFrom: nil}, nil
}

func (h *MessageHandler) handleGetPendingRequestID(ctx context.Context, parcel insolar.Parcel) (insolar.Reply, error) {
	jetID := jetFromContext(ctx)
	msg := parcel.Message().(*message.GetPendingRequestID)

	requests := h.RecentStorageProvider.GetPendingStorage(ctx, jetID).GetRequestsForObject(msg.ObjectID)
	if len(requests) == 0 {
		return &reply.Error{ErrType: reply.ErrNoPendingRequests}, nil
	}

	rep := reply.ID{
		ID: requests[0],
	}

	return &rep, nil
}

func (h *MessageHandler) handleValidateRecord(ctx context.Context, parcel insolar.Parcel) (insolar.Reply, error) {
	return &reply.OK{}, nil
}

func (h *MessageHandler) saveIndexFromHeavy(
	ctx context.Context, parcelPN insolar.PulseNumber, jetID insolar.ID, obj insolar.Reference, heavy *insolar.Reference,
) (object.Lifeline, error) {
	genericReply, err := h.Bus.Send(ctx, &message.GetObjectIndex{
		Object: obj,
	}, &insolar.MessageSendOptions{
		Receiver: heavy,
	})
	if err != nil {
		return object.Lifeline{}, errors.Wrap(err, "failed to send")
	}
	rep, ok := genericReply.(*reply.ObjectIndex)
	if !ok {
		return object.Lifeline{}, fmt.Errorf("failed to fetch object index: unexpected reply type %T (reply=%+v)", genericReply, genericReply)
	}
	idx, err := object.DecodeIndex(rep.Index)
	if err != nil {
		return object.Lifeline{}, errors.Wrap(err, "failed to decode")
	}

	idx.JetID = insolar.JetID(jetID)
	err = h.LifelineIndex.SetLifeline(ctx, parcelPN, *obj.Record(), idx)
	if err != nil {
		return object.Lifeline{}, errors.Wrap(err, "failed to save")
	}
	return idx, nil
<<<<<<< HEAD
}

func (h *MessageHandler) handleHotRecords(ctx context.Context, parcel insolar.Parcel) (insolar.Reply, error) {
	msg := parcel.Message().(*message.HotData)
	jetID := insolar.JetID(*msg.Jet.Record())

	logger := inslogger.FromContext(ctx).WithFields(map[string]interface{}{
		"jet": jetID.DebugString(),
		"pn":  parcel.Pulse(),
	})

	logger.Info("received hot data")

	err := h.DropModifier.Set(ctx, msg.Drop)
	if err == drop.ErrOverride {
		err = nil
	}
	if err != nil {
		return nil, errors.Wrapf(err, "[jet]: drop error (pulse: %v)", msg.Drop.Pulse)
	}

	pendingStorage := h.RecentStorageProvider.GetPendingStorage(ctx, insolar.ID(jetID))
	logger.Debugf("[handleHotRecords] received %d pending requests", len(msg.PendingRequests))

	var notificationList []insolar.ID
	for objID, objContext := range msg.PendingRequests {
		if !objContext.Active {
			notificationList = append(notificationList, objID)
		}

		objContext.Active = false
		pendingStorage.SetContextToObject(ctx, objID, objContext)
	}

	go func() {
		for _, objID := range notificationList {
			go func(objID insolar.ID) {
				rep, err := h.Bus.Send(ctx, &message.AbandonedRequestsNotification{
					Object: objID,
				}, nil)

				if err != nil {
					logger.Error("[handleHotRecords] failed to notify about pending requests")
					return
				}
				if _, ok := rep.(*reply.OK); !ok {
					logger.Error("[handleHotRecords] received unexpected reply on pending notification")
				}
			}(objID)
		}
	}()

	logger.Debugf("[handleHotRecords] received %v hot indexes", len(msg.HotIndexes))
	for _, meta := range msg.HotIndexes {
		decodedIndex, err := object.DecodeIndex(meta.Index)
		if err != nil {
			logger.Error(err)
			continue
		}

		decodedIndex.JetID = jetID
		err = h.IndexBucketModifier.SetBucket(
			ctx,
			parcel.Pulse(),
			object.IndexBucket{
				ObjID:            meta.ObjID,
				Lifeline:         &decodedIndex,
				LifelineLastUsed: meta.LastUsed,
				Results:          []insolar.ID{},
				Requests:         []insolar.ID{}},
		)
		if err != nil {
			logger.Error(errors.Wrapf(err, "[handleHotRecords] failed to save index - %v", meta.ObjID.DebugString()))
			continue
		}
		logger.Debugf("[handleHotRecords] lifeline with id - %v saved", meta.ObjID.DebugString())
	}

	h.JetStorage.Update(
		ctx, msg.PulseNumber, true, insolar.JetID(jetID),
	)

	h.jetTreeUpdater.Release(ctx, jetID, msg.PulseNumber)

	return &reply.OK{}, nil
=======
>>>>>>> 24f1dbc8
}<|MERGE_RESOLUTION|>--- conflicted
+++ resolved
@@ -153,27 +153,17 @@
 			p.Dep.RecentStorageProvider = h.RecentStorageProvider
 			p.Dep.PCS = h.PCS
 			p.Dep.IDLocker = h.IDLocker
-<<<<<<< HEAD
-			p.Dep.IndexStateModifier = h.LifelineStateModifier
-			p.Dep.Index = h.LifelineIndex
-=======
 			p.Dep.IndexStateModifier = h.IndexStateModifier
 			p.Dep.IndexStorage = h.IndexStorage
 			p.Dep.IndexModifier = h.IndexStorage
->>>>>>> 24f1dbc8
 		},
 		RegisterChild: func(p *proc.RegisterChild) {
 			p.Dep.IDLocker = h.IDLocker
 			p.Dep.LifelineIndex = h.LifelineIndex
 			p.Dep.JetCoordinator = h.JetCoordinator
 			p.Dep.RecordModifier = h.RecordModifier
-<<<<<<< HEAD
 			p.Dep.LifelineStateModifier = h.LifelineStateModifier
-			p.Dep.PlatformCryptographyScheme = h.PlatformCryptographyScheme
-=======
-			p.Dep.IndexStateModifier = h.IndexStateModifier
 			p.Dep.PCS = h.PCS
->>>>>>> 24f1dbc8
 		},
 		GetPendingRequests: func(p *proc.GetPendingRequests) {
 			p.Dep.RecentStorageProvider = h.RecentStorageProvider
@@ -511,7 +501,6 @@
 		return object.Lifeline{}, errors.Wrap(err, "failed to save")
 	}
 	return idx, nil
-<<<<<<< HEAD
 }
 
 func (h *MessageHandler) handleHotRecords(ctx context.Context, parcel insolar.Parcel) (insolar.Reply, error) {
@@ -597,6 +586,4 @@
 	h.jetTreeUpdater.Release(ctx, jetID, msg.PulseNumber)
 
 	return &reply.OK{}, nil
-=======
->>>>>>> 24f1dbc8
 }