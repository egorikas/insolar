//
// Copyright 2019 Insolar Technologies GmbH
//
// Licensed under the Apache License, Version 2.0 (the "License");
// you may not use this file except in compliance with the License.
// You may obtain a copy of the License at
//
//     http://www.apache.org/licenses/LICENSE-2.0
//
// Unless required by applicable law or agreed to in writing, software
// distributed under the License is distributed on an "AS IS" BASIS,
// WITHOUT WARRANTIES OR CONDITIONS OF ANY KIND, either express or implied.
// See the License for the specific language governing permissions and
// limitations under the License.
//

package artifactmanager

import (
	"context"

	"github.com/ThreeDotsLabs/watermill/message"
	"github.com/insolar/insolar/insolar/flow/dispatcher"

	"github.com/insolar/insolar/configuration"
	"github.com/insolar/insolar/insolar"

	"github.com/insolar/insolar/insolar/bus"
	"github.com/insolar/insolar/insolar/flow"
	"github.com/insolar/insolar/insolar/jet"
	"github.com/insolar/insolar/insolar/node"
	"github.com/insolar/insolar/ledger/drop"
	"github.com/insolar/insolar/ledger/light/executor"
	"github.com/insolar/insolar/ledger/light/handle"
	"github.com/insolar/insolar/ledger/light/hot"
	"github.com/insolar/insolar/ledger/light/proc"
	"github.com/insolar/insolar/ledger/object"
	"github.com/insolar/insolar/network/storage"
)

// MessageHandler processes messages for local storage interaction.
type MessageHandler struct {
	Bus                    insolar.MessageBus                 `inject:""`
	PCS                    insolar.PlatformCryptographyScheme `inject:""`
	JetCoordinator         jet.Coordinator                    `inject:""`
	CryptographyService    insolar.CryptographyService        `inject:""`
	DelegationTokenFactory insolar.DelegationTokenFactory     `inject:""`
	JetStorage             jet.Storage                        `inject:""`

	DropModifier drop.Modifier `inject:""`

	IndexLocker object.IndexLocker `inject:""`

	Records object.RecordStorage `inject:""`
	Nodes   node.Accessor        `inject:""`

	HotDataWaiter hot.JetWaiter   `inject:""`
	JetReleaser   hot.JetReleaser `inject:""`

	WriteAccessor hot.WriteAccessor

	IndexStorage object.IndexStorage

	PulseCalculator storage.PulseCalculator

	conf           *configuration.Ledger
	JetTreeUpdater executor.JetFetcher

	Sender         bus.Sender
	FlowDispatcher *dispatcher.Dispatcher
	handlers       map[insolar.MessageType]insolar.MessageHandler

	filamentModifier   *executor.FilamentModifierDefault
	FilamentCalculator *executor.FilamentCalculatorDefault
	RequestChecker     *executor.RequestCheckerDefault
}

// NewMessageHandler creates new handler.
func NewMessageHandler(
	conf *configuration.Ledger,
) *MessageHandler {

	h := &MessageHandler{
		handlers: map[insolar.MessageType]insolar.MessageHandler{},
		conf:     conf,
	}

	dep := &proc.Dependencies{
		FetchJet: func(p *proc.FetchJet) {
			p.Dep.JetAccessor = h.JetStorage
			p.Dep.Coordinator = h.JetCoordinator
			p.Dep.JetUpdater = h.JetTreeUpdater
			p.Dep.JetFetcher = h.JetTreeUpdater
			p.Dep.Sender = h.Sender
		},
		WaitHot: func(p *proc.WaitHot) {
			p.Dep.Waiter = h.HotDataWaiter
			p.Dep.Sender = h.Sender
		},
		GetIndex: func(p *proc.EnsureIndex) {
			p.Dep.IndexAccessor = h.IndexStorage
			p.Dep.IndexLocker = h.IndexLocker
			p.Dep.IndexModifier = h.IndexStorage
			p.Dep.Coordinator = h.JetCoordinator
			p.Dep.Bus = h.Bus
			p.Dep.Sender = h.Sender
		},
		CheckJet: func(p *proc.CheckJet) {
			p.Dep.JetAccessor = h.JetStorage
			p.Dep.Coordinator = h.JetCoordinator
			p.Dep.JetFetcher = h.JetTreeUpdater
			p.Dep.Sender = h.Sender
		},
		WaitHotWM: func(p *proc.WaitHotWM) {
			p.Dep.Waiter = h.HotDataWaiter
			p.Dep.Sender = h.Sender
		},
		EnsureIndex: func(p *proc.EnsureIndexWM) {
			p.Dep.IndexModifier = h.IndexStorage
			p.Dep.IndexAccessor = h.IndexStorage
			p.Dep.IndexLocker = h.IndexLocker
			p.Dep.Coordinator = h.JetCoordinator
			p.Dep.Bus = h.Bus
			p.Dep.Sender = h.Sender
		},
		SetRequest: func(p *proc.SetRequest) {
			p.Dep(
				h.WriteAccessor,
				h.FilamentCalculator,
				h.Sender,
				h.IndexLocker,
				h.IndexStorage,
<<<<<<< HEAD
				h.Records,
				h.PCS,
				h.RequestChecker,
=======
				h.JetCoordinator,
>>>>>>> aa9b3a82
			)
		},
		SetResult: func(p *proc.SetResult) {
			p.Dep(
				h.WriteAccessor,
				h.Sender,
				h.IndexLocker,
				h.filamentModifier,
			)
		},
		ActivateObject: func(p *proc.ActivateObject) {
			p.Dep(
				h.WriteAccessor,
				h.IndexLocker,
				h.Records,
				h.IndexStorage,
				h.filamentModifier,
				h.Sender,
			)
		},
		DeactivateObject: func(p *proc.DeactivateObject) {
			p.Dep(
				h.WriteAccessor,
				h.IndexLocker,
				h.Records,
				h.IndexStorage,
				h.filamentModifier,
				h.Sender,
			)
		},
		UpdateObject: func(p *proc.UpdateObject) {
			p.Dep(
				h.WriteAccessor,
				h.IndexLocker,
				h.Records,
				h.IndexStorage,
				h.filamentModifier,
				h.Sender,
			)
		},
		HasPendings: func(p *proc.HasPendings) {
			p.Dep(
				h.IndexStorage,
				h.Sender,
			)
		},
		SendObject: func(p *proc.SendObject) {
			p.Dep.Jets = h.JetStorage
			p.Dep.Coordinator = h.JetCoordinator
			p.Dep.JetFetcher = h.JetTreeUpdater
			p.Dep.Bus = h.Bus
			p.Dep.RecordAccessor = h.Records
			p.Dep.Sender = h.Sender
		},
		GetCode: func(p *proc.GetCode) {
			p.Dep.RecordAccessor = h.Records
			p.Dep.Coordinator = h.JetCoordinator
			p.Dep.JetFetcher = h.JetTreeUpdater
			p.Dep.Sender = h.Sender
		},
		GetRequest: func(p *proc.GetRequest) {
			p.Dep(h.Records, h.Sender, h.JetCoordinator, h.JetTreeUpdater)
		},
		GetChildren: func(p *proc.GetChildren) {
			p.Dep.IndexLocker = h.IndexLocker
			p.Dep.IndexAccessor = h.IndexStorage
			p.Dep.Coordinator = h.JetCoordinator
			p.Dep.DelegationTokenFactory = h.DelegationTokenFactory
			p.Dep.RecordAccessor = h.Records
			p.Dep.JetStorage = h.JetStorage
			p.Dep.JetTreeUpdater = h.JetTreeUpdater
			p.Dep.Sender = h.Sender
		},
		RegisterChild: func(p *proc.RegisterChild) {
			p.Dep.IndexLocker = h.IndexLocker
			p.Dep.IndexAccessor = h.IndexStorage
			p.Dep.IndexModifier = h.IndexStorage
			p.Dep.JetCoordinator = h.JetCoordinator
			p.Dep.RecordModifier = h.Records
			p.Dep.PCS = h.PCS
			p.Dep.Sender = h.Sender
		},
		GetPendings: func(p *proc.GetPendings) {
			p.Dep(
				h.FilamentCalculator,
				h.Sender,
			)
		},
		GetJet: func(p *proc.GetJet) {
			p.Dep(
				h.JetStorage,
				h.Sender,
			)
		},
		HotObjects: func(p *proc.HotObjects) {
			p.Dep.DropModifier = h.DropModifier
			p.Dep.MessageBus = h.Bus
			p.Dep.IndexModifier = h.IndexStorage
			p.Dep.JetStorage = h.JetStorage
			p.Dep.JetFetcher = h.JetTreeUpdater
			p.Dep.JetReleaser = h.JetReleaser
			p.Dep.Sender = h.Sender
			p.Dep.Calculator = h.PulseCalculator
		},
		SendRequests: func(p *proc.SendRequests) {
			p.Dep(h.Sender, h.FilamentCalculator)
		},
		PassState: func(p *proc.PassState) {
			p.Dep.Sender = h.Sender
			p.Dep.Records = h.Records
		},
		CalculateID: func(p *proc.CalculateID) {
			p.Dep(h.PCS)
		},
		SetCode: func(p *proc.SetCode) {
			p.Dep(h.WriteAccessor, h.Records, h.PCS, h.Sender)
		},
		GetDelegate: func(p *proc.GetDelegate) {
			p.Dep.IndexAccessor = h.IndexStorage
			p.Dep.Sender = h.Sender
		},
	}

	initHandle := func(msg *message.Message) *handle.Init {
		return handle.NewInit(dep, h.Sender, msg)
	}

	h.FlowDispatcher = dispatcher.NewDispatcher(func(msg *message.Message) flow.Handle {
		return initHandle(msg).Present
	}, func(msg *message.Message) flow.Handle {
		return initHandle(msg).Future
	}, func(msg *message.Message) flow.Handle {
		return initHandle(msg).Past
	})
	return h
}

// Init initializes handlers and middleware.
func (h *MessageHandler) Init(ctx context.Context) error {
	h.filamentModifier = executor.NewFilamentModifier(
		h.IndexStorage,
		h.Records,
		h.PCS,
		h.FilamentCalculator,
		h.PulseCalculator,
		h.Sender,
	)

	return nil
}

func (h *MessageHandler) OnPulse(ctx context.Context, pn insolar.Pulse) {
	h.FlowDispatcher.ChangePulse(ctx, pn)
}<|MERGE_RESOLUTION|>--- conflicted
+++ resolved
@@ -130,13 +130,10 @@
 				h.Sender,
 				h.IndexLocker,
 				h.IndexStorage,
-<<<<<<< HEAD
 				h.Records,
 				h.PCS,
 				h.RequestChecker,
-=======
 				h.JetCoordinator,
->>>>>>> aa9b3a82
 			)
 		},
 		SetResult: func(p *proc.SetResult) {
