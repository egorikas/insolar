--- conflicted
+++ resolved
@@ -271,56 +271,6 @@
 	h.Bus.MustRegister(insolar.TypeValidateRecord, h.handleValidateRecord)
 }
 
-<<<<<<< HEAD
-func (h *MessageHandler) handleGetDelegate(ctx context.Context, parcel insolar.Parcel) (insolar.Reply, error) {
-	// ctx, span := instracer.StartSpan(ctx, "MessageHandler.handleGetDelegate")
-	// defer span.End()
-	msg := parcel.Message().(*message.GetDelegate)
-	jetID := jetFromContext(ctx) //httpClient.Timeout = time.Second * 50
-
-	h.IDLocker.Lock(msg.Head.Record())
-	defer h.IDLocker.Unlock(msg.Head.Record())
-
-	idx, err := h.LifelineIndex.ForID(ctx, parcel.Pulse(), *msg.Head.Record())
-	if err == object.ErrLifelineNotFound {
-		heavy, err := h.JetCoordinator.Heavy(ctx, parcel.Pulse())
-		if err != nil {
-			return nil, err
-		}
-		idx, err = h.saveIndexFromHeavy(ctx, parcel.Pulse(), jetID, msg.Head, heavy)
-		if err != nil {
-			inslogger.FromContext(ctx).WithFields(map[string]interface{}{
-				"jet": jetID.DebugString(),
-				"pn":  parcel.Pulse(),
-			}).Error(errors.Wrapf(err, "failed to fetch index from heavy - %v", *msg.Head.Record()))
-			return nil, errors.Wrapf(err, "failed to fetch index from heavy")
-		}
-	} else if err != nil {
-		return nil, errors.Wrap(err, "failed to fetch object index")
-	}
-	err = h.LifelineStateModifier.SetLifelineUsage(ctx, parcel.Pulse(), *msg.Head.Record())
-	if err != nil {
-		return nil, errors.Wrap(err, "failed to fetch object index")
-	}
-	err = h.LifelineStateModifier.SetLifelineUsage(ctx, parcel.Pulse(), *msg.Head.Record())
-	if err != nil {
-		return nil, errors.Wrap(err, "failed to fetch object index")
-	}
-
-	delegateRef, ok := idx.DelegateByKey(msg.AsType)
-	if !ok {
-		return nil, errors.New("the object has no delegate for this type")
-	}
-
-	rep := reply.Delegate{
-		Head: delegateRef,
-	}
-
-	return &rep, nil
-}
-
-=======
->>>>>>> d193f3e5
 func (h *MessageHandler) handleValidateRecord(ctx context.Context, parcel insolar.Parcel) (insolar.Reply, error) {
 	return &reply.OK{}, nil
 }
