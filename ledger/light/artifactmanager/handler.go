--- conflicted
+++ resolved
@@ -131,19 +131,14 @@
 		},
 	}
 
-<<<<<<< HEAD
-	h.FlowDispatcher = dispatcher.NewDispatcher(func(msg bus.Message) flow.Handle {
-		return (&handle.Init{
-=======
 	initHandle := func(msg bus.Message) *handle.Init {
 		return &handle.Init{
->>>>>>> 9fd53ad5
 			Dep:     dep,
 			Message: msg,
 		}
 	}
 
-	h.FlowHandler = handler.NewHandler(func(msg bus.Message) flow.Handle {
+	h.FlowDispatcher = dispatcher.NewDispatcher(func(msg bus.Message) flow.Handle {
 		return initHandle(msg).Present
 	}, func(msg bus.Message) flow.Handle {
 		return initHandle(msg).Future
