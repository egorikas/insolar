//
// Copyright 2019 Insolar Technologies GmbH
//
// Licensed under the Apache License, Version 2.0 (the "License");
// you may not use this file except in compliance with the License.
// You may obtain a copy of the License at
//
//     http://www.apache.org/licenses/LICENSE-2.0
//
// Unless required by applicable law or agreed to in writing, software
// distributed under the License is distributed on an "AS IS" BASIS,
// WITHOUT WARRANTIES OR CONDITIONS OF ANY KIND, either express or implied.
// See the License for the specific language governing permissions and
// limitations under the License.
//

package artifactmanager

import (
	"context"
	"fmt"
	"time"

	"github.com/insolar/insolar/insolar/flow/dispatcher"
	"github.com/insolar/insolar/ledger/light/handle"
	"github.com/pkg/errors"
	"go.opencensus.io/stats"
	"go.opencensus.io/tag"

	"github.com/insolar/insolar/configuration"
	"github.com/insolar/insolar/insolar"
	"github.com/insolar/insolar/insolar/flow"
	"github.com/insolar/insolar/insolar/flow/bus"
	"github.com/insolar/insolar/insolar/jet"
	"github.com/insolar/insolar/insolar/message"
	"github.com/insolar/insolar/insolar/node"
	"github.com/insolar/insolar/insolar/pulse"
	"github.com/insolar/insolar/insolar/record"
	"github.com/insolar/insolar/insolar/reply"
	"github.com/insolar/insolar/instrumentation/inslogger"
	"github.com/insolar/insolar/instrumentation/insmetrics"
	"github.com/insolar/insolar/ledger/blob"
	"github.com/insolar/insolar/ledger/drop"
	"github.com/insolar/insolar/ledger/light/hot"
	"github.com/insolar/insolar/ledger/light/proc"
	"github.com/insolar/insolar/ledger/light/recentstorage"
	"github.com/insolar/insolar/ledger/object"
)

// MessageHandler processes messages for local storage interaction.
type MessageHandler struct {
	RecentStorageProvider      recentstorage.Provider             `inject:""`
	Bus                        insolar.MessageBus                 `inject:""`
	PlatformCryptographyScheme insolar.PlatformCryptographyScheme `inject:""`
	JetCoordinator             jet.Coordinator                    `inject:""`
	CryptographyService        insolar.CryptographyService        `inject:""`
	DelegationTokenFactory     insolar.DelegationTokenFactory     `inject:""`
	JetStorage                 jet.Storage                        `inject:""`

	DropModifier drop.Modifier `inject:""`

	BlobModifier blob.Modifier `inject:""`
	BlobAccessor blob.Accessor `inject:""`
	Blobs        blob.Storage  `inject:""`

	IDLocker object.IDLocker `inject:""`

	RecordModifier object.RecordModifier `inject:""`
	RecordAccessor object.RecordAccessor `inject:""`
	Nodes          node.Accessor         `inject:""`

	HotDataWaiter hot.JetWaiter   `inject:""`
	JetReleaser   hot.JetReleaser `inject:""`

	Index      object.Index
	IndexState object.IndexStateModifier

	conf           *configuration.Ledger
	middleware     *middleware
	jetTreeUpdater jet.Fetcher

	FlowDispatcher *dispatcher.Dispatcher
	handlers       map[insolar.MessageType]insolar.MessageHandler
}

// NewMessageHandler creates new handler.
func NewMessageHandler(
	index object.Index,
	indexState object.IndexStateModifier,
	conf *configuration.Ledger,
) *MessageHandler {

	h := &MessageHandler{
		handlers:   map[insolar.MessageType]insolar.MessageHandler{},
		conf:       conf,
		Index:      index,
		IndexState: indexState,
	}

	dep := &proc.Dependencies{
		FetchJet: func(p *proc.FetchJet) {
			p.Dep.JetAccessor = h.JetStorage
			p.Dep.Coordinator = h.JetCoordinator
			p.Dep.JetUpdater = h.jetTreeUpdater
			p.Dep.JetFetcher = h.jetTreeUpdater
		},
		WaitHot: func(p *proc.WaitHot) {
			p.Dep.Waiter = h.HotDataWaiter
		},
		GetIndex: func(p *proc.GetIndex) {
			p.Dep.Index = h.Index
			p.Dep.IndexState = h.IndexState
			p.Dep.Locker = h.IDLocker
			p.Dep.Coordinator = h.JetCoordinator
			p.Dep.Bus = h.Bus
		},
		SetRecord: func(p *proc.SetRecord) {
			p.Dep.RecentStorageProvider = h.RecentStorageProvider
			p.Dep.RecordModifier = h.RecordModifier
			p.Dep.PlatformCryptographyScheme = h.PlatformCryptographyScheme
			p.Dep.PendingRequestsLimit = h.conf.PendingRequestsLimit
		},
		SetBlob: func(p *proc.SetBlob) {
			p.Dep.BlobAccessor = h.BlobAccessor
			p.Dep.BlobModifier = h.BlobModifier
			p.Dep.PlatformCryptographyScheme = h.PlatformCryptographyScheme
		},
		SendObject: func(p *proc.SendObject) {
			p.Dep.Jets = h.JetStorage
			p.Dep.Blobs = h.Blobs
			p.Dep.Coordinator = h.JetCoordinator
			p.Dep.JetUpdater = h.jetTreeUpdater
			p.Dep.Bus = h.Bus
			p.Dep.RecordAccessor = h.RecordAccessor
		},
		GetCode: func(p *proc.GetCode) {
			p.Dep.Bus = h.Bus
			p.Dep.RecordAccessor = h.RecordAccessor
			p.Dep.Coordinator = h.JetCoordinator
			p.Dep.BlobAccessor = h.BlobAccessor
		},
		GetRequest: func(p *proc.GetRequest) {
			p.Dep.RecordAccessor = h.RecordAccessor
		},
		UpdateObject: func(p *proc.UpdateObject) {
			p.Dep.RecordModifier = h.RecordModifier
			p.Dep.Bus = h.Bus
			p.Dep.Coordinator = h.JetCoordinator
			p.Dep.BlobModifier = h.BlobModifier
			p.Dep.RecentStorageProvider = h.RecentStorageProvider
			p.Dep.PlatformCryptographyScheme = h.PlatformCryptographyScheme
			p.Dep.IDLocker = h.IDLocker
			p.Dep.IndexStateModifier = h.IndexStateModifier
			p.Dep.IndexStorage = h.IndexStorage
		},
	}

	initHandle := func(msg bus.Message) *handle.Init {
		return &handle.Init{
			Dep:     dep,
			Message: msg,
		}
	}

	h.FlowDispatcher = dispatcher.NewDispatcher(func(msg bus.Message) flow.Handle {
		return initHandle(msg).Present
	}, func(msg bus.Message) flow.Handle {
		return initHandle(msg).Future
	})
	return h
}

func instrumentHandler(name string) Handler {
	return func(handler insolar.MessageHandler) insolar.MessageHandler {
		return func(ctx context.Context, p insolar.Parcel) (insolar.Reply, error) {
			inslog := inslogger.FromContext(ctx)
			start := time.Now()
			code := "2xx"
			ctx = insmetrics.InsertTag(ctx, tagMethod, name)

			repl, err := handler(ctx, p)

			latency := time.Since(start)
			if err != nil {
				code = "5xx"
				inslog.Errorf("AM's handler %v returns error: %v", name, err)
			}
			inslog.Debugf("measured time of AM method %v is %v", name, latency)

			ctx = insmetrics.ChangeTags(
				ctx,
				tag.Insert(tagMethod, name),
				tag.Insert(tagResult, code),
			)
			stats.Record(ctx, statCalls.M(1), statLatency.M(latency.Nanoseconds()/1e6))

			return repl, err
		}
	}
}

// Init initializes handlers and middleware.
func (h *MessageHandler) Init(ctx context.Context) error {
	m := newMiddleware(h)
	h.middleware = m

	h.jetTreeUpdater = jet.NewFetcher(h.Nodes, h.JetStorage, h.Bus, h.JetCoordinator)

	h.setHandlersForLight(m)

	return nil
}

func (h *MessageHandler) OnPulse(ctx context.Context, pn insolar.Pulse) {
	h.FlowDispatcher.ChangePulse(ctx, pn)
}

func (h *MessageHandler) setHandlersForLight(m *middleware) {
	// Generic.

	h.Bus.MustRegister(insolar.TypeGetCode, h.FlowDispatcher.WrapBusHandle)
	h.Bus.MustRegister(insolar.TypeGetObject, h.FlowDispatcher.WrapBusHandle)
	h.Bus.MustRegister(insolar.TypeUpdateObject, h.FlowDispatcher.WrapBusHandle)

	h.Bus.MustRegister(insolar.TypeGetDelegate,
		BuildMiddleware(h.handleGetDelegate,
			instrumentHandler("handleGetDelegate"),
			m.addFieldsToLogger,
			m.checkJet,
			m.waitForHotData))

	h.Bus.MustRegister(insolar.TypeGetChildren,
		BuildMiddleware(h.handleGetChildren,
			instrumentHandler("handleGetChildren"),
			m.addFieldsToLogger,
			m.checkJet,
			m.waitForHotData))

	h.Bus.MustRegister(insolar.TypeSetRecord, h.FlowDispatcher.WrapBusHandle)

	h.Bus.MustRegister(insolar.TypeRegisterChild,
		BuildMiddleware(h.handleRegisterChild,
			instrumentHandler("handleRegisterChild"),
			m.addFieldsToLogger,
			m.checkJet,
			m.waitForHotData))

	h.Bus.MustRegister(insolar.TypeSetBlob, h.FlowDispatcher.WrapBusHandle)

	h.Bus.MustRegister(insolar.TypeGetPendingRequests,
		BuildMiddleware(h.handleHasPendingRequests,
			instrumentHandler("handleHasPendingRequests"),
			m.addFieldsToLogger,
			m.checkJet,
			m.waitForHotData))

	h.Bus.MustRegister(insolar.TypeGetJet,
		BuildMiddleware(h.handleGetJet,
			instrumentHandler("handleGetJet")))

	h.Bus.MustRegister(insolar.TypeHotRecords,
		BuildMiddleware(h.handleHotRecords,
			instrumentHandler("handleHotRecords"),
			m.releaseHotDataWaiters))

	h.Bus.MustRegister(insolar.TypeGetRequest, h.FlowDispatcher.WrapBusHandle)

	h.Bus.MustRegister(
		insolar.TypeGetPendingRequestID,
		BuildMiddleware(
			h.handleGetPendingRequestID,
			instrumentHandler("handleGetPendingRequestID"),
			m.checkJet,
		),
	)

	h.Bus.MustRegister(insolar.TypeValidateRecord, h.handleValidateRecord)
}

<<<<<<< HEAD
func (h *MessageHandler) handleSetRecord(ctx context.Context, parcel insolar.Parcel) (insolar.Reply, error) {
	msg := parcel.Message().(*message.SetRecord)
	virtRec, err := object.DecodeVirtual(msg.Record)
	if err != nil {
		return nil, errors.Wrap(err, "can't deserialize record")
	}
	jetID := jetFromContext(ctx)

	calculatedID := object.NewRecordIDFromRecord(h.PlatformCryptographyScheme, parcel.Pulse(), virtRec)
	rec := record.MaterialRecord{
		Record: virtRec,
		JetID:  insolar.JetID(jetID),
	}

	err = h.RecordModifier.Set(ctx, *calculatedID, rec)

	if err == object.ErrOverride {
		inslogger.FromContext(ctx).WithField("type", fmt.Sprintf("%T", virtRec)).Warn("set record override")
	} else if err != nil {
		return nil, errors.Wrap(err, "can't save record into storage")
	}

	switch r := virtRec.(type) {
	case object.Request:
		if h.RecentStorageProvider.Count() > h.conf.PendingRequestsLimit {
			return &reply.Error{ErrType: reply.ErrTooManyPendingRequests}, nil
		}
		recentStorage := h.RecentStorageProvider.GetPendingStorage(ctx, jetID)
		recentStorage.AddPendingRequest(ctx, r.GetObject(), *calculatedID)

		err := h.Index.SetRequest(ctx, parcel.Pulse(), r.GetObject(), *calculatedID)
		if err != nil {
			return nil, errors.Wrapf(err, "failed to set a request")
		}
		err = h.IndexState.SetLifelineUsage(ctx, parcel.Pulse(), r.GetObject())
		if err != nil {
			return nil, errors.Wrapf(err, "can't update lifeline usage")
		}
	case *object.ResultRecord:
		recentStorage := h.RecentStorageProvider.GetPendingStorage(ctx, jetID)
		recentStorage.RemovePendingRequest(ctx, r.Object, *r.Request.Record())

		err := h.Index.SetResultRecord(ctx, parcel.Pulse(), *r.Request.Record(), *calculatedID)
		if err != nil {
			return nil, errors.Wrapf(err, "failed to set a result record")
		}
	}

	return &reply.ID{ID: *calculatedID}, nil
}

func (h *MessageHandler) handleSetBlob(ctx context.Context, parcel insolar.Parcel) (insolar.Reply, error) {
	msg := parcel.Message().(*message.SetBlob)
	jetID := jetFromContext(ctx)
	calculatedID := object.CalculateIDForBlob(h.PlatformCryptographyScheme, parcel.Pulse(), msg.Memory)

	_, err := h.BlobAccessor.ForID(ctx, *calculatedID)
	if err == nil {
		return &reply.ID{ID: *calculatedID}, nil
	}
	if err != nil && err != blob.ErrNotFound {
		return nil, err
	}

	err = h.BlobModifier.Set(ctx, *calculatedID, blob.Blob{Value: msg.Memory, JetID: insolar.JetID(jetID)})
	if err == nil {
		return &reply.ID{ID: *calculatedID}, nil
	}
	if err == blob.ErrOverride {
		return &reply.ID{ID: *calculatedID}, nil
	}
	return nil, err
}

=======
>>>>>>> e69d3689
func (h *MessageHandler) handleHasPendingRequests(ctx context.Context, parcel insolar.Parcel) (insolar.Reply, error) {
	msg := parcel.Message().(*message.GetPendingRequests)
	jetID := jetFromContext(ctx)

	for _, reqID := range h.RecentStorageProvider.GetPendingStorage(ctx, jetID).GetRequestsForObject(*msg.Object.Record()) {
		if reqID.Pulse() < parcel.Pulse() {
			return &reply.HasPendingRequests{Has: true}, nil
		}
	}

	return &reply.HasPendingRequests{Has: false}, nil
}

func (h *MessageHandler) handleGetJet(ctx context.Context, parcel insolar.Parcel) (insolar.Reply, error) {
	msg := parcel.Message().(*message.GetJet)

	jetID, actual := h.JetStorage.ForID(ctx, msg.Pulse, msg.Object)

	return &reply.Jet{ID: insolar.ID(jetID), Actual: actual}, nil
}

func (h *MessageHandler) handleGetDelegate(ctx context.Context, parcel insolar.Parcel) (insolar.Reply, error) {
	msg := parcel.Message().(*message.GetDelegate)
	jetID := jetFromContext(ctx)

	h.IDLocker.Lock(msg.Head.Record())
	defer h.IDLocker.Unlock(msg.Head.Record())

	idx, err := h.Index.LifelineForID(ctx, parcel.Pulse(), *msg.Head.Record())
	if err == object.ErrLifelineNotFound {
		heavy, err := h.JetCoordinator.Heavy(ctx, parcel.Pulse())
		if err != nil {
			return nil, err
		}
		idx, err = h.saveIndexFromHeavy(ctx, jetID, msg.Head, heavy, parcel.Pulse())
		if err != nil {
			return nil, errors.Wrap(err, "failed to fetch index from heavy")
		}
	} else if err != nil {
		return nil, errors.Wrap(err, "failed to fetch object index")
	}
	err = h.IndexState.SetLifelineUsage(ctx, parcel.Pulse(), *msg.Head.Record())
	if err != nil {
		return nil, errors.Wrapf(err, "can't update lifeline")
	}

	delegateRef, ok := idx.DelegateByKey(msg.AsType)
	if !ok {
		return nil, errors.New("the object has no delegate for this type")
	}

	rep := reply.Delegate{
		Head: delegateRef,
	}

	return &rep, nil
}

func (h *MessageHandler) handleGetChildren(
	ctx context.Context, parcel insolar.Parcel,
) (insolar.Reply, error) {
	msg := parcel.Message().(*message.GetChildren)
	jetID := jetFromContext(ctx)

	h.IDLocker.Lock(msg.Parent.Record())
	defer h.IDLocker.Unlock(msg.Parent.Record())

	idx, err := h.Index.LifelineForID(ctx, parcel.Pulse(), *msg.Parent.Record())
	if err == object.ErrLifelineNotFound {
		heavy, err := h.JetCoordinator.Heavy(ctx, parcel.Pulse())
		if err != nil {
			return nil, err
		}
		idx, err = h.saveIndexFromHeavy(ctx, jetID, msg.Parent, heavy, parcel.Pulse())
		if err != nil {
			return nil, errors.Wrap(err, "failed to fetch index from heavy")
		}
		if idx.ChildPointer == nil {
			return &reply.Children{Refs: nil, NextFrom: nil}, nil
		}
	} else if err != nil {
		return nil, errors.Wrap(err, "failed to fetch object index")
	}
	err = h.IndexState.SetLifelineUsage(ctx, parcel.Pulse(), *msg.Parent.Record())
	if err != nil {
		return nil, errors.Wrapf(err, "can't update lifeline")
	}

	var (
		refs         []insolar.Reference
		currentChild *insolar.ID
	)

	// Counting from specified child or the latest.
	if msg.FromChild != nil {
		currentChild = msg.FromChild
	} else {
		currentChild = idx.ChildPointer
	}

	// The object has no children.
	if currentChild == nil {
		return &reply.Children{Refs: nil, NextFrom: nil}, nil
	}

	var childJet *insolar.ID
	onHeavy, err := h.JetCoordinator.IsBeyondLimit(ctx, parcel.Pulse(), currentChild.Pulse())
	if err != nil && err != pulse.ErrNotFound {
		return nil, err
	}
	if onHeavy {
		node, err := h.JetCoordinator.Heavy(ctx, parcel.Pulse())
		if err != nil {
			return nil, err
		}
		return reply.NewGetChildrenRedirect(h.DelegationTokenFactory, parcel, node, *currentChild)
	}

	childJetID, actual := h.JetStorage.ForID(ctx, currentChild.Pulse(), *msg.Parent.Record())
	childJet = (*insolar.ID)(&childJetID)

	if !actual {
		actualJet, err := h.jetTreeUpdater.Fetch(ctx, *msg.Parent.Record(), currentChild.Pulse())
		if err != nil {
			return nil, err
		}
		childJet = actualJet
	}

	// Try to fetch the first child.
	_, err = h.RecordAccessor.ForID(ctx, *currentChild)

	if err == object.ErrNotFound {
		node, err := h.JetCoordinator.NodeForJet(ctx, *childJet, parcel.Pulse(), currentChild.Pulse())
		if err != nil {
			return nil, err
		}
		return reply.NewGetChildrenRedirect(h.DelegationTokenFactory, parcel, node, *currentChild)
	}

	if err != nil {
		return nil, errors.Wrap(err, "failed to fetch child")
	}

	counter := 0
	for currentChild != nil {
		// We have enough results.
		if counter >= msg.Amount {
			return &reply.Children{Refs: refs, NextFrom: currentChild}, nil
		}
		counter++

		rec, err := h.RecordAccessor.ForID(ctx, *currentChild)

		// We don't have this child reference. Return what was collected.
		if err == object.ErrNotFound {
			return &reply.Children{Refs: refs, NextFrom: currentChild}, nil
		}
		if err != nil {
			return nil, errors.New("failed to retrieve children")
		}

		virtRec := rec.Record
		childRec, ok := virtRec.(*object.ChildRecord)
		if !ok {
			return nil, errors.New("failed to retrieve children")
		}
		currentChild = childRec.PrevChild

		// Skip records later than specified pulse.
		recPulse := childRec.Ref.Record().Pulse()
		if msg.FromPulse != nil && recPulse > *msg.FromPulse {
			continue
		}
		refs = append(refs, childRec.Ref)
	}

	return &reply.Children{Refs: refs, NextFrom: nil}, nil
}

func (h *MessageHandler) handleGetPendingRequestID(ctx context.Context, parcel insolar.Parcel) (insolar.Reply, error) {
	jetID := jetFromContext(ctx)
	msg := parcel.Message().(*message.GetPendingRequestID)

	requests := h.RecentStorageProvider.GetPendingStorage(ctx, jetID).GetRequestsForObject(msg.ObjectID)
	if len(requests) == 0 {
		return &reply.Error{ErrType: reply.ErrNoPendingRequests}, nil
	}

	rep := reply.ID{
		ID: requests[0],
	}

	return &rep, nil
}

<<<<<<< HEAD
func (h *MessageHandler) handleUpdateObject(ctx context.Context, parcel insolar.Parcel) (insolar.Reply, error) {
	msg := parcel.Message().(*message.UpdateObject)
	jetID := jetFromContext(ctx)
	logger := inslogger.FromContext(ctx).WithFields(map[string]interface{}{
		"object": msg.Object.Record().DebugString(),
		"pulse":  parcel.Pulse(),
	})

	virtRec, err := object.DecodeVirtual(msg.Record)
	if err != nil {
		return nil, errors.Wrap(err, "can't deserialize record")
	}
	state, ok := virtRec.(object.State)
	if !ok {
		return nil, errors.New("wrong object state record")
	}

	err = h.IndexState.SetLifelineUsage(ctx, parcel.Pulse(), *msg.Object.Record())
	if err != nil {
		return nil, errors.Wrapf(err, "can't update lifeline")
	}

	calculatedID := object.CalculateIDForBlob(h.PlatformCryptographyScheme, parcel.Pulse(), msg.Memory)
	// FIXME: temporary fix. If we calculate blob id on the client, pulse can change before message sending and this
	//  id will not match the one calculated on the server.
	err = h.BlobModifier.Set(ctx, *calculatedID, blob.Blob{JetID: insolar.JetID(jetID), Value: msg.Memory})
	if err != nil && err != blob.ErrOverride {
		return nil, errors.Wrap(err, "failed to set blob")
	}

	switch s := state.(type) {
	case *object.ActivateRecord:
		s.Memory = calculatedID
	case *object.AmendRecord:
		s.Memory = calculatedID
	}

	h.IDLocker.Lock(msg.Object.Record())
	defer h.IDLocker.Unlock(msg.Object.Record())

	idx, err := h.Index.LifelineForID(ctx, parcel.Pulse(), *msg.Object.Record())
	// No index on our node.
	if err == object.ErrLifelineNotFound {
		if state.ID() == object.StateActivation {
			// We are activating the object. There is no index for it anywhere.
			idx = object.Lifeline{State: object.StateUndefined}
		} else {
			logger.Debug("failed to fetch index (fetching from heavy)")
			// We are updating object. Index should be on the heavy executor.
			heavy, err := h.JetCoordinator.Heavy(ctx, parcel.Pulse())
			if err != nil {
				return nil, err
			}
			idx, err = h.saveIndexFromHeavy(ctx, jetID, msg.Object, heavy, parcel.Pulse())
			if err != nil {
				return nil, errors.Wrap(err, "failed to fetch index from heavy")
			}
		}
	} else if err != nil {
		return nil, err
	}
	err = h.IndexState.SetLifelineUsage(ctx, parcel.Pulse(), *msg.Object.Record())
	if err != nil {
		return nil, errors.Wrapf(err, "can't update lifeline")
	}

	if err = validateState(idx.State, state.ID()); err != nil {
		return &reply.Error{ErrType: reply.ErrDeactivated}, nil
	}

	recID := object.NewRecordIDFromRecord(h.PlatformCryptographyScheme, parcel.Pulse(), virtRec)

	// Index exists and latest record id does not match (preserving chain consistency).
	// For the case when vm can't save or send result to another vm and it tries to update the same record again
	if idx.LatestState != nil && !state.PrevStateID().Equal(*idx.LatestState) && idx.LatestState != recID {
		return nil, errors.New("invalid state record")
	}

	id := object.NewRecordIDFromRecord(h.PlatformCryptographyScheme, parcel.Pulse(), virtRec)
	rec := record.MaterialRecord{
		Record: virtRec,
		JetID:  insolar.JetID(jetID),
	}

	err = h.RecordModifier.Set(ctx, *id, rec)

	if err == object.ErrOverride {
		logger.WithField("type", fmt.Sprintf("%T", virtRec)).Warn("set record override (#1)")
		id = recID
	} else if err != nil {
		return nil, errors.Wrap(err, "can't save record into storage")
	}
	idx.LatestState = id
	idx.State = state.ID()
	if state.ID() == object.StateActivation {
		idx.Parent = state.(*object.ActivateRecord).Parent
	}

	idx.LatestUpdate = parcel.Pulse()
	idx.JetID = insolar.JetID(jetID)
	err = h.Index.SetLifeline(ctx, parcel.Pulse(), *msg.Object.Record(), idx)
	if err != nil {
		return nil, errors.Wrap(err, "failed to save lifeline")
	}

	logger.WithField("state", idx.LatestState.DebugString()).Debug("saved object")

	rep := reply.Object{
		Head:         msg.Object,
		State:        *idx.LatestState,
		Prototype:    state.GetImage(),
		IsPrototype:  state.GetIsPrototype(),
		ChildPointer: idx.ChildPointer,
		Parent:       idx.Parent,
	}
	return &rep, nil
}

=======
>>>>>>> e69d3689
func (h *MessageHandler) handleRegisterChild(ctx context.Context, parcel insolar.Parcel) (insolar.Reply, error) {
	logger := inslogger.FromContext(ctx)

	msg := parcel.Message().(*message.RegisterChild)
	jetID := jetFromContext(ctx)
	r, err := object.DecodeVirtual(msg.Record)
	if err != nil {
		return nil, errors.Wrap(err, "can't deserialize record")
	}
	childRec, ok := r.(*object.ChildRecord)
	if !ok {
		return nil, errors.New("wrong child record")
	}

	h.IDLocker.Lock(msg.Parent.Record())
	defer h.IDLocker.Unlock(msg.Parent.Record())

	var child *insolar.ID
	idx, err := h.Index.LifelineForID(ctx, parcel.Pulse(), *msg.Parent.Record())
	if err == object.ErrLifelineNotFound {
		heavy, err := h.JetCoordinator.Heavy(ctx, parcel.Pulse())
		if err != nil {
			return nil, err
		}
		idx, err = h.saveIndexFromHeavy(ctx, jetID, msg.Parent, heavy, parcel.Pulse())
		if err != nil {
			return nil, errors.Wrap(err, "failed to fetch index from heavy")
		}
	} else if err != nil {
		return nil, err
	}
	err = h.IndexState.SetLifelineUsage(ctx, parcel.Pulse(), *msg.Parent.Record())
	if err != nil {
		return nil, errors.Wrapf(err, "can't update lifeline")
	}

	recID := object.NewRecordIDFromRecord(h.PlatformCryptographyScheme, parcel.Pulse(), childRec)

	// Children exist and pointer does not match (preserving chain consistency).
	// For the case when vm can't save or send result to another vm and it tries to update the same record again
	if idx.ChildPointer != nil && !childRec.PrevChild.Equal(*idx.ChildPointer) && idx.ChildPointer != recID {
		return nil, errors.New("invalid child record")
	}

	child = object.NewRecordIDFromRecord(h.PlatformCryptographyScheme, parcel.Pulse(), childRec)
	rec := record.MaterialRecord{
		Record: childRec,
		JetID:  insolar.JetID(jetID),
	}

	err = h.RecordModifier.Set(ctx, *child, rec)

	if err == object.ErrOverride {
		logger.WithField("type", fmt.Sprintf("%T", r)).Warn("set record override (#2)")
		child = recID
	} else if err != nil {
		return nil, errors.Wrap(err, "can't save record into storage")
	}

	idx.ChildPointer = child
	if msg.AsType != nil {
		idx.SetDelegate(*msg.AsType, msg.Child)
	}
	idx.LatestUpdate = parcel.Pulse()
	idx.JetID = insolar.JetID(jetID)
	err = h.Index.SetLifeline(ctx, parcel.Pulse(), *msg.Parent.Record(), idx)
	if err != nil {
		return nil, errors.Wrapf(err, "failed to set lifeline")
	}

	return &reply.ID{ID: *child}, nil
}

func (h *MessageHandler) handleValidateRecord(ctx context.Context, parcel insolar.Parcel) (insolar.Reply, error) {
	return &reply.OK{}, nil
}

<<<<<<< HEAD
func (h *MessageHandler) handleGetObjectIndex(ctx context.Context, parcel insolar.Parcel) (insolar.Reply, error) {
	msg := parcel.Message().(*message.GetObjectIndex)

	h.IDLocker.Lock(msg.Object.Record())
	defer h.IDLocker.Unlock(msg.Object.Record())

	idx, err := h.Index.LifelineForID(ctx, parcel.Pulse(), *msg.Object.Record())
	if err != nil {
		return nil, errors.Wrap(err, "failed to fetch object index")
	}
	err = h.IndexState.SetLifelineUsage(ctx, parcel.Pulse(), *msg.Object.Record())
	if err != nil {
		return nil, errors.Wrapf(err, "can't update object")
	}

	buf := object.EncodeIndex(idx)

	return &reply.ObjectIndex{Index: buf}, nil
}

func validateState(old object.StateID, new object.StateID) error {
	if old == object.StateDeactivation {
		return ErrObjectDeactivated
	}
	if old == object.StateUndefined && new != object.StateActivation {
		return errors.New("object is not activated")
	}
	if old != object.StateUndefined && new == object.StateActivation {
		return errors.New("object is already activated")
	}
	return nil
}

=======
>>>>>>> e69d3689
func (h *MessageHandler) saveIndexFromHeavy(
	ctx context.Context, jetID insolar.ID, obj insolar.Reference, heavy *insolar.Reference, parcelPN insolar.PulseNumber,
) (object.Lifeline, error) {
	genericReply, err := h.Bus.Send(ctx, &message.GetObjectIndex{
		Object: obj,
	}, &insolar.MessageSendOptions{
		Receiver: heavy,
	})
	if err != nil {
		return object.Lifeline{}, errors.Wrap(err, "failed to send")
	}
	rep, ok := genericReply.(*reply.ObjectIndex)
	if !ok {
		return object.Lifeline{}, fmt.Errorf("failed to fetch object index: unexpected reply type %T (reply=%+v)", genericReply, genericReply)
	}
	idx, err := object.DecodeIndex(rep.Index)
	if err != nil {
		return object.Lifeline{}, errors.Wrap(err, "failed to decode")
	}

	idx.JetID = insolar.JetID(jetID)
	err = h.Index.SetLifeline(ctx, parcelPN, *obj.Record(), idx)
	if err != nil {
		return idx, errors.Wrap(err, "failed to save lifeline")
	}

	return idx, nil
}

func (h *MessageHandler) handleHotRecords(ctx context.Context, parcel insolar.Parcel) (insolar.Reply, error) {
	logger := inslogger.FromContext(ctx)

	msg := parcel.Message().(*message.HotData)
	jetID := insolar.JetID(*msg.Jet.Record())

	logger.WithFields(map[string]interface{}{
		"jet": jetID.DebugString(),
	}).Info("received hot data")

	err := h.DropModifier.Set(ctx, msg.Drop)
	if err == drop.ErrOverride {
		err = nil
	}
	if err != nil {
		return nil, errors.Wrapf(err, "[jet]: drop error (pulse: %v)", msg.Drop.Pulse)
	}

	pendingStorage := h.RecentStorageProvider.GetPendingStorage(ctx, insolar.ID(jetID))
	logger.Debugf("received %d pending requests", len(msg.PendingRequests))

	var notificationList []insolar.ID
	for objID, objContext := range msg.PendingRequests {
		if !objContext.Active {
			notificationList = append(notificationList, objID)
		}

		objContext.Active = false
		pendingStorage.SetContextToObject(ctx, objID, objContext)
	}

	go func() {
		for _, objID := range notificationList {
			go func(objID insolar.ID) {
				rep, err := h.Bus.Send(ctx, &message.AbandonedRequestsNotification{
					Object: objID,
				}, nil)

				if err != nil {
					logger.Error("failed to notify about pending requests")
					return
				}
				if _, ok := rep.(*reply.OK); !ok {
					logger.Error("received unexpected reply on pending notification")
				}
			}(objID)
		}
	}()

	for _, meta := range msg.HotIndexes {
		decodedIndex, err := object.DecodeIndex(meta.Index)
		if err != nil {
			logger.Error(err)
			continue
		}

		err = h.Index.SetLifeline(ctx, parcel.Pulse(), meta.ObjID, decodedIndex)
		if err != nil {
			return nil, errors.Wrapf(err, "failed to set lifeline")
		}
	}

	h.JetStorage.Update(
		ctx, msg.PulseNumber, true, insolar.JetID(jetID),
	)

	h.jetTreeUpdater.Release(ctx, jetID, msg.PulseNumber)

	return &reply.OK{}, nil
}<|MERGE_RESOLUTION|>--- conflicted
+++ resolved
@@ -72,8 +72,8 @@
 	HotDataWaiter hot.JetWaiter   `inject:""`
 	JetReleaser   hot.JetReleaser `inject:""`
 
-	Index      object.Index
-	IndexState object.IndexStateModifier
+	IndexStorage       object.IndexStorage
+	IndexStateModifier object.ExtendedIndexModifier
 
 	conf           *configuration.Ledger
 	middleware     *middleware
@@ -85,16 +85,16 @@
 
 // NewMessageHandler creates new handler.
 func NewMessageHandler(
-	index object.Index,
-	indexState object.IndexStateModifier,
+	indexStorage object.IndexStorage,
+	indexStateModifier object.ExtendedIndexModifier,
 	conf *configuration.Ledger,
 ) *MessageHandler {
 
 	h := &MessageHandler{
-		handlers:   map[insolar.MessageType]insolar.MessageHandler{},
-		conf:       conf,
-		Index:      index,
-		IndexState: indexState,
+		handlers:           map[insolar.MessageType]insolar.MessageHandler{},
+		conf:               conf,
+		IndexStorage:       indexStorage,
+		IndexStateModifier: indexStateModifier,
 	}
 
 	dep := &proc.Dependencies{
@@ -108,9 +108,9 @@
 			p.Dep.Waiter = h.HotDataWaiter
 		},
 		GetIndex: func(p *proc.GetIndex) {
-			p.Dep.Index = h.Index
-			p.Dep.IndexState = h.IndexState
+			p.Dep.IndexState = h.IndexStateModifier
 			p.Dep.Locker = h.IDLocker
+			p.Dep.Storage = h.IndexStorage
 			p.Dep.Coordinator = h.JetCoordinator
 			p.Dep.Bus = h.Bus
 		},
@@ -277,83 +277,6 @@
 	h.Bus.MustRegister(insolar.TypeValidateRecord, h.handleValidateRecord)
 }
 
-<<<<<<< HEAD
-func (h *MessageHandler) handleSetRecord(ctx context.Context, parcel insolar.Parcel) (insolar.Reply, error) {
-	msg := parcel.Message().(*message.SetRecord)
-	virtRec, err := object.DecodeVirtual(msg.Record)
-	if err != nil {
-		return nil, errors.Wrap(err, "can't deserialize record")
-	}
-	jetID := jetFromContext(ctx)
-
-	calculatedID := object.NewRecordIDFromRecord(h.PlatformCryptographyScheme, parcel.Pulse(), virtRec)
-	rec := record.MaterialRecord{
-		Record: virtRec,
-		JetID:  insolar.JetID(jetID),
-	}
-
-	err = h.RecordModifier.Set(ctx, *calculatedID, rec)
-
-	if err == object.ErrOverride {
-		inslogger.FromContext(ctx).WithField("type", fmt.Sprintf("%T", virtRec)).Warn("set record override")
-	} else if err != nil {
-		return nil, errors.Wrap(err, "can't save record into storage")
-	}
-
-	switch r := virtRec.(type) {
-	case object.Request:
-		if h.RecentStorageProvider.Count() > h.conf.PendingRequestsLimit {
-			return &reply.Error{ErrType: reply.ErrTooManyPendingRequests}, nil
-		}
-		recentStorage := h.RecentStorageProvider.GetPendingStorage(ctx, jetID)
-		recentStorage.AddPendingRequest(ctx, r.GetObject(), *calculatedID)
-
-		err := h.Index.SetRequest(ctx, parcel.Pulse(), r.GetObject(), *calculatedID)
-		if err != nil {
-			return nil, errors.Wrapf(err, "failed to set a request")
-		}
-		err = h.IndexState.SetLifelineUsage(ctx, parcel.Pulse(), r.GetObject())
-		if err != nil {
-			return nil, errors.Wrapf(err, "can't update lifeline usage")
-		}
-	case *object.ResultRecord:
-		recentStorage := h.RecentStorageProvider.GetPendingStorage(ctx, jetID)
-		recentStorage.RemovePendingRequest(ctx, r.Object, *r.Request.Record())
-
-		err := h.Index.SetResultRecord(ctx, parcel.Pulse(), *r.Request.Record(), *calculatedID)
-		if err != nil {
-			return nil, errors.Wrapf(err, "failed to set a result record")
-		}
-	}
-
-	return &reply.ID{ID: *calculatedID}, nil
-}
-
-func (h *MessageHandler) handleSetBlob(ctx context.Context, parcel insolar.Parcel) (insolar.Reply, error) {
-	msg := parcel.Message().(*message.SetBlob)
-	jetID := jetFromContext(ctx)
-	calculatedID := object.CalculateIDForBlob(h.PlatformCryptographyScheme, parcel.Pulse(), msg.Memory)
-
-	_, err := h.BlobAccessor.ForID(ctx, *calculatedID)
-	if err == nil {
-		return &reply.ID{ID: *calculatedID}, nil
-	}
-	if err != nil && err != blob.ErrNotFound {
-		return nil, err
-	}
-
-	err = h.BlobModifier.Set(ctx, *calculatedID, blob.Blob{Value: msg.Memory, JetID: insolar.JetID(jetID)})
-	if err == nil {
-		return &reply.ID{ID: *calculatedID}, nil
-	}
-	if err == blob.ErrOverride {
-		return &reply.ID{ID: *calculatedID}, nil
-	}
-	return nil, err
-}
-
-=======
->>>>>>> e69d3689
 func (h *MessageHandler) handleHasPendingRequests(ctx context.Context, parcel insolar.Parcel) (insolar.Reply, error) {
 	msg := parcel.Message().(*message.GetPendingRequests)
 	jetID := jetFromContext(ctx)
@@ -379,28 +302,27 @@
 	msg := parcel.Message().(*message.GetDelegate)
 	jetID := jetFromContext(ctx)
 
+	h.IndexStateModifier.SetUsageForPulse(ctx, *msg.Head.Record(), parcel.Pulse())
+
 	h.IDLocker.Lock(msg.Head.Record())
 	defer h.IDLocker.Unlock(msg.Head.Record())
 
-	idx, err := h.Index.LifelineForID(ctx, parcel.Pulse(), *msg.Head.Record())
-	if err == object.ErrLifelineNotFound {
+	idx, err := h.IndexStorage.ForID(ctx, *msg.Head.Record())
+	if err == object.ErrIndexNotFound {
 		heavy, err := h.JetCoordinator.Heavy(ctx, parcel.Pulse())
 		if err != nil {
 			return nil, err
 		}
-		idx, err = h.saveIndexFromHeavy(ctx, jetID, msg.Head, heavy, parcel.Pulse())
+		idx, err = h.saveIndexFromHeavy(ctx, jetID, msg.Head, heavy)
 		if err != nil {
 			return nil, errors.Wrap(err, "failed to fetch index from heavy")
 		}
 	} else if err != nil {
 		return nil, errors.Wrap(err, "failed to fetch object index")
 	}
-	err = h.IndexState.SetLifelineUsage(ctx, parcel.Pulse(), *msg.Head.Record())
-	if err != nil {
-		return nil, errors.Wrapf(err, "can't update lifeline")
-	}
-
-	delegateRef, ok := idx.DelegateByKey(msg.AsType)
+	h.IndexStateModifier.SetUsageForPulse(ctx, *msg.Head.Record(), parcel.Pulse())
+
+	delegateRef, ok := idx.Delegates[msg.AsType]
 	if !ok {
 		return nil, errors.New("the object has no delegate for this type")
 	}
@@ -421,13 +343,13 @@
 	h.IDLocker.Lock(msg.Parent.Record())
 	defer h.IDLocker.Unlock(msg.Parent.Record())
 
-	idx, err := h.Index.LifelineForID(ctx, parcel.Pulse(), *msg.Parent.Record())
-	if err == object.ErrLifelineNotFound {
+	idx, err := h.IndexStorage.ForID(ctx, *msg.Parent.Record())
+	if err == object.ErrIndexNotFound {
 		heavy, err := h.JetCoordinator.Heavy(ctx, parcel.Pulse())
 		if err != nil {
 			return nil, err
 		}
-		idx, err = h.saveIndexFromHeavy(ctx, jetID, msg.Parent, heavy, parcel.Pulse())
+		idx, err = h.saveIndexFromHeavy(ctx, jetID, msg.Parent, heavy)
 		if err != nil {
 			return nil, errors.Wrap(err, "failed to fetch index from heavy")
 		}
@@ -437,10 +359,7 @@
 	} else if err != nil {
 		return nil, errors.Wrap(err, "failed to fetch object index")
 	}
-	err = h.IndexState.SetLifelineUsage(ctx, parcel.Pulse(), *msg.Parent.Record())
-	if err != nil {
-		return nil, errors.Wrapf(err, "can't update lifeline")
-	}
+	h.IndexStateModifier.SetUsageForPulse(ctx, *msg.Parent.Record(), parcel.Pulse())
 
 	var (
 		refs         []insolar.Reference
@@ -550,127 +469,6 @@
 	return &rep, nil
 }
 
-<<<<<<< HEAD
-func (h *MessageHandler) handleUpdateObject(ctx context.Context, parcel insolar.Parcel) (insolar.Reply, error) {
-	msg := parcel.Message().(*message.UpdateObject)
-	jetID := jetFromContext(ctx)
-	logger := inslogger.FromContext(ctx).WithFields(map[string]interface{}{
-		"object": msg.Object.Record().DebugString(),
-		"pulse":  parcel.Pulse(),
-	})
-
-	virtRec, err := object.DecodeVirtual(msg.Record)
-	if err != nil {
-		return nil, errors.Wrap(err, "can't deserialize record")
-	}
-	state, ok := virtRec.(object.State)
-	if !ok {
-		return nil, errors.New("wrong object state record")
-	}
-
-	err = h.IndexState.SetLifelineUsage(ctx, parcel.Pulse(), *msg.Object.Record())
-	if err != nil {
-		return nil, errors.Wrapf(err, "can't update lifeline")
-	}
-
-	calculatedID := object.CalculateIDForBlob(h.PlatformCryptographyScheme, parcel.Pulse(), msg.Memory)
-	// FIXME: temporary fix. If we calculate blob id on the client, pulse can change before message sending and this
-	//  id will not match the one calculated on the server.
-	err = h.BlobModifier.Set(ctx, *calculatedID, blob.Blob{JetID: insolar.JetID(jetID), Value: msg.Memory})
-	if err != nil && err != blob.ErrOverride {
-		return nil, errors.Wrap(err, "failed to set blob")
-	}
-
-	switch s := state.(type) {
-	case *object.ActivateRecord:
-		s.Memory = calculatedID
-	case *object.AmendRecord:
-		s.Memory = calculatedID
-	}
-
-	h.IDLocker.Lock(msg.Object.Record())
-	defer h.IDLocker.Unlock(msg.Object.Record())
-
-	idx, err := h.Index.LifelineForID(ctx, parcel.Pulse(), *msg.Object.Record())
-	// No index on our node.
-	if err == object.ErrLifelineNotFound {
-		if state.ID() == object.StateActivation {
-			// We are activating the object. There is no index for it anywhere.
-			idx = object.Lifeline{State: object.StateUndefined}
-		} else {
-			logger.Debug("failed to fetch index (fetching from heavy)")
-			// We are updating object. Index should be on the heavy executor.
-			heavy, err := h.JetCoordinator.Heavy(ctx, parcel.Pulse())
-			if err != nil {
-				return nil, err
-			}
-			idx, err = h.saveIndexFromHeavy(ctx, jetID, msg.Object, heavy, parcel.Pulse())
-			if err != nil {
-				return nil, errors.Wrap(err, "failed to fetch index from heavy")
-			}
-		}
-	} else if err != nil {
-		return nil, err
-	}
-	err = h.IndexState.SetLifelineUsage(ctx, parcel.Pulse(), *msg.Object.Record())
-	if err != nil {
-		return nil, errors.Wrapf(err, "can't update lifeline")
-	}
-
-	if err = validateState(idx.State, state.ID()); err != nil {
-		return &reply.Error{ErrType: reply.ErrDeactivated}, nil
-	}
-
-	recID := object.NewRecordIDFromRecord(h.PlatformCryptographyScheme, parcel.Pulse(), virtRec)
-
-	// Index exists and latest record id does not match (preserving chain consistency).
-	// For the case when vm can't save or send result to another vm and it tries to update the same record again
-	if idx.LatestState != nil && !state.PrevStateID().Equal(*idx.LatestState) && idx.LatestState != recID {
-		return nil, errors.New("invalid state record")
-	}
-
-	id := object.NewRecordIDFromRecord(h.PlatformCryptographyScheme, parcel.Pulse(), virtRec)
-	rec := record.MaterialRecord{
-		Record: virtRec,
-		JetID:  insolar.JetID(jetID),
-	}
-
-	err = h.RecordModifier.Set(ctx, *id, rec)
-
-	if err == object.ErrOverride {
-		logger.WithField("type", fmt.Sprintf("%T", virtRec)).Warn("set record override (#1)")
-		id = recID
-	} else if err != nil {
-		return nil, errors.Wrap(err, "can't save record into storage")
-	}
-	idx.LatestState = id
-	idx.State = state.ID()
-	if state.ID() == object.StateActivation {
-		idx.Parent = state.(*object.ActivateRecord).Parent
-	}
-
-	idx.LatestUpdate = parcel.Pulse()
-	idx.JetID = insolar.JetID(jetID)
-	err = h.Index.SetLifeline(ctx, parcel.Pulse(), *msg.Object.Record(), idx)
-	if err != nil {
-		return nil, errors.Wrap(err, "failed to save lifeline")
-	}
-
-	logger.WithField("state", idx.LatestState.DebugString()).Debug("saved object")
-
-	rep := reply.Object{
-		Head:         msg.Object,
-		State:        *idx.LatestState,
-		Prototype:    state.GetImage(),
-		IsPrototype:  state.GetIsPrototype(),
-		ChildPointer: idx.ChildPointer,
-		Parent:       idx.Parent,
-	}
-	return &rep, nil
-}
-
-=======
->>>>>>> e69d3689
 func (h *MessageHandler) handleRegisterChild(ctx context.Context, parcel insolar.Parcel) (insolar.Reply, error) {
 	logger := inslogger.FromContext(ctx)
 
@@ -689,23 +487,20 @@
 	defer h.IDLocker.Unlock(msg.Parent.Record())
 
 	var child *insolar.ID
-	idx, err := h.Index.LifelineForID(ctx, parcel.Pulse(), *msg.Parent.Record())
-	if err == object.ErrLifelineNotFound {
+	idx, err := h.IndexStorage.ForID(ctx, *msg.Parent.Record())
+	if err == object.ErrIndexNotFound {
 		heavy, err := h.JetCoordinator.Heavy(ctx, parcel.Pulse())
 		if err != nil {
 			return nil, err
 		}
-		idx, err = h.saveIndexFromHeavy(ctx, jetID, msg.Parent, heavy, parcel.Pulse())
+		idx, err = h.saveIndexFromHeavy(ctx, jetID, msg.Parent, heavy)
 		if err != nil {
 			return nil, errors.Wrap(err, "failed to fetch index from heavy")
 		}
 	} else if err != nil {
 		return nil, err
 	}
-	err = h.IndexState.SetLifelineUsage(ctx, parcel.Pulse(), *msg.Parent.Record())
-	if err != nil {
-		return nil, errors.Wrapf(err, "can't update lifeline")
-	}
+	h.IndexStateModifier.SetUsageForPulse(ctx, *msg.Parent.Record(), parcel.Pulse())
 
 	recID := object.NewRecordIDFromRecord(h.PlatformCryptographyScheme, parcel.Pulse(), childRec)
 
@@ -732,13 +527,13 @@
 
 	idx.ChildPointer = child
 	if msg.AsType != nil {
-		idx.SetDelegate(*msg.AsType, msg.Child)
+		idx.Delegates[*msg.AsType] = msg.Child
 	}
 	idx.LatestUpdate = parcel.Pulse()
 	idx.JetID = insolar.JetID(jetID)
-	err = h.Index.SetLifeline(ctx, parcel.Pulse(), *msg.Parent.Record(), idx)
+	err = h.IndexStorage.Set(ctx, *msg.Parent.Record(), idx)
 	if err != nil {
-		return nil, errors.Wrapf(err, "failed to set lifeline")
+		return nil, err
 	}
 
 	return &reply.ID{ID: *child}, nil
@@ -748,44 +543,8 @@
 	return &reply.OK{}, nil
 }
 
-<<<<<<< HEAD
-func (h *MessageHandler) handleGetObjectIndex(ctx context.Context, parcel insolar.Parcel) (insolar.Reply, error) {
-	msg := parcel.Message().(*message.GetObjectIndex)
-
-	h.IDLocker.Lock(msg.Object.Record())
-	defer h.IDLocker.Unlock(msg.Object.Record())
-
-	idx, err := h.Index.LifelineForID(ctx, parcel.Pulse(), *msg.Object.Record())
-	if err != nil {
-		return nil, errors.Wrap(err, "failed to fetch object index")
-	}
-	err = h.IndexState.SetLifelineUsage(ctx, parcel.Pulse(), *msg.Object.Record())
-	if err != nil {
-		return nil, errors.Wrapf(err, "can't update object")
-	}
-
-	buf := object.EncodeIndex(idx)
-
-	return &reply.ObjectIndex{Index: buf}, nil
-}
-
-func validateState(old object.StateID, new object.StateID) error {
-	if old == object.StateDeactivation {
-		return ErrObjectDeactivated
-	}
-	if old == object.StateUndefined && new != object.StateActivation {
-		return errors.New("object is not activated")
-	}
-	if old != object.StateUndefined && new == object.StateActivation {
-		return errors.New("object is already activated")
-	}
-	return nil
-}
-
-=======
->>>>>>> e69d3689
 func (h *MessageHandler) saveIndexFromHeavy(
-	ctx context.Context, jetID insolar.ID, obj insolar.Reference, heavy *insolar.Reference, parcelPN insolar.PulseNumber,
+	ctx context.Context, jetID insolar.ID, obj insolar.Reference, heavy *insolar.Reference,
 ) (object.Lifeline, error) {
 	genericReply, err := h.Bus.Send(ctx, &message.GetObjectIndex{
 		Object: obj,
@@ -805,11 +564,10 @@
 	}
 
 	idx.JetID = insolar.JetID(jetID)
-	err = h.Index.SetLifeline(ctx, parcelPN, *obj.Record(), idx)
+	err = h.IndexStorage.Set(ctx, *obj.Record(), idx)
 	if err != nil {
-		return idx, errors.Wrap(err, "failed to save lifeline")
-	}
-
+		return object.Lifeline{}, errors.Wrap(err, "failed to save")
+	}
 	return idx, nil
 }
 
@@ -862,16 +620,17 @@
 		}
 	}()
 
-	for _, meta := range msg.HotIndexes {
+	for id, meta := range msg.HotIndexes {
 		decodedIndex, err := object.DecodeIndex(meta.Index)
 		if err != nil {
 			logger.Error(err)
 			continue
 		}
 
-		err = h.Index.SetLifeline(ctx, parcel.Pulse(), meta.ObjID, decodedIndex)
-		if err != nil {
-			return nil, errors.Wrapf(err, "failed to set lifeline")
+		err = h.IndexStateModifier.SetWithMeta(ctx, id, meta.LastUsed, decodedIndex)
+		if err != nil {
+			logger.Error(err)
+			continue
 		}
 	}
 
