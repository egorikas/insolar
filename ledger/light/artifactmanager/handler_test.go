//
// Copyright 2019 Insolar Technologies GmbH
//
// Licensed under the Apache License, Version 2.0 (the "License");
// you may not use this file except in compliance with the License.
// You may obtain a copy of the License at
//
//     http://www.apache.org/licenses/LICENSE-2.0
//
// Unless required by applicable law or agreed to in writing, software
// distributed under the License is distributed on an "AS IS" BASIS,
// WITHOUT WARRANTIES OR CONDITIONS OF ANY KIND, either express or implied.
// See the License for the specific language governing permissions and
// limitations under the License.
//

package artifactmanager

import (
	"bytes"
	"context"
	"crypto/rand"
	"testing"

	"github.com/gojuno/minimock"
	"github.com/stretchr/testify/assert"
	"github.com/stretchr/testify/require"
	"github.com/stretchr/testify/suite"

	"github.com/insolar/insolar/component"
	"github.com/insolar/insolar/configuration"
	"github.com/insolar/insolar/insolar"
	"github.com/insolar/insolar/insolar/delegationtoken"
	"github.com/insolar/insolar/insolar/flow/bus"
	"github.com/insolar/insolar/insolar/gen"
	"github.com/insolar/insolar/insolar/jet"
	"github.com/insolar/insolar/insolar/message"
	"github.com/insolar/insolar/insolar/node"
	"github.com/insolar/insolar/insolar/record"
	"github.com/insolar/insolar/insolar/reply"
	"github.com/insolar/insolar/instrumentation/inslogger"
	"github.com/insolar/insolar/internal/ledger/store"
	"github.com/insolar/insolar/ledger/blob"
	"github.com/insolar/insolar/ledger/drop"
	"github.com/insolar/insolar/ledger/light/proc"
	"github.com/insolar/insolar/ledger/light/recentstorage"
	"github.com/insolar/insolar/ledger/object"
	"github.com/insolar/insolar/testutils"
)

type handlerSuite struct {
	suite.Suite

	cm  *component.Manager
	ctx context.Context

	scheme      insolar.PlatformCryptographyScheme
	nodeStorage node.Accessor
	jetStorage  jet.Storage

	dropModifier drop.Modifier
	dropAccessor drop.Accessor

	blobModifier blob.Modifier
	blobAccessor blob.Accessor

	recordModifier object.RecordModifier
	recordAccessor object.RecordAccessor

	indexMemoryStor *object.InMemoryIndex
}

var domainID = *genRandomID(0)

func genRandomID(pulse insolar.PulseNumber) *insolar.ID {
	buff := [insolar.RecordIDSize - insolar.PulseNumberSize]byte{}
	_, err := rand.Read(buff[:])
	if err != nil {
		panic(err)
	}
	return insolar.NewID(pulse, buff[:])
}

func genRefWithID(id *insolar.ID) *insolar.Reference {
	return insolar.NewReference(domainID, *id)
}

func genRandomRef(pulse insolar.PulseNumber) *insolar.Reference {
	return genRefWithID(genRandomID(pulse))
}

func NewHandlerSuite() *handlerSuite {
	return &handlerSuite{
		Suite: suite.Suite{},
	}
}

// Init and run suite
func TestHandlerSuite(t *testing.T) {
	suite.Run(t, NewHandlerSuite())
}

func (s *handlerSuite) BeforeTest(suiteName, testName string) {
	s.cm = &component.Manager{}
	s.ctx = inslogger.TestContext(s.T())

	s.scheme = testutils.NewPlatformCryptographyScheme()
	s.jetStorage = jet.NewStore()
	s.nodeStorage = node.NewStorage()

	storageDB := store.NewMemoryMockDB()
	dropStorage := drop.NewDB(storageDB)
	s.dropAccessor = dropStorage
	s.dropModifier = dropStorage

	blobStorage := blob.NewStorageMemory()
	s.blobAccessor = blobStorage
	s.blobModifier = blobStorage

	recordStorage := object.NewRecordMemory()
	s.recordModifier = recordStorage
	s.recordAccessor = recordStorage

	s.indexMemoryStor = object.NewInMemoryIndex()

	s.cm.Inject(
		s.scheme,
		s.indexMemoryStor,
		store.NewMemoryMockDB(),
		s.jetStorage,
		s.nodeStorage,
		s.dropAccessor,
		s.dropModifier,
		s.recordAccessor,
		s.recordModifier,
	)

	err := s.cm.Init(s.ctx)
	if err != nil {
		s.T().Error("ComponentManager init failed", err)
	}
	err = s.cm.Start(s.ctx)
	if err != nil {
		s.T().Error("ComponentManager start failed", err)
	}
}

func (s *handlerSuite) AfterTest(suiteName, testName string) {
	err := s.cm.Stop(s.ctx)
	if err != nil {
		s.T().Error("ComponentManager stop failed", err)
	}
}

func (s *handlerSuite) TestMessageHandler_HandleGetChildren_Redirects() {
	mc := minimock.NewController(s.T())
	defer mc.Finish()
	jetID := insolar.ID(*insolar.NewJetID(0, nil))

	tf := testutils.NewDelegationTokenFactoryMock(mc)
	tf.IssueGetChildrenRedirectMock.Return(&delegationtoken.GetChildrenRedirectToken{Signature: []byte{1, 2, 3}}, nil)
	mb := testutils.NewMessageBusMock(mc)
	mb.MustRegisterMock.Return()
	jc := jet.NewCoordinatorMock(mc)

	pendingMock := recentstorage.NewPendingStorageMock(s.T())

	pendingMock.GetRequestsForObjectMock.Return(nil)
	pendingMock.AddPendingRequestMock.Return()
	pendingMock.RemovePendingRequestMock.Return()

	provideMock := recentstorage.NewProviderMock(s.T())
	provideMock.GetPendingStorageMock.Return(pendingMock)

	msg := message.GetChildren{
		Parent: *genRandomRef(0),
	}
	h := NewMessageHandler(s.indexMemoryStor, s.indexMemoryStor, s.indexMemoryStor, &configuration.Ledger{
		LightChainLimit: 2,
	})
	h.JetCoordinator = jc
	h.DelegationTokenFactory = tf
	h.Bus = mb
	h.JetStorage = s.jetStorage
	h.Nodes = s.nodeStorage
	h.RecordAccessor = s.recordAccessor

	locker := object.NewIDLockerMock(s.T())
	locker.LockMock.Return()
	locker.UnlockMock.Return()
	h.IDLocker = locker

	err := h.Init(s.ctx)
	require.NoError(s.T(), err)

	h.RecentStorageProvider = provideMock

	s.T().Run("redirects to heavy when no index", func(t *testing.T) {
		objIndex := object.Lifeline{
			LatestState:  genRandomID(insolar.FirstPulseNumber),
			ChildPointer: genRandomID(insolar.FirstPulseNumber),
		}
		mb.SendFunc = func(c context.Context, gm insolar.Message, o *insolar.MessageSendOptions) (r insolar.Reply, r1 error) {
			if m, ok := gm.(*message.GetObjectIndex); ok {
				assert.Equal(t, msg.Parent, m.Object)
				buf := object.EncodeIndex(objIndex)
				require.NoError(t, err)
				return &reply.ObjectIndex{Index: buf}, nil
			}

			panic("unexpected call")
		}
		heavyRef := genRandomRef(0)

		jc.HeavyMock.Return(heavyRef, nil)
		jc.IsBeyondLimitMock.Return(true, nil)
		rep, err := h.handleGetChildren(contextWithJet(s.ctx, jetID), &message.Parcel{
			Msg:         &msg,
			PulseNumber: insolar.FirstPulseNumber + 1,
		})
		require.NoError(t, err)
		redirect, ok := rep.(*reply.GetChildrenRedirectReply)
		require.True(t, ok)
		token, ok := redirect.Token.(*delegationtoken.GetChildrenRedirectToken)
		assert.Equal(t, []byte{1, 2, 3}, token.Signature)
		assert.Equal(t, heavyRef, redirect.GetReceiver())

		idx, err := s.indexMemoryStor.LifelineForID(s.ctx, insolar.FirstPulseNumber+1, *msg.Parent.Record())
		require.NoError(t, err)
		assert.Equal(t, objIndex.LatestState, idx.LatestState)
	})

	s.T().Run("redirect to light when has index and child later than limit", func(t *testing.T) {
		lightRef := genRandomRef(0)
		jc.IsBeyondLimitMock.Return(false, nil)
		jc.NodeForJetMock.Return(lightRef, nil)
		err = s.indexMemoryStor.SetLifeline(s.ctx, insolar.FirstPulseNumber+1, *msg.Parent.Record(), object.Lifeline{
			ChildPointer: genRandomID(insolar.FirstPulseNumber),
			JetID:        insolar.JetID(jetID),
		})
		require.NoError(t, err)
		rep, err := h.handleGetChildren(contextWithJet(s.ctx, jetID), &message.Parcel{
			Msg:         &msg,
			PulseNumber: insolar.FirstPulseNumber + 1,
		})
		require.NoError(t, err)
		redirect, ok := rep.(*reply.GetChildrenRedirectReply)
		require.True(t, ok)
		token, ok := redirect.Token.(*delegationtoken.GetChildrenRedirectToken)
		assert.Equal(t, []byte{1, 2, 3}, token.Signature)
		assert.Equal(t, lightRef, redirect.GetReceiver())
	})

	s.T().Run("redirect to heavy when has index and child earlier than limit", func(t *testing.T) {
		heavyRef := genRandomRef(0)
		jc.IsBeyondLimitMock.Return(false, nil)
		jc.NodeForJetMock.Return(heavyRef, nil)
		err = s.indexMemoryStor.SetLifeline(s.ctx, insolar.FirstPulseNumber+2, *msg.Parent.Record(), object.Lifeline{
			ChildPointer: genRandomID(insolar.FirstPulseNumber),
			JetID:        insolar.JetID(jetID),
		})
		require.NoError(t, err)
		rep, err := h.handleGetChildren(contextWithJet(s.ctx, jetID), &message.Parcel{
			Msg:         &msg,
			PulseNumber: insolar.FirstPulseNumber + 2,
		})
		require.NoError(t, err)
		redirect, ok := rep.(*reply.GetChildrenRedirectReply)
		require.True(t, ok)
		token, ok := redirect.Token.(*delegationtoken.GetChildrenRedirectToken)
		assert.Equal(t, []byte{1, 2, 3}, token.Signature)
		assert.Equal(t, heavyRef, redirect.GetReceiver())
	})
}

func (s *handlerSuite) TestMessageHandler_HandleGetDelegate_FetchesIndexFromHeavy() {
	mc := minimock.NewController(s.T())
	defer mc.Finish()
	jetID := insolar.ID(*insolar.NewJetID(0, nil))

	pendingMock := recentstorage.NewPendingStorageMock(s.T())
	pendingMock.GetRequestsForObjectMock.Return(nil)
	pendingMock.AddPendingRequestMock.Return()
	pendingMock.RemovePendingRequestMock.Return()

	provideMock := recentstorage.NewProviderMock(s.T())
	provideMock.GetPendingStorageMock.Return(pendingMock)

	mb := testutils.NewMessageBusMock(mc)
	mb.MustRegisterMock.Return()
	jc := jet.NewCoordinatorMock(mc)

	h := NewMessageHandler(s.indexMemoryStor, s.indexMemoryStor, s.indexMemoryStor, &configuration.Ledger{
		LightChainLimit: 3,
	})
	h.JetStorage = s.jetStorage
	h.Nodes = s.nodeStorage

	h.RecentStorageProvider = provideMock
	idLock := object.NewIDLockerMock(s.T())
	idLock.LockMock.Return()
	idLock.UnlockMock.Return()
	h.IDLocker = idLock

	delegateType := *genRandomRef(0)
	delegate := *genRandomRef(0)
	objIndex := object.Lifeline{Delegates: []object.LifelineDelegate{{Key: delegateType, Value: delegate}}}
	msg := message.GetDelegate{
		Head:   *genRandomRef(0),
		AsType: delegateType,
	}

	mb.SendFunc = func(c context.Context, gm insolar.Message, o *insolar.MessageSendOptions) (r insolar.Reply, r1 error) {
		if m, ok := gm.(*message.GetObjectIndex); ok {
			assert.Equal(s.T(), msg.Head, m.Object)
			buf := object.EncodeIndex(objIndex)
			return &reply.ObjectIndex{Index: buf}, nil
		}

		panic("unexpected call")
	}

	h.JetCoordinator = jc
	h.Bus = mb
	err := h.Init(s.ctx)
	require.NoError(s.T(), err)

	heavyRef := genRandomRef(0)
	jc.HeavyMock.Return(heavyRef, nil)
	rep, err := h.handleGetDelegate(contextWithJet(s.ctx, jetID), &message.Parcel{
		Msg:         &msg,
		PulseNumber: insolar.FirstPulseNumber,
	})
	require.NoError(s.T(), err)
	delegateRep, ok := rep.(*reply.Delegate)
	require.True(s.T(), ok)
	assert.Equal(s.T(), delegate, delegateRep.Head)

	idx, err := s.indexMemoryStor.LifelineForID(s.ctx, insolar.FirstPulseNumber, *msg.Head.Record())
	require.NoError(s.T(), err)
	assert.Equal(s.T(), objIndex.Delegates, idx.Delegates)
}

func (s *handlerSuite) TestMessageHandler_HandleHasPendingRequests() {
	mc := minimock.NewController(s.T())
	defer mc.Finish()

	msg := message.GetPendingRequests{
		Object: *genRandomRef(0),
	}
	fakeParcel := testutils.NewParcelMock(mc)
	fakeParcel.MessageMock.Return(&msg)
	fakeParcel.PulseMock.Return(insolar.FirstPulseNumber - 1)

	pendingRequests := []insolar.ID{
		*genRandomID(insolar.FirstPulseNumber - 2),
		*genRandomID(insolar.FirstPulseNumber - 2),
	}

	recentStorageMock := recentstorage.NewPendingStorageMock(s.T())
	recentStorageMock.GetRequestsForObjectMock.Return(pendingRequests)

	jc := jet.NewCoordinatorMock(mc)
	mb := testutils.NewMessageBusMock(mc)
	mb.MustRegisterMock.Return()

	h := NewMessageHandler(s.indexMemoryStor, s.indexMemoryStor, s.indexMemoryStor, &configuration.Ledger{})
	h.JetCoordinator = jc
	h.Bus = mb
	h.JetStorage = s.jetStorage
	h.Nodes = s.nodeStorage

	err := h.Init(s.ctx)
	require.NoError(s.T(), err)

	provideMock := recentstorage.NewProviderMock(s.T())
	provideMock.GetPendingStorageMock.Return(recentStorageMock)

	h.RecentStorageProvider = provideMock

	rep, err := h.FlowDispatcher.WrapBusHandle(s.ctx, fakeParcel)
	require.NoError(s.T(), err)
	has, ok := rep.(*reply.HasPendingRequests)
	require.True(s.T(), ok)
	assert.True(s.T(), has.Has)
}

func (s *handlerSuite) TestMessageHandler_HandleRegisterChild_FetchesIndexFromHeavy() {
	mc := minimock.NewController(s.T())
	defer mc.Finish()
	jetID := insolar.ID(*insolar.NewJetID(0, nil))

	pendingMock := recentstorage.NewPendingStorageMock(s.T())

	pendingMock.GetRequestsForObjectMock.Return(nil)
	pendingMock.AddPendingRequestMock.Return()
	pendingMock.RemovePendingRequestMock.Return()

	provideMock := recentstorage.NewProviderMock(s.T())
	provideMock.GetPendingStorageMock.Return(pendingMock)

	mb := testutils.NewMessageBusMock(mc)
	mb.MustRegisterMock.Return()
	jc := jet.NewCoordinatorMock(mc)
	h := NewMessageHandler(s.indexMemoryStor, s.indexMemoryStor, s.indexMemoryStor, &configuration.Ledger{
		LightChainLimit: 2,
	})
	h.JetStorage = s.jetStorage
	h.Nodes = s.nodeStorage
	h.RecentStorageProvider = provideMock
	h.PlatformCryptographyScheme = s.scheme
	h.RecordModifier = s.recordModifier

	idLockMock := object.NewIDLockerMock(s.T())
	idLockMock.LockMock.Return()
	idLockMock.UnlockMock.Return()
	h.IDLocker = idLockMock

	objIndex := object.Lifeline{LatestState: genRandomID(0), State: object.StateActivation}
	childRecord := object.ChildRecord{
		Ref:       *genRandomRef(0),
		PrevChild: nil,
	}
	amendHash := s.scheme.ReferenceHasher()
	_, err := childRecord.WriteHashData(amendHash)
	require.NoError(s.T(), err)
	childID := insolar.NewID(0, amendHash.Sum(nil))

	msg := message.RegisterChild{
		Record: object.EncodeVirtual(&childRecord),
		Parent: *genRandomRef(0),
	}

	h.JetCoordinator = jc
	h.Bus = mb
	err = h.Init(s.ctx)
	require.NoError(s.T(), err)
<<<<<<< HEAD
	heavyRef := genRandomRef(0)
	jc.HeavyMock.Return(heavyRef, nil)
	rep, err := h.handleRegisterChild(contextWithJet(s.ctx, jetID), &message.Parcel{
		Msg:         &msg,
		PulseNumber: 0,
	})
=======

	replyTo := make(chan bus.Reply, 1)
	registerChild := proc.NewRegisterChild(insolar.JetID(jetID), &msg, childID.Pulse(), objIndex, replyTo)
	registerChild.Dep.IDLocker = idLockMock
	registerChild.Dep.IndexStorage = s.indexMemoryStor
	registerChild.Dep.JetCoordinator = jc
	registerChild.Dep.RecordModifier = s.recordModifier
	registerChild.Dep.IndexStateModifier = s.indexMemoryStor
	registerChild.Dep.PlatformCryptographyScheme = s.scheme

	err = registerChild.Proceed(contextWithJet(s.ctx, jetID))
>>>>>>> fcff7084
	require.NoError(s.T(), err)

	busRep := <-replyTo
	rep := busRep.Reply
	objRep, ok := rep.(*reply.ID)
	require.True(s.T(), ok)
	assert.Equal(s.T(), *childID, objRep.ID)

	idx, err := s.indexMemoryStor.LifelineForID(s.ctx, 0, *msg.Parent.Record())
	require.NoError(s.T(), err)
	assert.Equal(s.T(), childID, idx.ChildPointer)
}

func (s *handlerSuite) TestMessageHandler_HandleRegisterChild_IndexStateUpdated() {
	mc := minimock.NewController(s.T())
	defer mc.Finish()
	jetID := insolar.ID(*insolar.NewJetID(0, nil))

	pendingMock := recentstorage.NewPendingStorageMock(s.T())

	pendingMock.GetRequestsForObjectMock.Return(nil)
	pendingMock.AddPendingRequestMock.Return()
	pendingMock.RemovePendingRequestMock.Return()

	provideMock := recentstorage.NewProviderMock(s.T())
	provideMock.GetPendingStorageMock.Return(pendingMock)

	h := NewMessageHandler(s.indexMemoryStor, s.indexMemoryStor, s.indexMemoryStor, &configuration.Ledger{
		LightChainLimit: 2,
	})
	h.JetStorage = s.jetStorage
	h.Nodes = s.nodeStorage
	h.LifelineIndex = s.indexMemoryStor
	h.IndexStateModifier = s.indexMemoryStor
	h.RecentStorageProvider = provideMock
	h.PlatformCryptographyScheme = s.scheme
	h.RecordModifier = s.recordModifier

	idLockMock := object.NewIDLockerMock(s.T())
	idLockMock.LockMock.Return()
	idLockMock.UnlockMock.Return()
	h.IDLocker = idLockMock

	objIndex := object.Lifeline{
		LatestState:  genRandomID(0),
		State:        object.StateActivation,
		LatestUpdate: insolar.FirstPulseNumber,
		JetID:        insolar.JetID(jetID),
	}
	childRecord := object.ChildRecord{
		Ref:       *genRandomRef(0),
		PrevChild: nil,
	}
	msg := message.RegisterChild{
		Record: object.EncodeVirtual(&childRecord),
		Parent: *genRandomRef(0),
	}

	err := s.indexMemoryStor.SetLifeline(s.ctx, insolar.FirstPulseNumber+100, *msg.Parent.Record(), objIndex)
	require.NoError(s.T(), err)

	replyTo := make(chan bus.Reply, 1)
	pulse := gen.PulseNumber()
	registerChild := proc.NewRegisterChild(insolar.JetID(jetID), &msg, pulse, objIndex, replyTo)
	registerChild.Dep.IDLocker = idLockMock
	registerChild.Dep.IndexStorage = s.indexMemoryStor
	registerChild.Dep.JetCoordinator = jet.NewCoordinatorMock(mc)
	registerChild.Dep.RecordModifier = s.recordModifier
	registerChild.Dep.IndexStateModifier = s.indexMemoryStor
	registerChild.Dep.PlatformCryptographyScheme = s.scheme

	err = registerChild.Proceed(contextWithJet(s.ctx, jetID))
	require.NoError(s.T(), err)

<<<<<<< HEAD
	// Assert
	idx, err := s.indexMemoryStor.LifelineForID(s.ctx, insolar.FirstPulseNumber+100, *msg.Parent.Record())
=======
	idx, err := s.indexMemoryStor.ForID(s.ctx, *msg.Parent.Record())
>>>>>>> fcff7084
	require.NoError(s.T(), err)
	require.Equal(s.T(), idx.LatestUpdate, pulse)
}

func (s *handlerSuite) TestMessageHandler_HandleHotRecords() {
	mc := minimock.NewController(s.T())
	jetID := gen.JetID()

	jc := jet.NewCoordinatorMock(mc)

	firstID := insolar.NewID(insolar.FirstPulseNumber, []byte{1, 2, 3})
	secondID := object.NewRecordIDFromRecord(s.scheme, insolar.FirstPulseNumber, &object.CodeRecord{})
	thirdID := object.NewRecordIDFromRecord(s.scheme, insolar.FirstPulseNumber-1, &object.CodeRecord{})

	mb := testutils.NewMessageBusMock(mc)
	mb.MustRegisterMock.Return()
	mb.SendFunc = func(p context.Context, p1 insolar.Message, p2 *insolar.MessageSendOptions) (r insolar.Reply, r1 error) {
		parsedMsg, ok := p1.(*message.AbandonedRequestsNotification)
		require.Equal(s.T(), true, ok)
		require.Equal(s.T(), *secondID, parsedMsg.Object)
		return &reply.OK{}, nil
	}

	firstIndex := object.EncodeIndex(object.Lifeline{
		LatestState: firstID,
	})
	err := s.indexMemoryStor.SetLifeline(s.ctx, insolar.FirstPulseNumber, *firstID, object.Lifeline{
		LatestState: firstID,
		JetID:       insolar.JetID(jetID),
	})

	hotIndexes := &message.HotData{
		Jet:         *insolar.NewReference(insolar.DomainID, insolar.ID(jetID)),
		PulseNumber: insolar.FirstPulseNumber,
		HotIndexes: []message.HotIndex{
			{
				Index:    firstIndex,
				LastUsed: insolar.PulseNumber(234),
				ObjID:    *firstID,
			},
		},
		PendingRequests: map[insolar.ID]recentstorage.PendingObjectContext{
			*secondID: {},
			*thirdID:  {Active: true},
		},
		Drop: drop.Drop{Pulse: insolar.FirstPulseNumber, Hash: []byte{88}, JetID: jetID},
	}

	pendingMock := recentstorage.NewPendingStorageMock(s.T())

	pendingMock.SetContextToObjectFunc = func(p context.Context, p1 insolar.ID, p2 recentstorage.PendingObjectContext) {

		if bytes.Equal(p1.Bytes(), secondID.Bytes()) {
			require.Equal(s.T(), false, p2.Active)
			return
		}
		if bytes.Equal(p1.Bytes(), thirdID.Bytes()) {
			require.Equal(s.T(), false, p2.Active)
			return
		}
		s.T().Fail()
	}

	idxStateModifierMock := object.NewIndexLifelineStateModifierMock(s.T())
	bucketMock := object.NewIndexBucketModifierMock(s.T())
	idxMock := object.NewLifelineIndexMock(s.T())

	bucketMock.SetBucketFunc = func(ctx context.Context, pn insolar.PulseNumber, ib object.IndexBucket) (r error) {
		require.Equal(s.T(), *firstID, ib.ObjID)
		require.Equal(s.T(), insolar.PulseNumber(234), pn)
		require.Equal(s.T(), *firstID, *ib.Lifeline.LatestState)

		return nil
	}

	idxMock.SetLifelineFunc = func(p context.Context, p1 insolar.PulseNumber, p2 insolar.ID, p3 object.Lifeline) (r error) {
		require.Equal(s.T(), *firstID, p2)
		require.Equal(s.T(), insolar.PulseNumber(234), p1)
		require.Equal(s.T(), *firstID, *p3.LatestState)

		return nil
	}

	provideMock := recentstorage.NewProviderMock(s.T())
	provideMock.GetPendingStorageMock.Return(pendingMock)

	h := NewMessageHandler(idxMock, bucketMock, idxStateModifierMock, &configuration.Ledger{})
	h.JetCoordinator = jc
	h.RecentStorageProvider = provideMock
	h.Bus = mb
	h.JetStorage = s.jetStorage
	h.Nodes = s.nodeStorage
	h.DropModifier = s.dropModifier

	err = h.Init(s.ctx)
	require.NoError(s.T(), err)

	res, err := h.handleHotRecords(s.ctx, &message.Parcel{Msg: hotIndexes, PulseNumber: insolar.PulseNumber(234)})

	require.NoError(s.T(), err)
	require.Equal(s.T(), res, &reply.OK{})

	savedDrop, err := s.dropAccessor.ForPulse(s.ctx, jetID, insolar.FirstPulseNumber)
	require.NoError(s.T(), err)
	require.Equal(s.T(), drop.Drop{Pulse: insolar.FirstPulseNumber, Hash: []byte{88}, JetID: jetID}, savedDrop)

	pendingMock.MinimockFinish()
}

func (s *handlerSuite) TestMessageHandler_HandleGetRequest() {
	mc := minimock.NewController(s.T())
	defer mc.Finish()

	jetID := insolar.ID(*insolar.NewJetID(0, nil))

	req := object.RequestRecord{
		MessageHash: []byte{1, 2, 3},
		Object:      *genRandomID(0),
	}

	reqID := object.NewRecordIDFromRecord(s.scheme, insolar.FirstPulseNumber, &req)
	rec := record.MaterialRecord{
		Record: &req,
		JetID:  insolar.JetID(jetID),
	}
	err := s.recordModifier.Set(s.ctx, *reqID, rec)
	require.NoError(s.T(), err)

	h := NewMessageHandler(s.indexMemoryStor, s.indexMemoryStor, s.indexMemoryStor, &configuration.Ledger{})
	h.RecordAccessor = s.recordAccessor

	replyTo := make(chan bus.Reply, 1)
	procGetRequest := proc.NewGetRequest(*reqID, replyTo)
	procGetRequest.Dep.RecordAccessor = s.recordAccessor

	err = procGetRequest.Proceed(contextWithJet(s.ctx, jetID))

	require.NoError(s.T(), err)
	res := <-replyTo
	reqReply, ok := (res.Reply).(*reply.Request)
	require.True(s.T(), ok)
	vrec, _ := object.DecodeVirtual(reqReply.Record)
	assert.Equal(s.T(), req, *vrec.(*object.RequestRecord))
}<|MERGE_RESOLUTION|>--- conflicted
+++ resolved
@@ -435,14 +435,6 @@
 	h.Bus = mb
 	err = h.Init(s.ctx)
 	require.NoError(s.T(), err)
-<<<<<<< HEAD
-	heavyRef := genRandomRef(0)
-	jc.HeavyMock.Return(heavyRef, nil)
-	rep, err := h.handleRegisterChild(contextWithJet(s.ctx, jetID), &message.Parcel{
-		Msg:         &msg,
-		PulseNumber: 0,
-	})
-=======
 
 	replyTo := make(chan bus.Reply, 1)
 	registerChild := proc.NewRegisterChild(insolar.JetID(jetID), &msg, childID.Pulse(), objIndex, replyTo)
@@ -454,7 +446,6 @@
 	registerChild.Dep.PlatformCryptographyScheme = s.scheme
 
 	err = registerChild.Proceed(contextWithJet(s.ctx, jetID))
->>>>>>> fcff7084
 	require.NoError(s.T(), err)
 
 	busRep := <-replyTo
@@ -529,12 +520,7 @@
 	err = registerChild.Proceed(contextWithJet(s.ctx, jetID))
 	require.NoError(s.T(), err)
 
-<<<<<<< HEAD
-	// Assert
 	idx, err := s.indexMemoryStor.LifelineForID(s.ctx, insolar.FirstPulseNumber+100, *msg.Parent.Record())
-=======
-	idx, err := s.indexMemoryStor.ForID(s.ctx, *msg.Parent.Record())
->>>>>>> fcff7084
 	require.NoError(s.T(), err)
 	require.Equal(s.T(), idx.LatestUpdate, pulse)
 }
