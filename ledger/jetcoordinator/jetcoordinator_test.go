/*
 *    Copyright 2018 Insolar
 *
 *    Licensed under the Apache License, Version 2.0 (the "License");
 *    you may not use this file except in compliance with the License.
 *    You may obtain a copy of the License at
 *
 *        http://www.apache.org/licenses/LICENSE-2.0
 *
 *    Unless required by applicable law or agreed to in writing, software
 *    distributed under the License is distributed on an "AS IS" BASIS,
 *    WITHOUT WARRANTIES OR CONDITIONS OF ANY KIND, either express or implied.
 *    See the License for the specific language governing permissions and
 *    limitations under the License.
 */

package jetcoordinator_test

import (
	"bytes"
	"sort"
	"testing"

	"github.com/insolar/insolar/configuration"
	"github.com/insolar/insolar/core"
	"github.com/insolar/insolar/ledger/ledgertestutils"
	"github.com/insolar/insolar/logicrunner"
	"github.com/insolar/insolar/network/nodekeeper"
	"github.com/stretchr/testify/assert"
)

func TestJetCoordinator_QueryRole(t *testing.T) {
	lr, err := logicrunner.NewLogicRunner(&configuration.LogicRunner{
		BuiltIn: &configuration.BuiltIn{},
	})
	assert.NoError(t, err)
<<<<<<< HEAD
	ledger, cleaner, keeper := ledgertestutils.TmpLedger(t, lr, "")
=======
	keeper := nodekeeper.NewNodeKeeper(core.RecordRef{})
	c := core.Components{LogicRunner: lr, ActiveNodeComponent: keeper}
	ledger, cleaner := ledgertestutils.TmpLedger(t, "", c)
>>>>>>> 520c658b
	defer cleaner()

	am := ledger.GetArtifactManager()
	pm := ledger.GetPulseManager()
	jc := ledger.GetJetCoordinator()

	pulse, err := pm.Current()
	assert.NoError(t, err)

	ref := func(r string) core.RecordRef { return core.NewRefFromBase58(r) }

	keeper.AddActiveNodes([]*core.ActiveNode{
		{NodeID: ref("v1"), Roles: []core.NodeRole{core.RoleVirtual}},
		{NodeID: ref("v2"), Roles: []core.NodeRole{core.RoleVirtual}},
		{NodeID: ref("l1"), Roles: []core.NodeRole{core.RoleLightMaterial}},
		{NodeID: ref("l2"), Roles: []core.NodeRole{core.RoleLightMaterial}},
		{NodeID: ref("l3"), Roles: []core.NodeRole{core.RoleLightMaterial}},
	})

	sorted := func(list []core.RecordRef) []core.RecordRef {
		sort.Slice(list, func(i, j int) bool {
			return bytes.Compare(list[i][:], list[j][:]) < 0
		})
		return list
	}

	selected, err := jc.QueryRole(core.RoleVirtualExecutor, *am.GenesisRef(), pulse.PulseNumber)
	assert.NoError(t, err)
	assert.Equal(t, []core.RecordRef{ref("v2")}, selected)

	selected, err = jc.QueryRole(core.RoleVirtualValidator, *am.GenesisRef(), pulse.PulseNumber)
<<<<<<< HEAD
	assert.NoError(t, err)
	assert.Equal(t, sorted([]core.RecordRef{ref("v1"), ref("v2")}), sorted(selected))
=======
	assert.Error(t, err)
>>>>>>> 520c658b

	selected, err = jc.QueryRole(core.RoleLightValidator, *am.GenesisRef(), pulse.PulseNumber)
	assert.NoError(t, err)
	assert.Equal(t, sorted([]core.RecordRef{ref("l1"), ref("l2"), ref("l3")}), sorted(selected))

	selected, err = jc.QueryRole(core.RoleHeavyExecutor, *am.GenesisRef(), pulse.PulseNumber)
	assert.Error(t, err)
}<|MERGE_RESOLUTION|>--- conflicted
+++ resolved
@@ -34,13 +34,9 @@
 		BuiltIn: &configuration.BuiltIn{},
 	})
 	assert.NoError(t, err)
-<<<<<<< HEAD
-	ledger, cleaner, keeper := ledgertestutils.TmpLedger(t, lr, "")
-=======
 	keeper := nodekeeper.NewNodeKeeper(core.RecordRef{})
 	c := core.Components{LogicRunner: lr, ActiveNodeComponent: keeper}
 	ledger, cleaner := ledgertestutils.TmpLedger(t, "", c)
->>>>>>> 520c658b
 	defer cleaner()
 
 	am := ledger.GetArtifactManager()
@@ -72,12 +68,7 @@
 	assert.Equal(t, []core.RecordRef{ref("v2")}, selected)
 
 	selected, err = jc.QueryRole(core.RoleVirtualValidator, *am.GenesisRef(), pulse.PulseNumber)
-<<<<<<< HEAD
-	assert.NoError(t, err)
-	assert.Equal(t, sorted([]core.RecordRef{ref("v1"), ref("v2")}), sorted(selected))
-=======
 	assert.Error(t, err)
->>>>>>> 520c658b
 
 	selected, err = jc.QueryRole(core.RoleLightValidator, *am.GenesisRef(), pulse.PulseNumber)
 	assert.NoError(t, err)
