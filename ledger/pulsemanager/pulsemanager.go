/*
 *    Copyright 2018 Insolar
 *
 *    Licensed under the Apache License, Version 2.0 (the "License");
 *    you may not use this file except in compliance with the License.
 *    You may obtain a copy of the License at
 *
 *        http://www.apache.org/licenses/LICENSE-2.0
 *
 *    Unless required by applicable law or agreed to in writing, software
 *    distributed under the License is distributed on an "AS IS" BASIS,
 *    WITHOUT WARRANTIES OR CONDITIONS OF ANY KIND, either express or implied.
 *    See the License for the specific language governing permissions and
 *    limitations under the License.
 */

package pulsemanager

import (
	"context"

	"github.com/insolar/insolar/core"
	"github.com/insolar/insolar/core/message"
	"github.com/insolar/insolar/ledger/jetdrop"
	"github.com/insolar/insolar/ledger/storage"
)

// PulseManager implements core.PulseManager.
type PulseManager struct {
	db  *storage.DB
	lr  core.LogicRunner
	bus core.MessageBus
}

// Current returns current pulse structure.
func (m *PulseManager) Current() (*core.Pulse, error) {
	latestPulse, err := m.db.GetLatestPulseNumber()
	if err != nil {
		return nil, err
	}
	pulse, err := m.db.GetPulse(latestPulse)
	if err != nil {
		return nil, err
	}
	data := core.Pulse{
		PulseNumber:     latestPulse,
		Entropy:         pulse.Entropy,
		NextPulseNumber: pulse.PredictedNextPulse,
	}
	return &data, nil
}

// Set set's new pulse and closes current jet drop.
func (m *PulseManager) Set(pulse core.Pulse) error {
	latestPulseNumber, err := m.db.GetLatestPulseNumber()
	if err != nil {
		return err
	}
	latestPulse, err := m.db.GetPulse(latestPulseNumber)
	if err != nil {
		return err
	}
	prevDrop, err := m.db.GetDrop(latestPulse.PrevPulse)
	if err != nil {
		return err
	}
	drop, messages, err := m.db.CreateDrop(latestPulseNumber, prevDrop.Hash)
	if err != nil {
		return err
	}
	err = m.db.SetDrop(drop)
	if err != nil {
		return err
	}

	dropSerialized, err := jetdrop.Encode(drop)
	if err != nil {
		return err
	}
	_, err = m.bus.Send(context.TODO(), &message.JetDrop{
		Drop:        dropSerialized,
		Messages:    messages,
		PulseNumber: latestPulseNumber,
	})
	if err != nil {
		return err
	}

<<<<<<< HEAD
	msg := &message.JetDrop{
		Drop:    dropSerialized,
		Records: records,
		Indexes: indexes,
	}
	_, err = m.bus.Send(inscontext.TODO(), msg)
=======
	err = m.db.AddPulse(pulse)
>>>>>>> b4b50366
	if err != nil {
		return err
	}

	return m.lr.OnPulse(pulse)
}

// NewPulseManager creates PulseManager instance.
func NewPulseManager(db *storage.DB) (*PulseManager, error) {
	pm := PulseManager{db: db}
	return &pm, nil
}

// Link links external components.
func (m *PulseManager) Link(components core.Components) error {
	m.bus = components.MessageBus
	m.lr = components.LogicRunner
	return nil
}<|MERGE_RESOLUTION|>--- conflicted
+++ resolved
@@ -77,25 +77,18 @@
 	if err != nil {
 		return err
 	}
-	_, err = m.bus.Send(context.TODO(), &message.JetDrop{
+
+	msg := &message.JetDrop{
 		Drop:        dropSerialized,
 		Messages:    messages,
 		PulseNumber: latestPulseNumber,
-	})
+	}
+	_, err = m.bus.Send(context.TODO(), msg)
 	if err != nil {
 		return err
 	}
 
-<<<<<<< HEAD
-	msg := &message.JetDrop{
-		Drop:    dropSerialized,
-		Records: records,
-		Indexes: indexes,
-	}
-	_, err = m.bus.Send(inscontext.TODO(), msg)
-=======
 	err = m.db.AddPulse(pulse)
->>>>>>> b4b50366
 	if err != nil {
 		return err
 	}
