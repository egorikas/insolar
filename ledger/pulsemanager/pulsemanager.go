--- conflicted
+++ resolved
@@ -77,17 +77,10 @@
 	if err != nil {
 		return err
 	}
-<<<<<<< HEAD
-	_, err = m.bus.Send(inscontext.TODO(), &message.JetDrop{
+	_, err = m.bus.Send(context.TODO(), &message.JetDrop{
 		Drop:        dropSerialized,
 		Messages:    messages,
 		PulseNumber: latestPulseNumber,
-=======
-	_, err = m.bus.Send(context.TODO(), &message.JetDrop{
-		Drop:    dropSerialized,
-		Records: records,
-		Indexes: indexes,
->>>>>>> abcc0245
 	})
 	if err != nil {
 		return err
