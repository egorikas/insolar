/*
 *    Copyright 2018 Insolar
 *
 *    Licensed under the Apache License, Version 2.0 (the "License");
 *    you may not use this file except in compliance with the License.
 *    You may obtain a copy of the License at
 *
 *        http://www.apache.org/licenses/LICENSE-2.0
 *
 *    Unless required by applicable law or agreed to in writing, software
 *    distributed under the License is distributed on an "AS IS" BASIS,
 *    WITHOUT WARRANTIES OR CONDITIONS OF ANY KIND, either express or implied.
 *    See the License for the specific language governing permissions and
 *    limitations under the License.
 */

package pulsemanager_test

import (
	"bytes"
	"context"
	"encoding/hex"
	"fmt"
	"sort"
	"testing"

	"github.com/dgraph-io/badger"
	"github.com/stretchr/testify/assert"
	"github.com/stretchr/testify/require"

	"github.com/insolar/insolar/core"
	"github.com/insolar/insolar/core/message"
	"github.com/insolar/insolar/instrumentation/inslogger"
	"github.com/insolar/insolar/ledger/index"
	"github.com/insolar/insolar/ledger/pulsemanager"
	"github.com/insolar/insolar/ledger/record"
	"github.com/insolar/insolar/ledger/storage"
	"github.com/insolar/insolar/ledger/storage/storagetest"
	"github.com/insolar/insolar/testutils"
	"github.com/insolar/insolar/testutils/network"
)

func TestPulseManager_SendToHeavy(t *testing.T) {
	ctx := inslogger.TestContext(t)
	db, cleaner := storagetest.TmpDB(ctx, t)
	defer cleaner()

	// Mock N1: LR mock do nothing
	lrMock := testutils.NewLogicRunnerMock(t)
	lrMock.OnPulseMock.Return(nil)

	// Mock N2: we are light material
	nodeMock := network.NewNodeMock(t)
	nodeMock.RoleMock.Return(core.RoleLightMaterial)

	// Mock N3: nodenet returns mocked node (above)
	// and add stub for GetActiveNodes
	nodenetMock := network.NewNodeNetworkMock(t)
	nodenetMock.GetActiveNodesMock.Return(nil)
	nodenetMock.GetOriginMock.Return(nodeMock)

	// Mock N4: message bus for Send method
	busMock := testutils.NewMessageBusMock(t)

	// mock bus.Mock method, store synced records, and calls count with HeavyRecord
	var synckeys []key
	var syncsended int
	type messageStat struct {
		size int
		keys []key
	}
	syncmessagesPerMessage := map[int]*messageStat{}
<<<<<<< HEAD
	busMock.SendFunc = func(ctx context.Context, msg core.Message, ops *core.MessageSendOptions) (core.Reply, error) {
		heavymsg, ok := msg.(*message.HeavyRecords)
=======
	busMock.SendFunc = func(ctx context.Context, msg core.Message, op ...core.SendOption) (core.Reply, error) {
		heavymsg, ok := msg.(*message.HeavyPayload)
>>>>>>> f69a2d7a
		if ok {
			syncsended++
			var size int
			var keys []key

			// fmt.Printf("[%v] prepared message with keys:\n", syncsended)
			for _, rec := range heavymsg.Records {
				keys = append(keys, rec.K)
				size += len(rec.K) + len(rec.V)

				// k := key(rec.K)
				// fmt.Printf("  [%v] %v (pulse=%v)\n", syncsended, k, k.pulse())
			}
			synckeys = append(synckeys, keys...)
			syncmessagesPerMessage[syncsended] = &messageStat{
				size: size,
				keys: keys,
			}
		}
		return nil, nil
	}

	// build PulseManager
	kb := 1 << 10
	pm := pulsemanager.NewPulseManager(
		db,
		pulsemanager.EnableSync(true),
		pulsemanager.SyncMessageLimit(2*kb),
	)
	pm.LR = lrMock
	pm.NodeNet = nodenetMock
	pm.Bus = busMock

	// start PulseManager
	err := pm.Start(ctx)
	assert.NoError(t, err)

	// store last pulse as light material and set next one
	lastpulse := core.FirstPulseNumber + 1
	err = setpulse(ctx, pm, lastpulse)
	require.NoError(t, err)

	for i := 0; i < 2; i++ {
		// fmt.Printf("%v: call addRecords for pulse %v\n", t.Name(), lastpulse)
		addRecords(ctx, t, db, core.PulseNumber(lastpulse))
		lastpulse++
	}

	// fmt.Println("Case1: sync after db fill and with new received pulses")
	err = setpulse(ctx, pm, lastpulse)
	require.NoError(t, err)

	// fmt.Println("Case2: sync during db fill")
	for i := 0; i < 2; i++ {
		// fill DB with records, indexes (TODO: add blobs)
		addRecords(ctx, t, db, core.PulseNumber(lastpulse))

		lastpulse++
		err = setpulse(ctx, pm, lastpulse)
		require.NoError(t, err)
	}

	err = pm.Stop(ctx)
	assert.NoError(t, err)

	synckeys = uniqkeys(sortkeys(synckeys))

	recs := getallkeys(db.GetBadgerDB())
	assert.Equal(t, recs, synckeys, "synced keys count are the same as records in storage")
}

func setpulse(ctx context.Context, pm core.PulseManager, pulsenum int) error {
	return pm.Set(ctx, core.Pulse{PulseNumber: core.PulseNumber(pulsenum)})
}

func addRecords(
	ctx context.Context,
	t *testing.T,
	db *storage.DB,
	pulsenum core.PulseNumber,
) {
	// set record
	parentID, err := db.SetRecord(
		ctx,
		pulsenum,
		&record.ObjectActivateRecord{
			SideEffectRecord: record.SideEffectRecord{
				Domain: testutils.RandomRef(),
			},
		},
	)
	require.NoError(t, err)

	_, err = db.SetBlob(ctx, pulsenum, []byte("100500"))
	require.NoError(t, err)

	// set index of record
	err = db.SetObjectIndex(ctx, parentID, &index.ObjectLifeline{
		LatestState: parentID,
	})
	require.NoError(t, err)
	return
}

var (
	scopeIDLifeline = byte(1)
	scopeIDRecord   = byte(2)
	scopeIDJetDrop  = byte(3)
	scopeIDBlob     = byte(7)
)

type key []byte

func getallkeys(db *badger.DB) (records []key) {
	txn := db.NewTransaction(true)
	defer txn.Discard()

	var emptypulse core.PulseNumber
	it := txn.NewIterator(badger.DefaultIteratorOptions)
	defer it.Close()
	for it.Rewind(); it.Valid(); it.Next() {
		item := it.Item()
		k := item.KeyCopy(nil)
		switch k[0] {
		case
			scopeIDRecord,
			scopeIDJetDrop,
			scopeIDLifeline,
			scopeIDBlob:
			if !bytes.HasPrefix(k[1:], emptypulse.Bytes()) {
				records = append(records, k)
			}
		}
	}
	return
}

func (b key) pulse() core.PulseNumber {
	return core.NewPulseNumber(b[1 : 1+core.PulseNumberSize])
}

func (b key) String() string {
	return hex.EncodeToString(b)
}

func printkeys(keys []key, prefix string) {
	for _, k := range keys {
		fmt.Printf("%v%v (%v)\n", prefix, k, k.pulse())
	}
}

func uniqkeys(keys []key) (keyout []key) {
	uniq := map[string]bool{}
	for _, k := range keys {
		if uniq[string(k)] {
			continue
		}
		uniq[string(k)] = true
		keyout = append(keyout, k)
	}
	return
}

func sortkeys(keys []key) []key {
	sort.Slice(keys, func(i, j int) bool {
		return bytes.Compare(keys[i], keys[j]) < 0
	})
	return keys
}<|MERGE_RESOLUTION|>--- conflicted
+++ resolved
@@ -70,13 +70,8 @@
 		keys []key
 	}
 	syncmessagesPerMessage := map[int]*messageStat{}
-<<<<<<< HEAD
 	busMock.SendFunc = func(ctx context.Context, msg core.Message, ops *core.MessageSendOptions) (core.Reply, error) {
-		heavymsg, ok := msg.(*message.HeavyRecords)
-=======
-	busMock.SendFunc = func(ctx context.Context, msg core.Message, op ...core.SendOption) (core.Reply, error) {
 		heavymsg, ok := msg.(*message.HeavyPayload)
->>>>>>> f69a2d7a
 		if ok {
 			syncsended++
 			var size int
