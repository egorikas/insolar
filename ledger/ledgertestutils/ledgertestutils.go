/*
 *    Copyright 2019 Insolar Technologies
 *
 *    Licensed under the Apache License, Version 2.0 (the "License");
 *    you may not use this file except in compliance with the License.
 *    You may obtain a copy of the License at
 *
 *        http://www.apache.org/licenses/LICENSE-2.0
 *
 *    Unless required by applicable law or agreed to in writing, software
 *    distributed under the License is distributed on an "AS IS" BASIS,
 *    WITHOUT WARRANTIES OR CONDITIONS OF ANY KIND, either express or implied.
 *    See the License for the specific language governing permissions and
 *    limitations under the License.
 */

package ledgertestutils

import (
	"context"
	"testing"

	"github.com/gojuno/minimock"
	"github.com/insolar/insolar/component"
	"github.com/insolar/insolar/configuration"
	"github.com/insolar/insolar/core"
	"github.com/insolar/insolar/instrumentation/inslogger"
	"github.com/insolar/insolar/ledger"
	"github.com/insolar/insolar/ledger/artifactmanager"
	"github.com/insolar/insolar/ledger/localstorage"
	"github.com/insolar/insolar/ledger/pulsemanager"
	"github.com/insolar/insolar/ledger/recentstorage"
	"github.com/insolar/insolar/ledger/storage"
	"github.com/insolar/insolar/ledger/storage/jet"
	"github.com/insolar/insolar/ledger/storage/storagetest"
	"github.com/insolar/insolar/log"
	"github.com/insolar/insolar/messagebus"
	"github.com/insolar/insolar/network/nodenetwork"
	"github.com/insolar/insolar/platformpolicy"
	"github.com/insolar/insolar/testutils"
	"github.com/insolar/insolar/testutils/testmessagebus"
	"github.com/stretchr/testify/require"
)

// TmpLedger crteates ledger on top of temporary database.
// Returns *ledger.Ledger and cleanup function.
// FIXME: THIS METHOD IS DEPRECATED. USE MOCKS.
func TmpLedger(t *testing.T, dir string, handlersRole core.StaticRole, c core.Components, closeJets bool) (*ledger.Ledger, storage.DBContext, func()) {
	log.Warn("TmpLedger is deprecated. Use mocks.")

	pcs := platformpolicy.NewPlatformCryptographyScheme()
	mc := minimock.NewController(t)

	// Init subcomponents.
	ctx := inslogger.TestContext(t)
	conf := configuration.NewLedger()
	db, dbcancel := storagetest.TmpDB(ctx, t, storagetest.Dir(dir))

	cm := &component.Manager{}
	gi := storage.NewGenesisInitializer()
	pt := storage.NewPulseTracker()
	ps := storage.NewPulseStorage()
	js := storage.NewJetStorage()
	os := storage.NewObjectStorage()
	ns := storage.NewNodeStorage()
	ds := storage.NewDropStorage(10)
	rs := storage.NewReplicaStorage()
	cl := storage.NewCleaner()

	am := artifactmanager.NewArtifactManger()

<<<<<<< HEAD
	am := artifactmanager.NewArtifactManger()
=======
>>>>>>> 53be26a5
	am.PlatformCryptographyScheme = pcs

	conf.PulseManager.HeavySyncEnabled = false
	pm := pulsemanager.NewPulseManager(conf)
	ls := localstorage.NewLocalStorage(db)
	jc := testutils.NewJetCoordinatorMock(mc)
	jc.IsAuthorizedMock.Return(true, nil)
	jc.LightExecutorForJetMock.Return(&core.RecordRef{}, nil)
	jc.HeavyMock.Return(&core.RecordRef{}, nil)
	jc.MeMock.Return(core.RecordRef{})
	jc.IsBeyondLimitMock.Return(false, err)

	// Init components.
	if c.MessageBus == nil {
		mb := testmessagebus.NewTestMessageBus(t)
		mb.PulseStorage = ps
		c.MessageBus = mb
	} else {
		switch mb := c.MessageBus.(type) {
		case *messagebus.MessageBus:
			mb.PulseStorage = ps
		case *testmessagebus.TestMessageBus:
			mb.PulseStorage = ps
		default:
			panic("unknown message bus")
		}
	}
	if c.NodeNetwork == nil {
		c.NodeNetwork = nodenetwork.NewNodeKeeper(nodenetwork.NewNode(core.RecordRef{}, core.StaticRoleLightMaterial, nil, "", ""))
	}

	certificate := testutils.NewCertificateMock(t)
	certificate.GetRoleMock.Return(handlersRole)

	handler := artifactmanager.NewMessageHandler(&conf, certificate)
	handler.PulseTracker = pt
	handler.JetStorage = js
	handler.NodeStorage = ns
	handler.DBContext = db
	handler.ObjectStorage = os
	handler.DropStorage = ds

	handler.PlatformCryptographyScheme = pcs
	handler.JetCoordinator = jc

	am.DefaultBus = c.MessageBus
	am.JetCoordinator = jc

	cm.Inject(
		platformpolicy.NewPlatformCryptographyScheme(),
		db,
		js,
		os,
		ns,
		pt,
		ps,
		ds,
		gi,
		am,
		rs,
		cl,
	)

	err := cm.Init(ctx)
	if err != nil {
		t.Error("ComponentManager init failed", err)
	}
	err = cm.Start(ctx)
	if err != nil {
		t.Error("ComponentManager start failed", err)
	}

	pulse, err := pt.GetLatestPulse(ctx)
	require.NoError(t, err)
	ps.Set(&pulse.Pulse)

	gilMock := testutils.NewGlobalInsolarLockMock(t)
	gilMock.AcquireFunc = func(context.Context) {}
	gilMock.ReleaseFunc = func(context.Context) {}

	alsMock := testutils.NewActiveListSwapperMock(t)
	alsMock.MoveSyncToActiveFunc = func() {}

	handler.Bus = c.MessageBus

	pm.NodeNet = c.NodeNetwork
	pm.GIL = gilMock
	pm.Bus = c.MessageBus
	pm.LR = c.LogicRunner
	pm.ActiveListSwapper = alsMock
	pm.PulseStorage = ps
	pm.JetStorage = js
	pm.DropStorage = ds
	pm.ObjectStorage = os
	pm.NodeStorage = ns
	pm.PulseTracker = pt
	pm.ReplicaStorage = rs
	pm.StorageCleaner = cl

	hdw := artifactmanager.NewHotDataWaiterConcrete()

	pm.HotDataWaiter = hdw
	handler.HotDataWaiter = hdw

	recentStorageMock := recentstorage.NewRecentStorageMock(t)
	recentStorageMock.AddPendingRequestMock.Return()
	recentStorageMock.AddObjectMock.Return()
	recentStorageMock.RemovePendingRequestMock.Return()
	recentStorageMock.GetRequestsForObjectMock.Return(nil)

	provideMock := recentstorage.NewProviderMock(t)
	provideMock.GetStorageFunc = func(ctx context.Context, p core.RecordID) (r recentstorage.RecentStorage) {
		return recentStorageMock
	}

	handler.RecentStorageProvider = provideMock

	err = handler.Init(ctx)
	if err != nil {
		panic(err)
	}

	if closeJets {
		pm.HotDataWaiter.Unlock(ctx, *jet.NewID(0, nil))
	}

	// Create ledger.
	l := ledger.NewTestLedger(db, am, pm, jc, ls)

	return l, db, dbcancel
}<|MERGE_RESOLUTION|>--- conflicted
+++ resolved
@@ -68,11 +68,6 @@
 	cl := storage.NewCleaner()
 
 	am := artifactmanager.NewArtifactManger()
-
-<<<<<<< HEAD
-	am := artifactmanager.NewArtifactManger()
-=======
->>>>>>> 53be26a5
 	am.PlatformCryptographyScheme = pcs
 
 	conf.PulseManager.HeavySyncEnabled = false
