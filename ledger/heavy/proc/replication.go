--- conflicted
+++ resolved
@@ -39,16 +39,6 @@
 	cfg     configuration.Ledger
 
 	dep struct {
-<<<<<<< HEAD
-		records  object.RecordModifier
-		indexes  object.IndexModifier
-		pcs      insolar.PlatformCryptographyScheme
-		pulses   pulse.Accessor
-		drops    drop.Modifier
-		jets     jet.Modifier
-		keeper   executor.JetKeeper
-		backuper executor.BackupMaker
-=======
 		records          object.RecordModifier
 		recordsPositions object.RecordPositionModifier
 		indexes          object.IndexModifier
@@ -57,7 +47,7 @@
 		drops            drop.Modifier
 		jets             jet.Modifier
 		keeper           executor.JetKeeper
->>>>>>> 7dad51bb
+		backuper         executor.BackupMaker
 	}
 }
 
