--- conflicted
+++ resolved
@@ -153,12 +153,6 @@
 	inslog := inslogger.FromContext(ctx)
 
 	for _, rec := range records {
-<<<<<<< HEAD
-		virtRec := *rec.Virtual
-		hash := record.HashVirtual(pcs.ReferenceHasher(), virtRec)
-		id := insolar.NewID(pn, hash)
-		err := recordStorage.Set(ctx, *id, rec)
-=======
 		hash := record.HashVirtual(pcs.ReferenceHasher(), rec.Virtual)
 		id := *insolar.NewID(pn, hash)
 		// FIXME: skipping errors will lead to inconsistent state.
@@ -170,13 +164,12 @@
 			))
 			continue
 		}
-		err := mod.Set(ctx, rec)
->>>>>>> e4617098
+		err := recordStorage.Set(ctx, rec)
 		if err != nil {
 			inslog.Error(err, "heavyserver: store record failed")
 			continue
 		}
-		err = recordIndex.IncrementPosition(*id)
+		err = recordIndex.IncrementPosition(id)
 		if err != nil {
 			inslog.Error(err, "heavyserver: fail to store record position")
 			continue
