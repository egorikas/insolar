//
// Copyright 2019 Insolar Technologies GmbH
//
// Licensed under the Apache License, Version 2.0 (the "License");
// you may not use this file except in compliance with the License.
// You may obtain a copy of the License at
//
//     http://www.apache.org/licenses/LICENSE-2.0
//
// Unless required by applicable law or agreed to in writing, software
// distributed under the License is distributed on an "AS IS" BASIS,
// WITHOUT WARRANTIES OR CONDITIONS OF ANY KIND, either express or implied.
// See the License for the specific language governing permissions and
// limitations under the License.
//

package handler

import (
	"bytes"
	"context"
	"fmt"

	watermillMsg "github.com/ThreeDotsLabs/watermill/message"
	"github.com/insolar/insolar/configuration"
	"github.com/insolar/insolar/insolar/bus"
	"github.com/insolar/insolar/insolar/jet"
	"github.com/insolar/insolar/insolar/payload"
	"github.com/insolar/insolar/insolar/pulse"
	"github.com/insolar/insolar/insolar/record"
	"github.com/insolar/insolar/instrumentation/inslogger"
	"github.com/insolar/insolar/instrumentation/instracer"
	"github.com/insolar/insolar/ledger/drop"
	"github.com/insolar/insolar/ledger/heavy/executor"

	"github.com/insolar/insolar/ledger/heavy/proc"
	"github.com/pkg/errors"

	"github.com/insolar/insolar/insolar"
	"github.com/insolar/insolar/insolar/message"
	"github.com/insolar/insolar/insolar/reply"
	"github.com/insolar/insolar/ledger/object"
)

// Handler is a base struct for heavy's methods
type Handler struct {
	cfg configuration.Ledger

	Bus            insolar.MessageBus
	JetCoordinator jet.Coordinator
	PCS            insolar.PlatformCryptographyScheme
	RecordAccessor object.RecordAccessor
	RecordModifier object.RecordModifier

	IndexAccessor object.IndexAccessor
	IndexModifier object.IndexModifier

	DropModifier  drop.Modifier
	PulseAccessor pulse.Accessor
	JetModifier   jet.Modifier
	JetAccessor   jet.Accessor
	JetKeeper     executor.JetKeeper

	Sender bus.Sender

	jetID insolar.JetID
	dep   *proc.Dependencies
}

// New creates a new handler.
func New(cfg configuration.Ledger) *Handler {
	h := &Handler{
		cfg:   cfg,
		jetID: insolar.ZeroJetID,
	}
	dep := proc.Dependencies{
		PassState: func(p *proc.PassState) {
			p.Dep.Records = h.RecordAccessor
			p.Dep.Sender = h.Sender
		},
		GetCode: func(p *proc.GetCode) {
			p.Dep.Sender = h.Sender
			p.Dep.RecordAccessor = h.RecordAccessor
		},
		SendRequests: func(p *proc.SendRequests) {
			p.Dep(h.Sender, h.RecordAccessor, h.IndexAccessor)
		},
		GetRequest: func(p *proc.GetRequest) {
			p.Dep(h.RecordAccessor, h.Sender)
		},
		Replication: func(p *proc.Replication) {
			p.Dep(
				h.RecordModifier,
				h.IndexModifier,
				h.PCS,
				h.PulseAccessor,
				h.DropModifier,
				h.JetModifier,
				h.JetKeeper,
			)
		},
		GetJet: func(p *proc.GetJet) {
			p.Dep(
				h.JetAccessor,
				h.Sender)
		},
	}
	h.dep = &dep
	return h
}

func (h *Handler) Process(msg *watermillMsg.Message) ([]*watermillMsg.Message, error) {
	ctx := inslogger.ContextWithTrace(context.Background(), msg.Metadata.Get(bus.MetaTraceID))
	parentSpan, err := instracer.Deserialize([]byte(msg.Metadata.Get(bus.MetaSpanData)))
	if err == nil {
		ctx = instracer.WithParentSpan(ctx, parentSpan)
	} else {
		inslogger.FromContext(ctx).Error(err)
	}

	for k, v := range msg.Metadata {
		if k == bus.MetaSpanData || k == bus.MetaTraceID {
			continue
		}
		ctx, _ = inslogger.WithField(ctx, k, v)
	}
	logger := inslogger.FromContext(ctx)

	meta := payload.Meta{}
	err = meta.Unmarshal(msg.Payload)
	if err != nil {
		logger.Error(err)
	}

	err = h.handle(ctx, msg)
	if err != nil {
		logger.Error(errors.Wrap(err, "handle error"))
	}

	return nil, nil
}

func (h *Handler) handleParcel(ctx context.Context, msg *watermillMsg.Message) error {
	meta := payload.Meta{}
	err := meta.Unmarshal(msg.Payload)
	if err != nil {
		return errors.Wrap(err, "failed to unmarshal meta")
	}

	parcel, err := message.DeserializeParcel(bytes.NewBuffer(meta.Payload))
	if err != nil {
		return errors.Wrap(err, "can't deserialize payload to parcel")
	}

	msgType := msg.Metadata.Get(bus.MetaType)
	ctx, _ = inslogger.WithField(ctx, "msg_type", msgType)
	ctx, span := instracer.StartSpan(ctx, fmt.Sprintf("Present %v", parcel.Message().Type().String()))
	defer span.End()

	var rep insolar.Reply
	switch msgType {
	case insolar.TypeGetChildren.String():
		rep, err = h.handleGetChildren(ctx, parcel)
<<<<<<< HEAD
	// case insolar.TypeGetJet.String():
	// 	rep, err = h.handleGetJet(ctx, parcel)
=======
	case insolar.TypeGetDelegate.String():
		rep, err = h.handleGetDelegate(ctx, parcel)
>>>>>>> 2e8d8cb9
	case insolar.TypeGetObjectIndex.String():
		rep, err = h.handleGetObjectIndex(ctx, parcel)
	default:
		err = fmt.Errorf("no handler for message type %s", msgType)
	}
	if err != nil {
		h.replyError(ctx, meta, errors.Wrap(err, "error while handle parcel"))
	} else {
		resAsMsg := bus.ReplyAsMessage(ctx, rep)
		h.Sender.Reply(ctx, meta, resAsMsg)
	}
	return err
}

func (h *Handler) handle(ctx context.Context, msg *watermillMsg.Message) error {
	msgType := msg.Metadata.Get(bus.MetaType)
	if msgType != "" {
		return h.handleParcel(ctx, msg)
	}

	var err error

	meta := payload.Meta{}
	err = meta.Unmarshal(msg.Payload)
	if err != nil {
		return errors.Wrap(err, "failed to unmarshal meta")
	}
	payloadType, err := payload.UnmarshalType(meta.Payload)
	if err != nil {
		return errors.Wrap(err, "failed to unmarshal payload type")
	}
	ctx, _ = inslogger.WithField(ctx, "msg_type", payloadType.String())

	switch payloadType {
	case payload.TypeGetRequest:
		p := proc.NewGetRequest(meta)
		h.dep.GetRequest(p)
		err = p.Proceed(ctx)
	case payload.TypeGetFilament:
		p := proc.NewSendRequests(meta)
		h.dep.SendRequests(p)
		err = p.Proceed(ctx)
	case payload.TypePassState:
		p := proc.NewPassState(meta)
		h.dep.PassState(p)
		err = p.Proceed(ctx)
	case payload.TypeGetCode:
		p := proc.NewGetCode(meta)
		h.dep.GetCode(p)
		err = p.Proceed(ctx)
	case payload.TypeGetJet:
		p := proc.NewGetJet(meta)
		h.dep.GetJet(p)
		err = p.Proceed(ctx)
	case payload.TypePass:
		err = h.handlePass(ctx, meta)
	case payload.TypeError:
		h.handleError(ctx, meta)
	case payload.TypeGotHotConfirmation:
		h.handleGotHotConfirmation(ctx, meta)
	case payload.TypeReplication:
		p := proc.NewReplication(meta, h.cfg)
		h.dep.Replication(p)
		err = p.Proceed(ctx)
	default:
		err = fmt.Errorf("no handler for message type %s", payloadType.String())
	}
	if err != nil {
		h.replyError(ctx, meta, err)
	}
	return err
}

func (h *Handler) handleError(ctx context.Context, msg payload.Meta) {
	pl := payload.Error{}
	err := pl.Unmarshal(msg.Payload)
	if err != nil {
		inslogger.FromContext(ctx).Error(errors.Wrap(err, "failed to unmarshal error"))
		return
	}

	inslogger.FromContext(ctx).Error("received error: ", pl.Text)
}

func (h *Handler) handlePass(ctx context.Context, meta payload.Meta) error {
	pass := payload.Pass{}
	err := pass.Unmarshal(meta.Payload)
	if err != nil {
		return errors.Wrap(err, "failed to unmarshal pass payload")
	}

	originMeta := payload.Meta{}
	err = originMeta.Unmarshal(pass.Origin)
	if err != nil {
		return errors.Wrap(err, "failed to unmarshal origin message")
	}
	payloadType, err := payload.UnmarshalType(originMeta.Payload)
	if err != nil {
		return errors.Wrap(err, "failed to unmarshal payload type")
	}

	ctx, _ = inslogger.WithField(ctx, "msg_type_original", payloadType.String())

	switch payloadType { // nolint
	case payload.TypeGetCode:
		p := proc.NewGetCode(originMeta)
		h.dep.GetCode(p)
		err = p.Proceed(ctx)
	case payload.TypeGetRequest:
		p := proc.NewGetRequest(originMeta)
		h.dep.GetRequest(p)
		err = p.Proceed(ctx)
	default:
		err = fmt.Errorf("no pass handler for message type %s", payloadType.String())
	}
	if err != nil {
		h.replyError(ctx, originMeta, err)
	}
	return err
}

func (h *Handler) replyError(ctx context.Context, replyTo payload.Meta, err error) {
	errMsg, err := payload.NewMessage(&payload.Error{Text: err.Error()})
	if err != nil {
		inslogger.FromContext(ctx).Error(errors.Wrap(err, "failed to reply error"))
	}
	go h.Sender.Reply(ctx, replyTo, errMsg)
}

func (h *Handler) Init(ctx context.Context) error {
	return nil
}

func (h *Handler) handleGetChildren(
	ctx context.Context, parcel insolar.Parcel,
) (insolar.Reply, error) {
	msg := parcel.Message().(*message.GetChildren)

	idx, err := h.IndexAccessor.ForID(ctx, parcel.Pulse(), *msg.Parent.Record())
	if err != nil {
		return nil, errors.Wrap(err, fmt.Sprintf("failed to fetch index for %v", msg.Parent.Record()))
	}

	var (
		refs         []insolar.Reference
		currentChild *insolar.ID
	)

	// Counting from specified child or the latest.
	if msg.FromChild != nil {
		currentChild = msg.FromChild
	} else {
		currentChild = idx.Lifeline.ChildPointer
	}

	// The object has no children.
	if currentChild == nil {
		return &reply.Children{Refs: nil, NextFrom: nil}, nil
	}

	// Try to fetch the first child.
	_, err = h.RecordAccessor.ForID(ctx, *currentChild)
	if err == object.ErrNotFound {
		text := fmt.Sprintf(
			"failed to fetch child %s for %s",
			currentChild.DebugString(),
			msg.Parent.Record().DebugString(),
		)
		return nil, errors.Wrap(err, text)
	}

	counter := 0
	for currentChild != nil {
		// We have enough results.
		if counter >= msg.Amount {
			return &reply.Children{Refs: refs, NextFrom: currentChild}, nil
		}
		counter++

		rec, err := h.RecordAccessor.ForID(ctx, *currentChild)

		// We don't have this child reference. Return what was collected.
		if err == object.ErrNotFound {
			return &reply.Children{Refs: refs, NextFrom: currentChild}, nil
		}
		if err != nil {
			return nil, errors.New("failed to retrieve children")
		}

		virtRec := rec.Virtual
		concrete := record.Unwrap(virtRec)
		childRec, ok := concrete.(*record.Child)
		if !ok {
			return nil, errors.New("failed to retrieve children")
		}

		currentChild = &childRec.PrevChild

		// Skip records later than specified pulse.
		recPulse := childRec.Ref.Record().Pulse()
		if msg.FromPulse != nil && recPulse > *msg.FromPulse {
			continue
		}
		refs = append(refs, childRec.Ref)
	}

	return &reply.Children{Refs: refs, NextFrom: nil}, nil
}

func (h *Handler) handleGetObjectIndex(ctx context.Context, parcel insolar.Parcel) (insolar.Reply, error) {
	msg := parcel.Message().(*message.GetObjectIndex)

	idx, err := h.IndexAccessor.ForID(ctx, parcel.Pulse(), *msg.Object.Record())
	if err != nil {
		return nil, errors.Wrapf(err, "failed to fetch object index for %v", msg.Object.Record().String())
	}

	buf := object.EncodeLifeline(idx.Lifeline)

	return &reply.ObjectIndex{Index: buf}, nil
}

func (h *Handler) handleGotHotConfirmation(ctx context.Context, meta payload.Meta) {
	logger := inslogger.FromContext(ctx)
	confirm := payload.GotHotConfirmation{}
	err := confirm.Unmarshal(meta.Payload)
	if err != nil {
		logger.Error(errors.Wrap(err, "failed to unmarshal to GotHotConfirmation"))
		return
	}

	logger.Debug("handleGotHotConfirmation. pulse: ", confirm.Pulse, ". jet: ", confirm.JetID.DebugString())

	err = h.JetModifier.Update(ctx, confirm.Pulse, true, confirm.JetID)
	if err != nil {
		logger.Error(errors.Wrapf(err, "failed to update jet %s", confirm.JetID.DebugString()))
		return
	}

	err = h.JetKeeper.AddHotConfirmation(ctx, confirm.Pulse, confirm.JetID, confirm.Split)
	if err != nil {
		logger.Error(errors.Wrapf(err, "failed to add hot confitmation to JetKeeper jet=%v", confirm.String()))
	} else {
		logger.Debug("got confirmation: ", confirm.String())
	}
}<|MERGE_RESOLUTION|>--- conflicted
+++ resolved
@@ -161,13 +161,8 @@
 	switch msgType {
 	case insolar.TypeGetChildren.String():
 		rep, err = h.handleGetChildren(ctx, parcel)
-<<<<<<< HEAD
 	// case insolar.TypeGetJet.String():
 	// 	rep, err = h.handleGetJet(ctx, parcel)
-=======
-	case insolar.TypeGetDelegate.String():
-		rep, err = h.handleGetDelegate(ctx, parcel)
->>>>>>> 2e8d8cb9
 	case insolar.TypeGetObjectIndex.String():
 		rep, err = h.handleGetObjectIndex(ctx, parcel)
 	default:
