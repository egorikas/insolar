--- conflicted
+++ resolved
@@ -58,13 +58,10 @@
 	DropModifier  drop.Modifier
 	PulseAccessor pulse.Accessor
 	JetModifier   jet.Modifier
-<<<<<<< HEAD
 	JetAccessor   jet.Accessor
-	JetKeeper     replica.JetKeeper
-=======
 	JetKeeper     executor.JetKeeper
->>>>>>> 031235a7
-	Sender        bus.Sender
+
+	Sender bus.Sender
 
 	jetID insolar.JetID
 	dep   *proc.Dependencies
