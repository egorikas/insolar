--- conflicted
+++ resolved
@@ -17,6 +17,7 @@
 package handler
 
 import (
+	"bytes"
 	"context"
 	"fmt"
 
@@ -82,84 +83,31 @@
 }
 
 func (h *Handler) Process(msg *watermillMsg.Message) ([]*watermillMsg.Message, error) {
-<<<<<<< HEAD
-	meta := payload.Meta{}
-	err := meta.Unmarshal(msg.Payload)
-	if err != nil {
-		return nil, errors.Wrap(err, "can't deserialize meta payload")
-	}
-	ctx, _ := inslogger.WithField(context.Background(), "pulse", fmt.Sprint(meta.Pulse))
-	ctx = inslogger.ContextWithTrace(ctx, msg.Metadata.Get(bus.MetaTraceID))
-
-	parcel, err := message.DeserializeParcel(bytes.NewBuffer(meta.Payload))
-	if err != nil {
-		return nil, errors.Wrap(err, "can't deserialize payload to parcel")
-	}
-
-	rep, err := h.handle(ctx, parcel, msg.Metadata.Get(bus.MetaType))
-=======
 	ctx := inslogger.ContextWithTrace(context.Background(), msg.Metadata.Get(bus.MetaTraceID))
->>>>>>> 22f14d2d
-
-	meta := payload.Meta{}
-	err := meta.Unmarshal(msg.Payload)
-	if err != nil {
-<<<<<<< HEAD
-		resInBytes, err = bus.ErrorToBytes(err)
-		if err != nil {
-			return nil, errors.Wrap(err, "can't convert error to bytes")
-		}
-		replyType = bus.TypeErrorReply
-	} else {
-		resInBytes = reply.ToBytes(rep)
-		replyType = bus.TypeReply
-	}
-	resAsMsg := watermillMsg.NewMessage(watermill.NewUUID(), resInBytes)
-	resAsMsg.Metadata.Set(bus.MetaType, replyType)
-	receiver := msg.Metadata.Get(bus.MetaSender)
-	resAsMsg.Metadata.Set(bus.MetaReceiver, receiver)
-	resAsMsg.Metadata.Set(bus.MetaTraceID, msg.Metadata.Get(bus.MetaTraceID))
-	return []*watermillMsg.Message{resAsMsg}, nil
-}
-
-func (h *Handler) handle(ctx context.Context, parcel insolar.Parcel, msgType string) (insolar.Reply, error) {
-	switch msgType {
-	case insolar.TypeGetObject.String():
-		return h.handleGetObject(ctx, parcel)
-	case insolar.TypeGetCode.String():
-		return h.handleGetCode(ctx, parcel)
-	case insolar.TypeGetRequest.String():
-		return h.handleGetRequest(ctx, parcel)
-	case insolar.TypeGetChildren.String():
-		return h.handleGetChildren(ctx, parcel)
-	case insolar.TypeGetDelegate.String():
-		return h.handleGetDelegate(ctx, parcel)
-
-	default:
-		return nil, fmt.Errorf("no handler for message type %s", msgType)
-	}
+
+	err := h.handle(ctx, msg)
+	if err != nil {
+		inslogger.FromContext(ctx).Error(errors.Wrap(err, "handle error"))
+	}
+
+	return nil, nil
 }
 
 func (h *Handler) Init(ctx context.Context) error {
 	h.Bus.MustRegister(insolar.TypeHeavyPayload, h.handleHeavyPayload)
 	h.Bus.MustRegister(insolar.TypeGetObjectIndex, h.handleGetObjectIndex)
 	return nil
-=======
-		inslogger.FromContext(ctx).Error(err)
-	}
-	ctx, logger := inslogger.WithField(ctx, "pulse", fmt.Sprintf("%d", meta.Pulse))
-
-	err = h.handle(ctx, msg)
-	if err != nil {
-		logger.Error(errors.Wrap(err, "handle error"))
-	}
-
-	return nil, nil
->>>>>>> 22f14d2d
 }
 
 func (h *Handler) handle(ctx context.Context, msg *watermillMsg.Message) error {
 	var err error
+	meta := payload.Meta{}
+	err = meta.Unmarshal(msg.Payload)
+	if err != nil {
+		inslogger.FromContext(ctx).Error(err)
+	}
+	ctx, _ = inslogger.WithField(ctx, "pulse", fmt.Sprint(meta.Pulse))
+
 	pl, err := payload.UnmarshalFromMeta(msg.Payload)
 	if err != nil {
 		return errors.Wrap(err, "can't deserialize meta payload")
@@ -175,11 +123,36 @@
 		err = p.Proceed(ctx)
 	case *payload.Pass:
 		err = h.handlePass(ctx, msg)
+	}
+	msgType := msg.Metadata.Get(bus.MetaType)
+	parcel, err := message.DeserializeParcel(bytes.NewBuffer(meta.Payload))
+	if err != nil {
+		return errors.Wrap(err, "can't deserialize payload to parcel")
+	}
+	var rep insolar.Reply
+	switch msgType {
+	case insolar.TypeGetRequest.String():
+		rep, err = h.handleGetRequest(ctx, parcel)
+	case insolar.TypeGetChildren.String():
+		rep, err = h.handleGetChildren(ctx, parcel)
+	case insolar.TypeGetDelegate.String():
+		rep, err = h.handleGetDelegate(ctx, parcel)
 	default:
 		err = fmt.Errorf("no handler for message type %T", pl)
 	}
+
 	if err != nil {
 		h.replyError(ctx, msg, err)
+	} else {
+		resInBytes := reply.ToBytes(rep)
+		replyType := bus.TypeReply
+		resAsMsg := watermillMsg.NewMessage(watermill.NewUUID(), resInBytes)
+		resAsMsg.Metadata.Set(bus.MetaType, replyType)
+		// receiver := msg.Metadata.Get(bus.MetaSender)
+		// resAsMsg.Metadata.Set(bus.MetaReceiver, receiver)
+		// resAsMsg.Metadata.Set(bus.MetaTraceID, msg.Metadata.Get(bus.MetaTraceID))
+		go h.Sender.Reply(ctx, msg, resAsMsg)
+
 	}
 	return err
 }
@@ -222,16 +195,6 @@
 		inslogger.FromContext(ctx).Error(errors.Wrap(err, "failed to reply error"))
 	}
 	go h.Sender.Reply(ctx, replyTo, errMsg)
-}
-
-func (h *Handler) Init(ctx context.Context) error {
-	h.Bus.MustRegister(insolar.TypeHeavyPayload, h.handleHeavyPayload)
-
-	h.Bus.MustRegister(insolar.TypeGetDelegate, h.handleGetDelegate)
-	h.Bus.MustRegister(insolar.TypeGetChildren, h.handleGetChildren)
-	h.Bus.MustRegister(insolar.TypeGetObjectIndex, h.handleGetObjectIndex)
-	h.Bus.MustRegister(insolar.TypeGetRequest, h.handleGetRequest)
-	return nil
 }
 
 func (h *Handler) handleGetDelegate(ctx context.Context, parcel insolar.Parcel) (insolar.Reply, error) {
