//
// Copyright 2019 Insolar Technologies GmbH
//
// Licensed under the Apache License, Version 2.0 (the "License");
// you may not use this file except in compliance with the License.
// You may obtain a copy of the License at
//
//     http://www.apache.org/licenses/LICENSE-2.0
//
// Unless required by applicable law or agreed to in writing, software
// distributed under the License is distributed on an "AS IS" BASIS,
// WITHOUT WARRANTIES OR CONDITIONS OF ANY KIND, either express or implied.
// See the License for the specific language governing permissions and
// limitations under the License.
//

package executor

import (
	"context"
	"sync"

	"github.com/insolar/insolar/insolar/pulse"
	"github.com/insolar/insolar/instrumentation/inslogger"
	"github.com/insolar/insolar/network/storage"
	"github.com/pkg/errors"

	"github.com/insolar/insolar/insolar"
	"github.com/insolar/insolar/insolar/jet"
	"github.com/insolar/insolar/internal/ledger/store"
)

//go:generate minimock -i github.com/insolar/insolar/ledger/heavy/executor.JetKeeper -o ./ -s _gen_mock.go

// JetKeeper provides a method for adding jet to storage, checking pulse completion and getting access to highest synced pulse.
type JetKeeper interface {
	// AddJet performs adding jet to storage and checks pulse completion.
	AddJet(context.Context, insolar.PulseNumber, insolar.JetID) error
	// AddHotConfirmation performs adding hot confirmation to storage and checks pulse completion.
	AddHotConfirmation(context.Context, insolar.PulseNumber, insolar.JetID) error
	// TopSyncPulse provides access to highest synced (replicated) pulse.
	TopSyncPulse() insolar.PulseNumber
}

func NewJetKeeper(jets jet.Storage, db store.DB, pulses pulse.Calculator) JetKeeper {
	return &dbJetKeeper{
		jetTrees: jets,
		db:       db,
		pulses:   pulses,
	}
}

type dbJetKeeper struct {
	jetTrees jet.Storage

	pulses storage.PulseCalculator

	sync.RWMutex
	db store.DB
}

<<<<<<< HEAD
type jetInfo struct {
	JetID        insolar.JetID
	HotConfirmed bool
	JetConfirmed bool
}

func (j *jetInfo) isConfirmed() bool {
	return j.JetConfirmed && j.HotConfirmed
}

func (jk *dbJetKeeper) AddJet(ctx context.Context, pulse insolar.PulseNumber, id insolar.JetID) error {
	jk.Lock()
	defer jk.Unlock()

	if err := jk.addJet(pulse, id); err != nil {
		return errors.Wrapf(err, "failed to save updated jets")
	}

	if err := jk.checkPulseConsistency(ctx, pulse); err != nil {
		return errors.Wrapf(err, "failed to check pulse consistency")
	}
	return nil
}

func (jk *dbJetKeeper) AddHotConfirmation(ctx context.Context, pulse insolar.PulseNumber, id insolar.JetID) error {
	jk.Lock()
	defer jk.Unlock()

	if err := jk.addHotConfirm(pulse, id); err != nil {
=======
func (jk *dbJetKeeper) Add(ctx context.Context, pn insolar.PulseNumber, id insolar.JetID) error {
	jk.Lock()
	defer jk.Unlock()

	logger := inslogger.FromContext(ctx).WithFields(map[string]interface{}{
		"pulse": pn,
	})

	logger.Debug(">>>>>>>>>>>>>>>>>.. HERE: pulse: ", pn, ". ID: ", id.DebugString())

	if err := jk.add(pn, id); err != nil {
>>>>>>> b592311f
		return errors.Wrapf(err, "failed to save updated jets")
	}

	logger.Debug(">>>>>>>>>>>>>>>>>.. AFTER jk.add: pulse: ", pn, ". ID: ", id.DebugString())

	prev, err := jk.pulses.Backwards(ctx, pn, 1)
	if err != nil {
		return errors.Wrapf(err, "failed to get previous pulse for %d", pn)
	}

	top := jk.topSyncPulse()

	logger.Debug(">>>>>>>>>>>>>>>>>.. AFTER Backwards: pulse: ", pn, ". ID: ", id.DebugString(),
		". TOP: ", top, ". prev.PulseNumber: ", prev.PulseNumber)

	if prev.PulseNumber == top || prev.PulseNumber == insolar.GenesisPulse.PulseNumber {
		for jk.checkPulseConsistency(ctx, pn) {
			logger.Debug(">>>>>>>>>>>>>>>>>.. AFTER checkPulseConsistency: pulse: ", pn, ". ID: ", id.DebugString(),
				". TOP: ", top, ". prev.PulseNumber: ", prev.PulseNumber)
			err = jk.updateSyncPulse(pn)
			if err != nil {
				return errors.Wrapf(err, "failed to update consistent pulse")
			}
			logger.Debugf("pulse completed: %d", pn)

			next, err := jk.pulses.Forwards(ctx, pn, 1)
			if err == pulse.ErrNotFound {
				return nil
			}
			if err != nil {
				return errors.Wrapf(err, "failed to get next pulse for %d", pn)
			}
			pn = next.PulseNumber
		}
	}

	return nil
}

func (jk *dbJetKeeper) TopSyncPulse() insolar.PulseNumber {
	jk.RLock()
	defer jk.RUnlock()

	return jk.topSyncPulse()
}

func (jk *dbJetKeeper) topSyncPulse() insolar.PulseNumber {
	val, err := jk.db.Get(syncPulseKey(insolar.GenesisPulse.PulseNumber))
	if err != nil {
		return insolar.GenesisPulse.PulseNumber
	}
	return insolar.NewPulseNumber(val)
}

func (jk *dbJetKeeper) addJet(pulse insolar.PulseNumber, id insolar.JetID) error {
	jets, err := jk.get(pulse)
	if err != nil {
		jets = append(jets, jetInfo{JetID: id, JetConfirmed: true})
		inslogger.FromContext(context.Background()).Debug("pulse complete: addJet: not exists: ", pulse, ". Jet:", id.DebugString())
	} else {
		inslogger.FromContext(context.Background()).Debug("pulse complete: addJet: update existing: ", pulse, ". Jet:", id.DebugString())
		for _, jet := range jets {
			if jet.JetID.Equal(id) {
				jet.JetConfirmed = true
				break
			}
		}
	}

	return jk.set(pulse, jets)
}

func (jk *dbJetKeeper) addHotConfirm(pulse insolar.PulseNumber, id insolar.JetID) error {
	jets, err := jk.get(pulse)
	if err != nil {
		jets = append(jets, jetInfo{JetID: id, HotConfirmed: true})
		inslogger.FromContext(context.Background()).Debug("pulse complete: addHotConfirm: not exists: ", pulse, ". Jet:", id.DebugString())
	} else {
		inslogger.FromContext(context.Background()).Debug("pulse complete: addHotConfirm: update existing: ", pulse, ". Jet:", id.DebugString())
		for _, jet := range jets {
			if jet.JetID.Equal(id) {
				jet.HotConfirmed = true
				break
			}
		}
	}
	return jk.set(pulse, jets)
}

func (jk *dbJetKeeper) checkPulseConsistency(ctx context.Context, pulse insolar.PulseNumber) bool {
	toSet := func(s []insolar.JetID) map[insolar.JetID]struct{} {
		r := make(map[insolar.JetID]struct{}, len(s))
		for _, el := range s {
			r[el] = struct{}{}
		}
		return r
	}

	expectedJets := jk.jetTrees.All(ctx, pulse)
<<<<<<< HEAD
	actualJetsInfo := jk.all(pulse)
	actualMap := make(map[insolar.JetID]bool)
	actualJets := make([]insolar.JetID, 0)
	for _, jet := range actualJetsInfo {
		if jet.isConfirmed() {
			logger.Debugf("THis is confirmed (pulse complete): Jet: ", jet.JetID.DebugString(), ". Pulse: ", pulse)
			actualMap[jet.JetID] = true
			actualJets = append(actualJets, jet.JetID)
		}

		logger.Debugf("THis is NOT confirmed (pulse complete): Jet: ", jet.JetID.DebugString(), ". Pulse: ", pulse)
	}
=======
	actualJets := jk.all(pulse)
>>>>>>> b592311f

	// if len(expectedJets) == 0 && len(actualJets) == 1 {
	// 	return true
	// }

	if len(expectedJets) != len(actualJets) {
		if len(actualJets) > len(expectedJets) {
			inslogger.FromContext(ctx).Warn("num actual jets is more then expected. It's strange. Pulse: ", pulse,
				". Expected: ", insolar.JetIDCollection(expectedJets).DebugString(),
				". Actual: ", insolar.JetIDCollection(actualJets).DebugString())
		}
		return false
	}

	actualJetsSet := toSet(actualJets)

	for k, _ := range toSet(expectedJets) {
		if _, ok := actualJetsSet[k]; !ok {
			inslogger.FromContext(ctx).Error("jet sets are different. it's too bad. Pulse: ", pulse,
				". Expected: ", insolar.JetIDCollection(expectedJets).DebugString(),
				". Actual: ", insolar.JetIDCollection(actualJets).DebugString())
			return false
		}
	}

<<<<<<< HEAD
	logger.Debug("pulse complete: ", pulse.String())
	return nil
=======
	return true

>>>>>>> b592311f
}

func (jk *dbJetKeeper) all(pulse insolar.PulseNumber) []jetInfo {
	jets, err := jk.get(pulse)
	if err != nil {
		jets = []jetInfo{}
	}
	return jets
}

type jetKeeperKey insolar.PulseNumber

func (k jetKeeperKey) Scope() store.Scope {
	return store.ScopeJetKeeper
}

func (k jetKeeperKey) ID() []byte {
	return append([]byte{0x01}, insolar.PulseNumber(k).Bytes()...)
}

type syncPulseKey insolar.PulseNumber

func (k syncPulseKey) Scope() store.Scope {
	return store.ScopeJetKeeper
}

func (k syncPulseKey) ID() []byte {
	return append([]byte{0x02}, insolar.PulseNumber(k).Bytes()...)
}

func (jk *dbJetKeeper) get(pn insolar.PulseNumber) ([]jetInfo, error) {
	serializedJets, err := jk.db.Get(jetKeeperKey(pn))
	if err != nil {
		return nil, errors.Wrapf(err, "failed to get jets by pulse=%v", pn)
	}

	var jets []jetInfo
	err = insolar.Deserialize(serializedJets, &jets)
	if err != nil {
		return nil, errors.Wrap(err, "failed to deserialize jets")
	}
	return jets, nil
}

func (jk *dbJetKeeper) set(pn insolar.PulseNumber, jets []jetInfo) error {
	key := jetKeeperKey(pn)

	serialized, err := insolar.Serialize(jets)
	if err != nil {
		return errors.Wrap(err, "failed to serialize jets")
	}

	return jk.db.Set(key, serialized)
}

func (jk *dbJetKeeper) updateSyncPulse(pn insolar.PulseNumber) error {
	err := jk.db.Set(syncPulseKey(insolar.GenesisPulse.PulseNumber), pn.Bytes())
	return errors.Wrapf(err, "failed to set up new sync pulse")
}<|MERGE_RESOLUTION|>--- conflicted
+++ resolved
@@ -59,7 +59,6 @@
 	db store.DB
 }
 
-<<<<<<< HEAD
 type jetInfo struct {
 	JetID        insolar.JetID
 	HotConfirmed bool
@@ -70,42 +69,41 @@
 	return j.JetConfirmed && j.HotConfirmed
 }
 
-func (jk *dbJetKeeper) AddJet(ctx context.Context, pulse insolar.PulseNumber, id insolar.JetID) error {
+func (jk *dbJetKeeper) AddHotConfirmation(ctx context.Context, pn insolar.PulseNumber, id insolar.JetID) error {
 	jk.Lock()
 	defer jk.Unlock()
 
-	if err := jk.addJet(pulse, id); err != nil {
+	inslogger.FromContext(ctx).Debug(">>>>>>>>>>>>>>>>> AddJet HERE: pulse: ", pn, ". ID: ", id.DebugString())
+
+	if err := jk.addHotConfirm(ctx, pn, id); err != nil {
 		return errors.Wrapf(err, "failed to save updated jets")
 	}
 
-	if err := jk.checkPulseConsistency(ctx, pulse); err != nil {
-		return errors.Wrapf(err, "failed to check pulse consistency")
-	}
-	return nil
-}
-
-func (jk *dbJetKeeper) AddHotConfirmation(ctx context.Context, pulse insolar.PulseNumber, id insolar.JetID) error {
+	inslogger.FromContext(ctx).Debug(">>>>>>>>>>>>>>>>> AddJet AFTER addHotConfirm: pulse: ", pn, ". ID: ", id.DebugString())
+
+	err := jk.propagateConsistency(ctx, pn, id)
+	return errors.Wrapf(err, "AddHotConfirmation. propagateConsistency returns error")
+}
+
+func (jk *dbJetKeeper) AddJet(ctx context.Context, pn insolar.PulseNumber, id insolar.JetID) error {
 	jk.Lock()
 	defer jk.Unlock()
 
-	if err := jk.addHotConfirm(pulse, id); err != nil {
-=======
-func (jk *dbJetKeeper) Add(ctx context.Context, pn insolar.PulseNumber, id insolar.JetID) error {
-	jk.Lock()
-	defer jk.Unlock()
-
-	logger := inslogger.FromContext(ctx).WithFields(map[string]interface{}{
-		"pulse": pn,
-	})
-
-	logger.Debug(">>>>>>>>>>>>>>>>>.. HERE: pulse: ", pn, ". ID: ", id.DebugString())
-
-	if err := jk.add(pn, id); err != nil {
->>>>>>> b592311f
-		return errors.Wrapf(err, "failed to save updated jets")
-	}
-
-	logger.Debug(">>>>>>>>>>>>>>>>>.. AFTER jk.add: pulse: ", pn, ". ID: ", id.DebugString())
+	inslogger.FromContext(ctx).Debug(">>>>>>>>>>>>>>>>> AddJet HERE: pulse: ", pn, ". ID: ", id.DebugString())
+
+	if err := jk.addJet(ctx, pn, id); err != nil {
+		return errors.Wrapf(err, "AddJet. failed to save updated jets")
+	}
+
+	inslogger.FromContext(ctx).Debug(">>>>>>>>>>>>>>>>> AddJet AFTER addJet: pulse: ", pn, ". ID: ", id.DebugString())
+
+	err := jk.propagateConsistency(ctx, pn, id)
+
+	return errors.Wrap(err, "propagateConsistency returns error")
+}
+
+func (jk *dbJetKeeper) propagateConsistency(ctx context.Context, pn insolar.PulseNumber, jetID insolar.JetID) error {
+	logger := inslogger.FromContext(ctx)
 
 	prev, err := jk.pulses.Backwards(ctx, pn, 1)
 	if err != nil {
@@ -114,14 +112,14 @@
 
 	top := jk.topSyncPulse()
 
-	logger.Debug(">>>>>>>>>>>>>>>>>.. AFTER Backwards: pulse: ", pn, ". ID: ", id.DebugString(),
+	logger.Debug(">>>>>>>>>>>>>>>>>.. AFTER Backwards: pulse: ", pn, ". ID: ", jetID.DebugString(),
 		". TOP: ", top, ". prev.PulseNumber: ", prev.PulseNumber)
 
 	if prev.PulseNumber == top || prev.PulseNumber == insolar.GenesisPulse.PulseNumber {
 		for jk.checkPulseConsistency(ctx, pn) {
-			logger.Debug(">>>>>>>>>>>>>>>>>.. AFTER checkPulseConsistency: pulse: ", pn, ". ID: ", id.DebugString(),
+			logger.Debug(">>>>>>>>>>>>>>>>>.. AFTER checkPulseConsistency: pulse: ", pn, ". ID: ", jetID.DebugString(),
 				". TOP: ", top, ". prev.PulseNumber: ", prev.PulseNumber)
-			err = jk.updateSyncPulse(pn)
+			err := jk.updateSyncPulse(pn)
 			if err != nil {
 				return errors.Wrapf(err, "failed to update consistent pulse")
 			}
@@ -156,99 +154,90 @@
 	return insolar.NewPulseNumber(val)
 }
 
-func (jk *dbJetKeeper) addJet(pulse insolar.PulseNumber, id insolar.JetID) error {
+func (jk *dbJetKeeper) addJet(ctx context.Context, pulse insolar.PulseNumber, id insolar.JetID) error {
+	return jk.updateJet(ctx, pulse, id, true, false)
+}
+
+func (jk *dbJetKeeper) updateJet(ctx context.Context, pulse insolar.PulseNumber, id insolar.JetID, jetConfirmed bool, hotConfirmed bool) error {
+	logger := inslogger.FromContext(ctx)
 	jets, err := jk.get(pulse)
-	if err != nil {
-		jets = append(jets, jetInfo{JetID: id, JetConfirmed: true})
-		inslogger.FromContext(context.Background()).Debug("pulse complete: addJet: not exists: ", pulse, ". Jet:", id.DebugString())
-	} else {
-		inslogger.FromContext(context.Background()).Debug("pulse complete: addJet: update existing: ", pulse, ". Jet:", id.DebugString())
-		for _, jet := range jets {
-			if jet.JetID.Equal(id) {
-				jet.JetConfirmed = true
+	var exists bool
+	if err == nil {
+		logger.Debug("pulse complete: addHotConfirm: update existing: ", pulse, ". Jet:", id.DebugString())
+
+		for i, _ := range jets {
+			if jets[i].JetID.Equal(id) {
+				exists = true
+				if hotConfirmed {
+					jets[i].HotConfirmed = hotConfirmed
+				}
+				if jetConfirmed {
+					jets[i].JetConfirmed = jetConfirmed
+				}
 				break
 			}
 		}
-	}
-
+	} else if err != store.ErrNotFound {
+		return errors.Wrapf(err, "can't get pulse: %d", pulse)
+	}
+	if !exists {
+		jets = append(jets, jetInfo{JetID: id, HotConfirmed: hotConfirmed, JetConfirmed: jetConfirmed})
+		logger.Debug("pulse complete: addHotConfirm: not exists: ", pulse, ". Jet:", id.DebugString())
+	}
 	return jk.set(pulse, jets)
 }
 
-func (jk *dbJetKeeper) addHotConfirm(pulse insolar.PulseNumber, id insolar.JetID) error {
-	jets, err := jk.get(pulse)
-	if err != nil {
-		jets = append(jets, jetInfo{JetID: id, HotConfirmed: true})
-		inslogger.FromContext(context.Background()).Debug("pulse complete: addHotConfirm: not exists: ", pulse, ". Jet:", id.DebugString())
-	} else {
-		inslogger.FromContext(context.Background()).Debug("pulse complete: addHotConfirm: update existing: ", pulse, ". Jet:", id.DebugString())
-		for _, jet := range jets {
-			if jet.JetID.Equal(id) {
-				jet.HotConfirmed = true
-				break
-			}
-		}
-	}
-	return jk.set(pulse, jets)
+func (jk *dbJetKeeper) addHotConfirm(ctx context.Context, pulse insolar.PulseNumber, id insolar.JetID) error {
+	return jk.updateJet(ctx, pulse, id, false, true)
 }
 
 func (jk *dbJetKeeper) checkPulseConsistency(ctx context.Context, pulse insolar.PulseNumber) bool {
-	toSet := func(s []insolar.JetID) map[insolar.JetID]struct{} {
+	infoToSet := func(s []jetInfo) (map[insolar.JetID]struct{}, bool) {
 		r := make(map[insolar.JetID]struct{}, len(s))
 		for _, el := range s {
-			r[el] = struct{}{}
+			if !el.isConfirmed() {
+				return nil, false
+			}
+			r[el.JetID] = struct{}{}
+		}
+		return r, true
+	}
+
+	infoToList := func(s []jetInfo) []insolar.JetID {
+		r := make([]insolar.JetID, len(s))
+		for i, el := range s {
+			r[i] = el.JetID
 		}
 		return r
 	}
 
 	expectedJets := jk.jetTrees.All(ctx, pulse)
-<<<<<<< HEAD
-	actualJetsInfo := jk.all(pulse)
-	actualMap := make(map[insolar.JetID]bool)
-	actualJets := make([]insolar.JetID, 0)
-	for _, jet := range actualJetsInfo {
-		if jet.isConfirmed() {
-			logger.Debugf("THis is confirmed (pulse complete): Jet: ", jet.JetID.DebugString(), ". Pulse: ", pulse)
-			actualMap[jet.JetID] = true
-			actualJets = append(actualJets, jet.JetID)
-		}
-
-		logger.Debugf("THis is NOT confirmed (pulse complete): Jet: ", jet.JetID.DebugString(), ". Pulse: ", pulse)
-	}
-=======
 	actualJets := jk.all(pulse)
->>>>>>> b592311f
-
-	// if len(expectedJets) == 0 && len(actualJets) == 1 {
-	// 	return true
-	// }
 
 	if len(expectedJets) != len(actualJets) {
 		if len(actualJets) > len(expectedJets) {
-			inslogger.FromContext(ctx).Warn("num actual jets is more then expected. It's strange. Pulse: ", pulse,
+			inslogger.FromContext(ctx).Warn("num actual jets is more then expected. it's too bad. Pulse: ", pulse,
 				". Expected: ", insolar.JetIDCollection(expectedJets).DebugString(),
-				". Actual: ", insolar.JetIDCollection(actualJets).DebugString())
+				". Actual: ", insolar.JetIDCollection(infoToList(actualJets)).DebugString())
 		}
 		return false
 	}
 
-	actualJetsSet := toSet(actualJets)
-
-	for k, _ := range toSet(expectedJets) {
-		if _, ok := actualJetsSet[k]; !ok {
+	actualJetsSet, allConfirmed := infoToSet(actualJets)
+	if !allConfirmed {
+		return false
+	}
+
+	for _, expID := range expectedJets {
+		if _, ok := actualJetsSet[expID]; !ok {
 			inslogger.FromContext(ctx).Error("jet sets are different. it's too bad. Pulse: ", pulse,
 				". Expected: ", insolar.JetIDCollection(expectedJets).DebugString(),
-				". Actual: ", insolar.JetIDCollection(actualJets).DebugString())
+				". Actual: ", insolar.JetIDCollection(infoToList(actualJets)).DebugString())
 			return false
 		}
 	}
 
-<<<<<<< HEAD
-	logger.Debug("pulse complete: ", pulse.String())
-	return nil
-=======
 	return true
-
->>>>>>> b592311f
 }
 
 func (jk *dbJetKeeper) all(pulse insolar.PulseNumber) []jetInfo {
@@ -282,6 +271,9 @@
 func (jk *dbJetKeeper) get(pn insolar.PulseNumber) ([]jetInfo, error) {
 	serializedJets, err := jk.db.Get(jetKeeperKey(pn))
 	if err != nil {
+		if err == store.ErrNotFound {
+			return nil, err
+		}
 		return nil, errors.Wrapf(err, "failed to get jets by pulse=%v", pn)
 	}
 
