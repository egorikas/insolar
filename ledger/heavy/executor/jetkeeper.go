//
// Copyright 2019 Insolar Technologies GmbH
//
// Licensed under the Apache License, Version 2.0 (the "License");
// you may not use this file except in compliance with the License.
// You may obtain a copy of the License at
//
//     http://www.apache.org/licenses/LICENSE-2.0
//
// Unless required by applicable law or agreed to in writing, software
// distributed under the License is distributed on an "AS IS" BASIS,
// WITHOUT WARRANTIES OR CONDITIONS OF ANY KIND, either express or implied.
// See the License for the specific language governing permissions and
// limitations under the License.
//

package executor

import (
	"context"
	"sync"

	"github.com/insolar/insolar/insolar/pulse"
	"github.com/insolar/insolar/instrumentation/inslogger"
	"github.com/insolar/insolar/network/storage"
	"github.com/pkg/errors"

	"github.com/insolar/insolar/insolar"
	"github.com/insolar/insolar/insolar/jet"
	"github.com/insolar/insolar/internal/ledger/store"
)

//go:generate minimock -i github.com/insolar/insolar/ledger/heavy/executor.JetKeeper -o ./ -s _gen_mock.go

// JetKeeper provides a method for adding jet to storage, checking pulse completion and getting access to highest synced pulse.
type JetKeeper interface {
	// AddDropConfirmation performs adding jet to storage and checks pulse completion.
	AddDropConfirmation(ctx context.Context, pn insolar.PulseNumber, jet insolar.JetID, split bool) error
	// AddHotConfirmation performs adding hot confirmation to storage and checks pulse completion.
	AddHotConfirmation(ctx context.Context, pn insolar.PulseNumber, jet insolar.JetID, split bool) error
	// TopSyncPulse provides access to highest synced (replicated) pulse.
	TopSyncPulse() insolar.PulseNumber
	// Subscribe adds a disposable handler that will be called when specified pulse or greater will be added.
	Subscribe(at insolar.PulseNumber, handler func(insolar.PulseNumber))
	// Update performs a forced sync pulse update.
	Update(sync insolar.PulseNumber) error
}

func NewJetKeeper(jets jet.Storage, db store.DB, pulses pulse.Calculator) JetKeeper {
	return &dbJetKeeper{
		jetTrees: jets,
		db:       db,
		pulses:   pulses,
	}
}

type dbJetKeeper struct {
	jetTrees jet.Storage

	pulses storage.PulseCalculator

	sync.RWMutex
	db            store.DB
	subscriptions []subscription
}

type subscription struct {
	pulse   insolar.PulseNumber
	handler func(insolar.PulseNumber)
}

type jetInfo struct {
	JetID         insolar.JetID
	HotConfirmed  []insolar.JetID
	DropConfirmed bool
	Split         bool
}

func (j *jetInfo) addDrop(newJetID insolar.JetID, split bool) error {
	if j.DropConfirmed {
		return errors.New("addDrop. try to rewrite drop confirmation. existing: " + j.JetID.DebugString() +
			", new: " + newJetID.DebugString())
	}
	j.Split = split
	j.DropConfirmed = true
	j.JetID = newJetID

	return nil
}

func (j *jetInfo) checkIncomingHot(incomingJetID insolar.JetID) error {
	if len(j.HotConfirmed) >= 2 {
		return errors.New("num hot confirmations exceeds 2. existing: " + insolar.JetIDCollection(j.HotConfirmed).DebugString() +
			", new: " + incomingJetID.DebugString())
	}

	if len(j.HotConfirmed) == 1 && j.HotConfirmed[0].Equal(incomingJetID) {
		return errors.New("try add already existing hot confirmation: " + incomingJetID.DebugString())
	}

	return nil
}

func (j *jetInfo) addHot(newJetID insolar.JetID, parentID insolar.JetID) error {
	err := j.checkIncomingHot(newJetID)
	if err != nil {
		return errors.Wrap(err, "incorrect incoming jet")
	}

	j.HotConfirmed = append(j.HotConfirmed, newJetID)
	j.JetID = parentID

	return nil
}

func (j *jetInfo) isConfirmed() bool {
	if !j.DropConfirmed {
		return false
	}

	if len(j.HotConfirmed) == 0 {
		return false
	}

	if !j.Split {
		return j.HotConfirmed[0].Equal(j.JetID)
	}

	if len(j.HotConfirmed) != 2 {
		return false
	}

	parentFirst := jet.Parent(j.HotConfirmed[0])
	parentSecond := jet.Parent(j.HotConfirmed[1])

	return parentFirst.Equal(parentSecond) && parentSecond.Equal(j.JetID)
}

func (jk *dbJetKeeper) AddHotConfirmation(ctx context.Context, pn insolar.PulseNumber, id insolar.JetID, split bool) error {
	jk.Lock()
	defer jk.Unlock()

	inslogger.FromContext(ctx).Debug("AddHotConfirmation. pulse: ", pn, ". ID: ", id.DebugString())

	if err := jk.updateHot(ctx, pn, id, split); err != nil {
		return errors.Wrapf(err, "failed to save updated jets")
	}

	err := jk.updateTopSyncPulse(ctx, pn, id)
	return errors.Wrapf(err, "AddHotConfirmation. propagateConsistency returns error")
}

func (jk *dbJetKeeper) AddDropConfirmation(ctx context.Context, pn insolar.PulseNumber, id insolar.JetID, split bool) error {
	jk.Lock()
	defer jk.Unlock()

	inslogger.FromContext(ctx).Debug("AddDropConfirmation. pulse: ", pn, ". ID: ", id.DebugString())

	if err := jk.updateDrop(ctx, pn, id, split); err != nil {
		return errors.Wrapf(err, "AddDropConfirmation. failed to save updated jets")
	}

	err := jk.updateTopSyncPulse(ctx, pn, id)

	return errors.Wrap(err, "propagateConsistency returns error")
}

func (jk *dbJetKeeper) updateTopSyncPulse(ctx context.Context, pn insolar.PulseNumber, jetID insolar.JetID) error {
	logger := inslogger.FromContext(ctx)

	prev, err := jk.pulses.Backwards(ctx, pn, 1)
	if err != nil {
		return errors.Wrapf(err, "failed to get previous pulse for %d", pn)
	}

	top := jk.topSyncPulse()

	logger.Debug("propagateConsistency. pulse: ", pn, ". ID: ", jetID.DebugString(),
		". top: ", top, ". prev.PulseNumber: ", prev.PulseNumber)

	if prev.PulseNumber != top {
		// We should sync pulses sequentially. We can't skip.
		return nil
	}

	for jk.checkPulseConsistency(ctx, pn) {
		err := jk.updateSyncPulse(pn)
		if err != nil {
			return errors.Wrapf(err, "failed to update consistent pulse")
		}
		logger.Debugf("pulse completed: %d", pn)

		next, err := jk.pulses.Forwards(ctx, pn, 1)
		if err == pulse.ErrNotFound {
			logger.Info("propagateConsistency. No next pulse. Stop propagating")
			return nil
		}
		if err != nil {
			return errors.Wrapf(err, "failed to get next pulse for %d", pn)
		}
		pn = next.PulseNumber
	}

	return nil
}

func (jk *dbJetKeeper) TopSyncPulse() insolar.PulseNumber {
	jk.RLock()
	defer jk.RUnlock()

	return jk.topSyncPulse()
}

func (jk *dbJetKeeper) topSyncPulse() insolar.PulseNumber {
	val, err := jk.db.Get(syncPulseKey{})
	if err != nil {
		return insolar.GenesisPulse.PulseNumber
	}
	return insolar.NewPulseNumber(val)
}

<<<<<<< HEAD
func (jk *dbJetKeeper) Subscribe(at insolar.PulseNumber, handler func(insolar.PulseNumber)) {
	jk.Lock()
	defer jk.Unlock()

	jk.subscriptions = append(jk.subscriptions, subscription{pulse: at, handler: handler})
}

func (jk *dbJetKeeper) Update(sync insolar.PulseNumber) error {
	jk.Lock()
	defer jk.Unlock()

	return jk.updateSyncPulse(sync)
}

func (jk *dbJetKeeper) add(pulse insolar.PulseNumber, id insolar.JetID) error {
=======
func (jk *dbJetKeeper) getForJet(ctx context.Context, pulse insolar.PulseNumber, jet insolar.JetID) (int, []jetInfo, error) {
	logger := inslogger.FromContext(ctx)
>>>>>>> 300a8e12
	jets, err := jk.get(pulse)
	if err != nil && err != store.ErrNotFound {
		return 0, nil, errors.Wrapf(err, "updateHot. can't get pulse: %d", pulse)
	}

	for i := range jets {
		if jets[i].JetID.Equal(jet) {
			logger.Debug("getForJet. found. jet: ", jet.DebugString(), ", pulse: ", pulse)
			return i, jets, nil
		}
	}

	newInfo := jetInfo{}
	jets = append(jets, newInfo)
	logger.Debug("getForJet. create new. jet: ", jet.DebugString(), ", pulse: ", pulse)
	return len(jets) - 1, jets, nil
}

func (jk *dbJetKeeper) updateHot(ctx context.Context, pulse insolar.PulseNumber, id insolar.JetID, split bool) error {
	parentID := id
	if split {
		parentID = jet.Parent(id)
	}

	idx, jets, err := jk.getForJet(ctx, pulse, parentID)
	if err != nil {
		return errors.Wrap(err, "Can't getForJet")
	}

	err = jets[idx].addHot(id, parentID)
	if err != nil {
		return errors.Wrap(err, "can't addHot")
	}

	return jk.set(pulse, jets)
}

func (jk *dbJetKeeper) updateDrop(ctx context.Context, pulse insolar.PulseNumber, id insolar.JetID, split bool) error {
	idx, jets, err := jk.getForJet(ctx, pulse, id)
	if err != nil {
		return errors.Wrap(err, "Can't getForJet")
	}

	err = jets[idx].addDrop(id, split)
	if err != nil {
		return errors.Wrap(err, "can't addHot")
	}

	return jk.set(pulse, jets)
}

func infoToSet(s []jetInfo) (map[insolar.JetID]struct{}, bool) {
	r := make(map[insolar.JetID]struct{}, len(s))
	for _, el := range s {
		if !el.isConfirmed() {
			return nil, false
		}
		for _, jet := range el.HotConfirmed {
			r[jet] = struct{}{}
		}
	}
	return r, len(r) != 0
}

func infoToList(s map[insolar.JetID]struct{}) []insolar.JetID {
	r := make([]insolar.JetID, len(s))
	var idx int
	for jet := range s {
		r[idx] = jet
		idx++
	}
	return r
}

func (jk *dbJetKeeper) checkPulseConsistency(ctx context.Context, pulse insolar.PulseNumber) bool {
	expectedJets := jk.jetTrees.All(ctx, pulse)
	actualJets := jk.all(pulse)

	actualJetsSet, allConfirmed := infoToSet(actualJets)
	if !allConfirmed {
		return false
	}

	if len(actualJetsSet) != len(expectedJets) {
		if len(actualJetsSet) > len(expectedJets) {
			inslogger.FromContext(ctx).Warn("num actual jets is more then expected. it's too bad. Pulse: ", pulse,
				". Expected: ", insolar.JetIDCollection(expectedJets).DebugString(),
				". Actual: ", insolar.JetIDCollection(infoToList(actualJetsSet)).DebugString())
		}
		return false
	}

	for _, expID := range expectedJets {
		if _, ok := actualJetsSet[expID]; !ok {
			inslogger.FromContext(ctx).Error("jet sets are different. it's too bad. Pulse: ", pulse,
				". Expected: ", insolar.JetIDCollection(expectedJets).DebugString(),
				". Actual: ", insolar.JetIDCollection(infoToList(actualJetsSet)).DebugString())
			return false
		}
	}

	return true
}

func (jk *dbJetKeeper) all(pulse insolar.PulseNumber) []jetInfo {
	jets, err := jk.get(pulse)
	if err != nil {
		jets = []jetInfo{}
	}
	return jets
}

const (
	jetKeeperKeyPrefix = 0x01
	syncPulseKeyPrefix = 0x02
)

type jetKeeperKey insolar.PulseNumber

func (k jetKeeperKey) Scope() store.Scope {
	return store.ScopeJetKeeper
}

func (k jetKeeperKey) ID() []byte {
	return append([]byte{jetKeeperKeyPrefix}, insolar.PulseNumber(k).Bytes()...)
}

type syncPulseKey struct{}

func (k syncPulseKey) Scope() store.Scope {
	return store.ScopeJetKeeper
}

func (k syncPulseKey) ID() []byte {
	return []byte{syncPulseKeyPrefix}
}

func (jk *dbJetKeeper) get(pn insolar.PulseNumber) ([]jetInfo, error) {
	serializedJets, err := jk.db.Get(jetKeeperKey(pn))
	if err != nil {
		if err == store.ErrNotFound {
			return nil, err
		}
		return nil, errors.Wrapf(err, "failed to get jets by pulse=%v", pn)
	}

	var jets []jetInfo
	err = insolar.Deserialize(serializedJets, &jets)
	if err != nil {
		return nil, errors.Wrap(err, "failed to deserialize jets")
	}
	return jets, nil
}

func (jk *dbJetKeeper) set(pn insolar.PulseNumber, jets []jetInfo) error {
	key := jetKeeperKey(pn)

	serialized, err := insolar.Serialize(jets)
	if err != nil {
		return errors.Wrap(err, "failed to serialize jets")
	}

	return jk.db.Set(key, serialized)
}

func (jk *dbJetKeeper) updateSyncPulse(pn insolar.PulseNumber) error {
<<<<<<< HEAD
	err := jk.db.Set(syncPulseKey(pn), []byte{})
	if err != nil {
		return errors.Wrapf(err, "failed to set up new sync pulse")
	}

	jk.publish(pn)
	return nil
}

func (jk *dbJetKeeper) publish(pn insolar.PulseNumber) {
	tmp := jk.subscriptions[:0]
	for _, s := range jk.subscriptions {
		if s.pulse > pn {
			tmp = append(tmp, s)
		} else {
			s.handler(pn)
		}
	}
	jk.subscriptions = tmp
=======
	err := jk.db.Set(syncPulseKey{}, pn.Bytes())
	return errors.Wrapf(err, "failed to set up new sync pulse")
>>>>>>> 300a8e12
}<|MERGE_RESOLUTION|>--- conflicted
+++ resolved
@@ -20,13 +20,11 @@
 	"context"
 	"sync"
 
-	"github.com/insolar/insolar/insolar/pulse"
-	"github.com/insolar/insolar/instrumentation/inslogger"
-	"github.com/insolar/insolar/network/storage"
 	"github.com/pkg/errors"
 
 	"github.com/insolar/insolar/insolar"
 	"github.com/insolar/insolar/insolar/jet"
+	"github.com/insolar/insolar/instrumentation/inslogger"
 	"github.com/insolar/insolar/internal/ledger/store"
 )
 
@@ -219,7 +217,6 @@
 	return insolar.NewPulseNumber(val)
 }
 
-<<<<<<< HEAD
 func (jk *dbJetKeeper) Subscribe(at insolar.PulseNumber, handler func(insolar.PulseNumber)) {
 	jk.Lock()
 	defer jk.Unlock()
@@ -234,11 +231,8 @@
 	return jk.updateSyncPulse(sync)
 }
 
-func (jk *dbJetKeeper) add(pulse insolar.PulseNumber, id insolar.JetID) error {
-=======
 func (jk *dbJetKeeper) getForJet(ctx context.Context, pulse insolar.PulseNumber, jet insolar.JetID) (int, []jetInfo, error) {
 	logger := inslogger.FromContext(ctx)
->>>>>>> 300a8e12
 	jets, err := jk.get(pulse)
 	if err != nil && err != store.ErrNotFound {
 		return 0, nil, errors.Wrapf(err, "updateHot. can't get pulse: %d", pulse)
@@ -405,8 +399,7 @@
 }
 
 func (jk *dbJetKeeper) updateSyncPulse(pn insolar.PulseNumber) error {
-<<<<<<< HEAD
-	err := jk.db.Set(syncPulseKey(pn), []byte{})
+	err := jk.db.Set(syncPulseKey{}, pn.Bytes())
 	if err != nil {
 		return errors.Wrapf(err, "failed to set up new sync pulse")
 	}
@@ -414,6 +407,8 @@
 	jk.publish(pn)
 	return nil
 }
+
+
 
 func (jk *dbJetKeeper) publish(pn insolar.PulseNumber) {
 	tmp := jk.subscriptions[:0]
@@ -425,8 +420,4 @@
 		}
 	}
 	jk.subscriptions = tmp
-=======
-	err := jk.db.Set(syncPulseKey{}, pn.Bytes())
-	return errors.Wrapf(err, "failed to set up new sync pulse")
->>>>>>> 300a8e12
 }