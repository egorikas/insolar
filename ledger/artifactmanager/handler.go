/*
 *    Copyright 2018 Insolar
 *
 *    Licensed under the Apache License, Version 2.0 (the "License");
 *    you may not use this file except in compliance with the License.
 *    You may obtain a copy of the License at
 *
 *        http://www.apache.org/licenses/LICENSE-2.0
 *
 *    Unless required by applicable law or agreed to in writing, software
 *    distributed under the License is distributed on an "AS IS" BASIS,
 *    WITHOUT WARRANTIES OR CONDITIONS OF ANY KIND, either express or implied.
 *    See the License for the specific language governing permissions and
 *    limitations under the License.
 */

package artifactmanager

import (
	"bytes"
	"context"
	"fmt"

	"github.com/insolar/insolar/instrumentation/inslogger"
	"github.com/insolar/insolar/ledger/recentstorage"
	"github.com/insolar/insolar/ledger/storage/jet"
	"github.com/pkg/errors"

	"github.com/insolar/insolar/configuration"
	"github.com/insolar/insolar/core"
	"github.com/insolar/insolar/core/message"
	"github.com/insolar/insolar/core/reply"
	"github.com/insolar/insolar/instrumentation/hack"
	"github.com/insolar/insolar/ledger/storage"
	"github.com/insolar/insolar/ledger/storage/index"
	"github.com/insolar/insolar/ledger/storage/record"
)

// MessageHandler processes messages for local storage interaction.
type MessageHandler struct {
	RecentStorageProvider      recentstorage.Provider          `inject:""`
	Bus                        core.MessageBus                 `inject:""`
	PlatformCryptographyScheme core.PlatformCryptographyScheme `inject:""`
	JetCoordinator             core.JetCoordinator             `inject:""`
	CryptographyService        core.CryptographyService        `inject:""`
	DelegationTokenFactory     core.DelegationTokenFactory     `inject:""`
	HeavySync                  core.HeavySync                  `inject:""`
<<<<<<< HEAD
=======
	HeavyJetTreeSync           heavy.JetTreeSync               `inject:""`
	PulseStorage               core.PulseStorage               `inject:""`
>>>>>>> fd954a85

	db             *storage.DB
	replayHandlers map[core.MessageType]core.MessageHandler
	conf           *configuration.Ledger
	middleware     *middleware
}

// NewMessageHandler creates new handler.
func NewMessageHandler(
	db *storage.DB, conf *configuration.Ledger,
) *MessageHandler {
	return &MessageHandler{
		db:             db,
		replayHandlers: map[core.MessageType]core.MessageHandler{},
		conf:           conf,
	}
}

// Init initializes handlers and middleware.
func (h *MessageHandler) Init(ctx context.Context) error {
	m := newMiddleware(h.conf, h.db, h.JetCoordinator, h.Bus, h.PulseStorage)
	h.middleware = m

	// Generic.
	h.replayHandlers[core.TypeGetCode] = h.handleGetCode
	h.replayHandlers[core.TypeGetObject] = m.checkJet(h.handleGetObject)
	h.replayHandlers[core.TypeGetDelegate] = m.checkJet(h.handleGetDelegate)
	h.replayHandlers[core.TypeGetChildren] = m.checkJet(h.handleGetChildren)
	h.replayHandlers[core.TypeSetRecord] = m.checkJet(h.handleSetRecord)
	h.replayHandlers[core.TypeUpdateObject] = m.checkJet(h.handleUpdateObject)
	h.replayHandlers[core.TypeRegisterChild] = m.checkJet(h.handleRegisterChild)
	h.replayHandlers[core.TypeSetBlob] = m.checkJet(h.handleSetBlob)
	h.replayHandlers[core.TypeGetObjectIndex] = m.checkJet(h.handleGetObjectIndex)
	h.replayHandlers[core.TypeGetPendingRequests] = m.checkJet(h.handleHasPendingRequests)
	h.replayHandlers[core.TypeGetJet] = h.handleGetJet

	// Validation.
	h.replayHandlers[core.TypeValidateRecord] = m.checkJet(h.handleValidateRecord)
	h.replayHandlers[core.TypeValidationCheck] = m.checkJet(h.handleValidationCheck)

	// Generic.
	h.Bus.MustRegister(core.TypeGetCode, h.handleGetCode)
	h.Bus.MustRegister(core.TypeGetObject, m.checkJet(m.checkEarlyRequestBreaker(h.handleGetObject)))
	h.Bus.MustRegister(core.TypeGetDelegate, m.checkJet(m.checkEarlyRequestBreaker(h.handleGetDelegate)))
	h.Bus.MustRegister(core.TypeGetChildren, m.checkJet(m.checkEarlyRequestBreaker(h.handleGetChildren)))
	h.Bus.MustRegister(core.TypeSetRecord, m.checkJet(m.checkEarlyRequestBreaker(m.checkHeavySync(h.handleSetRecord))))
	h.Bus.MustRegister(core.TypeUpdateObject, m.checkJet(m.checkEarlyRequestBreaker(m.checkHeavySync(h.handleUpdateObject))))
	h.Bus.MustRegister(core.TypeRegisterChild, m.checkJet(m.checkEarlyRequestBreaker(m.checkHeavySync(h.handleRegisterChild))))
	h.Bus.MustRegister(core.TypeSetBlob, m.checkJet(m.checkEarlyRequestBreaker(m.checkHeavySync(h.handleSetBlob))))
	h.Bus.MustRegister(core.TypeGetObjectIndex, m.checkJet(m.checkEarlyRequestBreaker(h.handleGetObjectIndex)))
	h.Bus.MustRegister(core.TypeGetPendingRequests, m.checkJet(m.checkEarlyRequestBreaker(h.handleHasPendingRequests)))
	h.Bus.MustRegister(core.TypeGetJet, h.handleGetJet)
	h.Bus.MustRegister(core.TypeHotRecords, m.closeEarlyRequestBreaker(h.handleHotRecords))

	// Validation.
	h.Bus.MustRegister(core.TypeValidateRecord, m.checkJet(h.handleValidateRecord))
	h.Bus.MustRegister(core.TypeValidationCheck, m.checkJet(h.handleValidationCheck))
	h.Bus.MustRegister(core.TypeJetDrop, m.checkJet(h.handleJetDrop))

	// Heavy.
	h.Bus.MustRegister(core.TypeHeavyStartStop, h.handleHeavyStartStop)
	h.Bus.MustRegister(core.TypeHeavyReset, h.handleHeavyReset)
	h.Bus.MustRegister(core.TypeHeavyPayload, h.handleHeavyPayload)

	return nil
}

func (h *MessageHandler) ResetEarlyRequestCircuitBreaker(ctx context.Context) {
	h.middleware.earlyRequestCircuitBreakerProvider.onTimeoutHappened(ctx)
}

func (h *MessageHandler) CloseEarlyRequestCircuitBreakerForJet(ctx context.Context, jetID core.RecordID) {
	inslogger.FromContext(ctx).Debugf("[CloseEarlyRequestCircuitBreakerForJet] %v", jetID.JetIDString())
	h.middleware.closeEarlyRequestBreakerForJet(ctx, jetID)
}

func (h *MessageHandler) handleSetRecord(ctx context.Context, parcel core.Parcel) (core.Reply, error) {
	var err error
	defer instrument(ctx, "handleSetRecord").err(&err).end()

	msg := parcel.Message().(*message.SetRecord)
	rec := record.DeserializeRecord(msg.Record)
	jetID := jetFromContext(ctx)

	id, err := h.db.SetRecord(ctx, jetID, parcel.Pulse(), rec)
	if err != nil {
		return nil, err
	}

	recentStorage := h.RecentStorageProvider.GetStorage(jetID)
	if request, ok := rec.(record.Request); ok {
		recentStorage.AddPendingRequest(request.GetObject(), *id)
	}
	if result, ok := rec.(*record.ResultRecord); ok {
		recentStorage.RemovePendingRequest(result.Object, *result.Request.Record())
	}

	return &reply.ID{ID: *id}, nil
}

func (h *MessageHandler) handleSetBlob(ctx context.Context, parcel core.Parcel) (core.Reply, error) {
	var err error
	defer instrument(ctx, "handleSetBlob").err(&err).end()

	msg := parcel.Message().(*message.SetBlob)
	jetID := jetFromContext(ctx)
	calculatedID := record.CalculateIDForBlob(h.PlatformCryptographyScheme, parcel.Pulse(), msg.Memory)

	_, err = h.db.GetBlob(ctx, jetID, calculatedID)
	if err == nil {
		return &reply.ID{ID: *calculatedID}, nil
	}
	if err != nil && err != storage.ErrNotFound {
		return nil, err
	}

	id, err := h.db.SetBlob(ctx, jetID, parcel.Pulse(), msg.Memory)
	if err == nil {
		return &reply.ID{ID: *id}, nil
	}
	if err == storage.ErrOverride {
		return &reply.ID{ID: *calculatedID}, nil
	}
	return nil, err
}

func (h *MessageHandler) handleGetCode(ctx context.Context, parcel core.Parcel) (core.Reply, error) {
	var err error
	defer instrument(ctx, "handleGetCode").err(&err).end()

	logger := inslogger.FromContext(ctx)
	logger.Debug("CALL handleGetCode")

	msg := parcel.Message().(*message.GetCode)
	jetID := *jet.NewID(0, nil)

	codeRec, err := getCode(ctx, h.db, msg.Code.Record())
	if err == storage.ErrNotFound {
		// We don't have code record. Must be on another node.
		node, err := h.nodeForJet(ctx, jetID, parcel.Pulse(), msg.Code.Record().Pulse())
		if err != nil {
			return nil, err
		}
		return reply.NewGetCodeRedirect(h.DelegationTokenFactory, parcel, node)
	}
	if err != nil {
		return nil, err
	}
	code, err := h.db.GetBlob(ctx, jetID, codeRec.Code)
	if err != nil {
		return nil, err
	}

	rep := reply.Code{
		Code:        code,
		MachineType: codeRec.MachineType,
	}

	return &rep, nil
}

func (h *MessageHandler) handleGetObject(
	ctx context.Context, parcel core.Parcel,
) (core.Reply, error) {
	var err error
	defer instrument(ctx, "handleGetObject").err(&err).end()

	logger := inslogger.FromContext(ctx)
	logger.Debug("CALL handleGetObject")

	msg := parcel.Message().(*message.GetObject)
	jetID := jetFromContext(ctx)

	// Fetch object index. If not found redirect.
	idx, err := h.db.GetObjectIndex(ctx, jetID, msg.Head.Record(), false)
	if err == storage.ErrNotFound {
		node, err := h.JetCoordinator.Heavy(ctx, parcel.Pulse())
		if err != nil {
			return nil, err
		}
		_, err = h.saveIndexFromHeavy(ctx, h.db, jetID, msg.Head, node)
		if err != nil {
			return nil, err
		}
		// Add requested object to recent.
		h.RecentStorageProvider.GetStorage(jetID).AddObject(*msg.Head.Record())
		logger.Debugf("redirect because index not found. jet: %v, to: %v\n",
			jetID.JetIDString(), node)
		return reply.NewGetObjectRedirectReply(h.DelegationTokenFactory, parcel, node, msg.State)
	}
	if err != nil {
		return nil, errors.Wrap(err, "failed to fetch object index")
	}
	// Add requested object to recent.
	h.RecentStorageProvider.GetStorage(jetID).AddObject(*msg.Head.Record())

	// Determine object state id.
	var stateID *core.RecordID
	if msg.State != nil {
		stateID = msg.State
	} else {
		if msg.Approved {
			stateID = idx.LatestStateApproved
		} else {
			stateID = idx.LatestState
		}
	}
	if stateID == nil {
		return &reply.Error{ErrType: reply.ErrStateNotAvailable}, nil
	}

	stateTree, err := h.db.GetJetTree(ctx, stateID.Pulse())
	if err != nil {
		return nil, err
	}
	stateJet, _ := stateTree.Find(*msg.Head.Record())

	// Fetch state record.
	rec, err := h.db.GetRecord(ctx, *stateJet, stateID)
	if err == storage.ErrNotFound {
		// The record wasn't found on the current node. Return redirect to the node that contains it.
		// We get Jet tree for pulse when given state was added.
		node, err := h.nodeForJet(ctx, *stateJet, parcel.Pulse(), stateID.Pulse())
		if err != nil {
			return nil, err
		}

		logger.Debugf("redirect because record not found jet: %v, to: %v\n",
			jetID.JetIDString(), node)
		return reply.NewGetObjectRedirectReply(h.DelegationTokenFactory, parcel, node, stateID)
	}
	if err != nil {
		return nil, err
	}
	state, ok := rec.(record.ObjectState)
	if !ok {
		return nil, errors.New("invalid object record")
	}
	if state.State() == record.StateDeactivation {
		return &reply.Error{ErrType: reply.ErrDeactivated}, nil
	}

	var childPointer *core.RecordID
	if idx.ChildPointer != nil {
		childPointer = idx.ChildPointer
	}
	rep := reply.Object{
		Head:         msg.Head,
		State:        *stateID,
		Prototype:    state.GetImage(),
		IsPrototype:  state.GetIsPrototype(),
		ChildPointer: childPointer,
		Parent:       idx.Parent,
	}

	if state.GetMemory() != nil {
		rep.Memory, err = h.db.GetBlob(ctx, *stateJet, state.GetMemory())
		if err != nil {
			return nil, errors.Wrap(err, "failed to fetch blob")
		}
	}

	return &rep, nil
}

func (h *MessageHandler) handleHasPendingRequests(ctx context.Context, parcel core.Parcel) (core.Reply, error) {
	defer instrument(ctx, "handleHasPendingRequests").err(nil).end()

	msg := parcel.Message().(*message.GetPendingRequests)
	jetID := jetFromContext(ctx)

	for _, reqID := range h.RecentStorageProvider.GetStorage(jetID).GetRequestsForObject(*msg.Object.Record()) {
		if reqID.Pulse() < parcel.Pulse() {
			return &reply.HasPendingRequests{Has: true}, nil
		}
	}

	return &reply.HasPendingRequests{Has: false}, nil
}

func (h *MessageHandler) handleGetJet(ctx context.Context, parcel core.Parcel) (core.Reply, error) {
	var err error
	defer instrument(ctx, "handleGetJet").err(&err).end()

	msg := parcel.Message().(*message.GetJet)
	tree, err := h.db.GetJetTree(ctx, parcel.Pulse())
	if err != nil {
		return nil, errors.Wrap(err, "failed to fetch jet tree")
	}
	jetID, actual := tree.Find(msg.Object)
	if err != nil {
		return nil, err
	}

	return &reply.Jet{ID: *jetID, Actual: actual}, nil
}

func (h *MessageHandler) handleGetDelegate(ctx context.Context, parcel core.Parcel) (core.Reply, error) {
	var err error
	defer instrument(ctx, "handleGetDelegate").err(&err).end()

	logger := inslogger.FromContext(ctx)
	logger.Debug("CALL handleGetDelegate")

	msg := parcel.Message().(*message.GetDelegate)
	jetID := jetFromContext(ctx)

	idx, err := h.db.GetObjectIndex(ctx, jetID, msg.Head.Record(), false)
	if err == storage.ErrNotFound {
		heavy, err := h.JetCoordinator.Heavy(ctx, parcel.Pulse())
		if err != nil {
			return nil, err
		}
		idx, err = h.saveIndexFromHeavy(ctx, h.db, jetID, msg.Head, heavy)
		if err != nil {
			return nil, err
		}
	} else if err != nil {
		fmt.Println("handleGetDelegate: failed to fetch object index, error - ", err)
		return nil, errors.Wrap(err, "failed to fetch object index")
	}

	h.RecentStorageProvider.GetStorage(jetID).AddObject(*msg.Head.Record())

	delegateRef, ok := idx.Delegates[msg.AsType]
	if !ok {
		return nil, ErrNotFound
	}

	rep := reply.Delegate{
		Head: delegateRef,
	}

	return &rep, nil
}

func (h *MessageHandler) handleGetChildren(
	ctx context.Context, parcel core.Parcel,
) (core.Reply, error) {
	var err error
	defer instrument(ctx, "handleGetChildren").err(&err).end()

	logger := inslogger.FromContext(ctx)
	logger.Debug("CALL handleGetChildren")

	msg := parcel.Message().(*message.GetChildren)
	jetID := jetFromContext(ctx)

	idx, err := h.db.GetObjectIndex(ctx, jetID, msg.Parent.Record(), false)
	if err == storage.ErrNotFound {
		heavy, err := h.JetCoordinator.Heavy(ctx, parcel.Pulse())
		if err != nil {
			return nil, err
		}
		_, err = h.saveIndexFromHeavy(ctx, h.db, jetID, msg.Parent, heavy)
		if err != nil {
			return nil, err
		}
		return reply.NewGetChildrenRedirect(h.DelegationTokenFactory, parcel, heavy)
	}
	if err != nil {
		fmt.Println("handleGetChildren: failed to fetch object index, error - ", err)
		return nil, errors.Wrap(err, "failed to fetch object index")
	}
	h.RecentStorageProvider.GetStorage(jetID).AddObject(*msg.Parent.Record())

	var (
		refs         []core.RecordRef
		currentChild *core.RecordID
	)

	// Counting from specified child or the latest.
	if msg.FromChild != nil {
		currentChild = msg.FromChild
	} else {
		currentChild = idx.ChildPointer
	}

	// The object has no children.
	if currentChild == nil {
		return &reply.Children{Refs: nil, NextFrom: nil}, nil
	}

	// Try to fetch the first child.
	_, err = h.db.GetRecord(ctx, jetID, currentChild)
	if err == storage.ErrNotFound {
		// We don't have the first child record. It means, it was created on another node.
		childTree, err := h.db.GetJetTree(ctx, currentChild.Pulse())
		if err != nil {
			return nil, err
		}
		childJet, _ := childTree.Find(*msg.Parent.Record())

		node, err := h.nodeForJet(ctx, *childJet, parcel.Pulse(), currentChild.Pulse())
		if err != nil {
			return nil, err
		}
		return reply.NewGetChildrenRedirect(h.DelegationTokenFactory, parcel, node)
	}
	if err != nil {
		return nil, errors.Wrap(err, "failed to fetch child")
	}

	counter := 0
	for currentChild != nil {
		// We have enough results.
		if counter >= msg.Amount {
			return &reply.Children{Refs: refs, NextFrom: currentChild}, nil
		}
		counter++

		rec, err := h.db.GetRecord(ctx, jetID, currentChild)
		// We don't have this child reference. Return what was collected.
		if err == storage.ErrNotFound {
			return &reply.Children{Refs: refs, NextFrom: currentChild}, nil
		}
		if err != nil {
			return nil, errors.New("failed to retrieve children")
		}

		childRec, ok := rec.(*record.ChildRecord)
		if !ok {
			return nil, errors.New("failed to retrieve children")
		}
		currentChild = childRec.PrevChild

		// Skip records later than specified pulse.
		recPulse := childRec.Ref.Record().Pulse()
		if msg.FromPulse != nil && recPulse > *msg.FromPulse {
			continue
		}
		refs = append(refs, childRec.Ref)
	}

	return &reply.Children{Refs: refs, NextFrom: nil}, nil
}

func (h *MessageHandler) handleUpdateObject(ctx context.Context, parcel core.Parcel) (core.Reply, error) {
	var err error
	defer instrument(ctx, "handleUpdateObject").err(&err).end()

	inslog := inslogger.FromContext(ctx)

	msg := parcel.Message().(*message.UpdateObject)
	jetID := jetFromContext(ctx)

	rec := record.DeserializeRecord(msg.Record)
	state, ok := rec.(record.ObjectState)
	if !ok {
		return nil, errors.New("wrong object state record")
	}

	// FIXME: temporary fix. If we calculate blob id on the client, pulse can change before message sending and this
	//  id will not match the one calculated on the server.
	blobID, err := h.db.SetBlob(ctx, jetID, parcel.Pulse(), msg.Memory)
	if err != nil {
		return nil, errors.Wrap(err, "failed to set blob")
	}

	switch s := state.(type) {
	case *record.ObjectActivateRecord:
		s.Memory = blobID
	case *record.ObjectAmendRecord:
		s.Memory = blobID
	}

	recentStorage := h.RecentStorageProvider.GetStorage(jetID)
	var idx *index.ObjectLifeline
	err = h.db.Update(ctx, func(tx *storage.TransactionManager) error {
		var err error
		inslog.Debugf("Get index for: %v, jet: %v", msg.Object.Record(), jetID.String())
		idx, err = tx.GetObjectIndex(ctx, jetID, msg.Object.Record(), true)
		// No index on our node.
		if err == storage.ErrNotFound {
			if state.State() == record.StateActivation {
				// We are activating the object. There is no index for it anywhere.
				fmt.Printf("saved object jet: %v, id: %v", jetID.JetIDString(), msg.Object.Record())
				fmt.Println()
				idx = &index.ObjectLifeline{State: record.StateUndefined}
			} else {
				inslog.Debugf("Not found index for: %v, jet: %v", msg.Object.Record(), jetID.String())
				// We are updating object. Index should be on the heavy executor.
				heavy, err := h.JetCoordinator.Heavy(ctx, parcel.Pulse())
				if err != nil {
					return err
				}
				idx, err = h.saveIndexFromHeavy(ctx, h.db, jetID, msg.Object, heavy)
				if err != nil {
					return err
				}
			}
		} else if err != nil {
			return err
		}
		if err = validateState(idx.State, state.State()); err != nil {
			return err
		}
		fmt.Println("handleUpdateObject: idx.LatestState", idx.LatestState, msg.Object.Record())
		// Index exists and latest record id does not match (preserving chain consistency).
		if idx.LatestState != nil && !state.PrevStateID().Equal(idx.LatestState) {
			inslog.Debugf("Invalid index for: %v, jet: %v, provided state: %s", msg.Object.Record(), jetID.JetIDString(), state.PrevStateID())
			inslog.Debugf("idx.LatestState: %s", idx.LatestState)
			return errors.New("invalid state record")
		}

		recentStorage.AddObject(*msg.Object.Record())

		id, err := tx.SetRecord(ctx, jetID, parcel.Pulse(), rec)
		if err != nil {
			return err
		}
		idx.LatestState = id
		idx.State = state.State()
		if state.State() == record.StateActivation {
			idx.Parent = state.(*record.ObjectActivateRecord).Parent
		}

		inslog.Debugf("Save index for: %v, jet: %v, latestState: %s", msg.Object.Record(), jetID.JetIDString(), idx.LatestState)
		return tx.SetObjectIndex(ctx, jetID, msg.Object.Record(), idx)
	})
	if err != nil {
		if err == ErrObjectDeactivated {
			return &reply.Error{ErrType: reply.ErrDeactivated}, nil
		}
		return nil, err
	}

	recentStorage.AddObject(*msg.Object.Record())

	rep := reply.Object{
		Head:         msg.Object,
		State:        *idx.LatestState,
		Prototype:    state.GetImage(),
		IsPrototype:  state.GetIsPrototype(),
		ChildPointer: idx.ChildPointer,
		Parent:       idx.Parent,
	}
	return &rep, nil
}

func (h *MessageHandler) handleRegisterChild(ctx context.Context, parcel core.Parcel) (core.Reply, error) {
	var err error
	defer instrument(ctx, "handleRegisterChild").err(&err).end()

	msg := parcel.Message().(*message.RegisterChild)

	jetID := jetFromContext(ctx)

	rec := record.DeserializeRecord(msg.Record)
	childRec, ok := rec.(*record.ChildRecord)
	if !ok {
		return nil, errors.New("wrong child record")
	}

	recentStorage := h.RecentStorageProvider.GetStorage(jetID)
	var child *core.RecordID
	err = h.db.Update(ctx, func(tx *storage.TransactionManager) error {
		idx, err := h.db.GetObjectIndex(ctx, jetID, msg.Parent.Record(), false)
		if err == storage.ErrNotFound {
			heavy, err := h.JetCoordinator.Heavy(ctx, parcel.Pulse())
			if err != nil {
				return err
			}
			idx, err = h.saveIndexFromHeavy(ctx, h.db, jetID, msg.Parent, heavy)
			if err != nil {
				return err
			}
		} else if err != nil {
			return err
		}
		recentStorage.AddObject(*msg.Parent.Record())

		// Children exist and pointer does not match (preserving chain consistency).
		if idx.ChildPointer != nil && !childRec.PrevChild.Equal(idx.ChildPointer) {
			return errors.New("invalid child record")
		}

		child, err = tx.SetRecord(ctx, jetID, parcel.Pulse(), childRec)
		if err != nil {
			return err
		}
		idx.ChildPointer = child
		if msg.AsType != nil {
			idx.Delegates[*msg.AsType] = msg.Child
		}
		err = tx.SetObjectIndex(ctx, jetID, msg.Parent.Record(), idx)
		if err != nil {
			return err
		}

		return nil
	})

	if err != nil {
		return nil, err
	}

	recentStorage.AddObject(*msg.Parent.Record())

	return &reply.ID{ID: *child}, nil
}

func (h *MessageHandler) handleJetDrop(ctx context.Context, parcel core.Parcel) (core.Reply, error) {
	var err error
	defer instrument(ctx, "handleJetDrop").err(&err).end()

	msg := parcel.Message().(*message.JetDrop)

	if !hack.SkipValidation(ctx) {
		for _, parcelBuff := range msg.Messages {
			parcel, err := message.Deserialize(bytes.NewBuffer(parcelBuff))
			if err != nil {
				return nil, err
			}
			fmt.Println("Hi, love. Type - ", parcel.Message().Type())
			handler, ok := h.replayHandlers[parcel.Message().Type()]
			if !ok {
				return nil, errors.New("unknown message type")
			}

			_, err = handler(ctx, parcel)
			if err != nil {
				return nil, err
			}
		}
	}

	err = h.db.AddJets(ctx, msg.JetID)
	if err != nil {
		return nil, err
	}

	err = h.db.UpdateJetTree(
		ctx,
		parcel.Pulse(),
		true,
		msg.JetID,
	)
	if err != nil {
		return nil, err
	}

	return &reply.OK{}, nil
}

func (h *MessageHandler) handleValidateRecord(ctx context.Context, parcel core.Parcel) (core.Reply, error) {
	var err error
	defer instrument(ctx, "handleValidateRecord").err(&err).end()

	msg := parcel.Message().(*message.ValidateRecord)
	jetID := jetFromContext(ctx)

	err = h.db.Update(ctx, func(tx *storage.TransactionManager) error {
		idx, err := tx.GetObjectIndex(ctx, jetID, msg.Object.Record(), true)
		if err == storage.ErrNotFound {
			heavy, err := h.JetCoordinator.Heavy(ctx, parcel.Pulse())
			if err != nil {
				return err
			}
			idx, err = h.saveIndexFromHeavy(ctx, h.db, jetID, msg.Object, heavy)
			if err != nil {
				return err
			}
		} else if err != nil {
			return err
		}

		// Find node that has this state.
		node, err := h.nodeForJet(ctx, jetID, parcel.Pulse(), msg.Object.Record().Pulse())
		if err != nil {
			return err
		}

		// Send checking message.
		genericReply, err := h.Bus.Send(ctx, &message.ValidationCheck{
			Object:              msg.Object,
			ValidatedState:      msg.State,
			LatestStateApproved: idx.LatestStateApproved,
		}, &core.MessageSendOptions{
			Receiver: node,
		})
		if err != nil {
			return err
		}
		switch genericReply.(type) {
		case *reply.OK:
			if msg.IsValid {
				idx.LatestStateApproved = &msg.State
			} else {
				idx.LatestState = idx.LatestStateApproved
			}
			err = tx.SetObjectIndex(ctx, jetID, msg.Object.Record(), idx)
			if err != nil {
				return errors.Wrap(err, "failed to save object index")
			}
		case *reply.NotOK:
			return errors.New("validation sequence integrity failure")
		default:
			return errors.New("unexpected reply")
		}

		return nil
	})

	if err != nil {
		return nil, err
	}

	return &reply.OK{}, nil
}

func (h *MessageHandler) handleGetObjectIndex(ctx context.Context, parcel core.Parcel) (core.Reply, error) {
	var err error
	defer instrument(ctx, "handleGetObjectIndex").err(&err).end()

	inslog := inslogger.FromContext(ctx)
	msg := parcel.Message().(*message.GetObjectIndex)
	jetID := jetFromContext(ctx)

	inslog.Debugf("handleGetObjectIndex: jetID: %v", jetID)
	inslog.Debug("handleGetObjectIndex: msg.Object.Record() ", msg.Object.Record())
	idx, err := h.db.GetObjectIndex(ctx, jetID, msg.Object.Record(), true)
	if err != nil {
		inslog.Debug("handleGetObjectIndex: failed to fetch object index, error - ", err)
		return nil, errors.Wrap(err, "failed to fetch object index")
	}

	buf, err := index.EncodeObjectLifeline(idx)
	if err != nil {
		return nil, errors.Wrap(err, "failed to serialize index")
	}

	return &reply.ObjectIndex{Index: buf}, nil
}

func (h *MessageHandler) handleValidationCheck(ctx context.Context, parcel core.Parcel) (core.Reply, error) {
	var err error
	defer instrument(ctx, "handleValidationCheck").err(&err).end()

	msg := parcel.Message().(*message.ValidationCheck)
	jetID := jetFromContext(ctx)

	rec, err := h.db.GetRecord(ctx, jetID, &msg.ValidatedState)
	if err != nil {
		return nil, errors.Wrap(err, "failed to fetch state record")
	}
	state, ok := rec.(record.ObjectState)
	if !ok {
		return nil, errors.New("failed to fetch state record")
	}
	approved := msg.LatestStateApproved
	validated := state.PrevStateID()
	if !approved.Equal(validated) && approved != nil && validated != nil {
		return &reply.NotOK{}, nil
	}

	return &reply.OK{}, nil
}

func getCode(ctx context.Context, s storage.Store, id *core.RecordID) (*record.CodeRecord, error) {
	var err error
	defer instrument(ctx, "getCode").err(&err).end()

	jetID := *jet.NewID(0, nil)

	rec, err := s.GetRecord(ctx, jetID, id)
	if err != nil {
		return nil, err
	}
	codeRec, ok := rec.(*record.CodeRecord)
	if !ok {
		return nil, errors.Wrap(ErrInvalidRef, "failed to retrieve code record")
	}

	return codeRec, nil
}

func validateState(old record.State, new record.State) error {
	if old == record.StateDeactivation {
		return ErrObjectDeactivated
	}
	if old == record.StateUndefined && new != record.StateActivation {
		return errors.New("object is not activated")
	}
	if old != record.StateUndefined && new == record.StateActivation {
		return errors.New("object is already activated")
	}
	return nil
}

func (h *MessageHandler) saveIndexFromHeavy(
	ctx context.Context, s storage.Store, jetID core.RecordID, obj core.RecordRef, heavy *core.RecordRef,
) (*index.ObjectLifeline, error) {
	var err error
	defer instrument(ctx, "saveIndexFromHeavy").err(&err).end()

	genericReply, err := h.Bus.Send(ctx, &message.GetObjectIndex{
		Object: obj,
	}, &core.MessageSendOptions{
		Receiver: heavy,
	})
	if err != nil {
		fmt.Println("saveIndexFromHeavy: failed to fetch object index, Send error - ", err)
		return nil, errors.Wrap(err, "failed to fetch object index")
	}
	rep, ok := genericReply.(*reply.ObjectIndex)
	if !ok {
		return nil, errors.New("failed to fetch object index: unexpected reply")
	}
	idx, err := index.DecodeObjectLifeline(rep.Index)
	if err != nil {
		fmt.Println("saveIndexFromHeavy: failed to fetch object index DecodeObjectLifeline, error - ", err)
		return nil, errors.Wrap(err, "failed to fetch object index")
	}
	err = s.SetObjectIndex(ctx, jetID, obj.Record(), idx)
	if err != nil {
		fmt.Println("saveIndexFromHeavy: failed to fetch object index SetObjectIndex, error - ", err)
		return nil, errors.Wrap(err, "failed to fetch object index")
	}
	return idx, nil
}

func (h *MessageHandler) handleHotRecords(ctx context.Context, parcel core.Parcel) (core.Reply, error) {
	var err error
	defer instrument(ctx, "handleHotRecords").err(&err).end()

	inslog := inslogger.FromContext(ctx)
	// if hack.SkipValidation(ctx) {
	// 	fmt.Println("handleHotRecords: SkipValidation")
	// 	return &reply.OK{}, nil
	// }

	msg := parcel.Message().(*message.HotData)

	fmt.Printf(
		"[got hot] dropPulse: %v, dropJet: %v, jet: %v",
		msg.Drop.Pulse,
		msg.DropJet.JetIDString(),
		msg.Jet.Record().JetIDString(),
	)
	fmt.Println()

	// FIXME: check split signatures.
	jetID := *msg.Jet.Record()

	err = h.db.SetDrop(ctx, msg.DropJet, &msg.Drop)
	if err == storage.ErrOverride {
		err = nil
	}
	if err != nil {
		return nil, errors.Wrap(err, "[ handleHotRecords ] Can't SetDrop")
	}
	err = h.db.SetDropSizeHistory(ctx, msg.DropJet, msg.JetDropSizeHistory)
	if err != nil {
		return nil, errors.Wrap(err, "[ handleHotRecords ] Can't SetDropSizeHistory")
	}

	recentStorage := h.RecentStorageProvider.GetStorage(jetID)
	for objID, requests := range msg.PendingRequests {
		for reqID, request := range requests {
			newID, err := h.db.SetRecord(ctx, jetID, reqID.Pulse(), record.DeserializeRecord(request))
			if err == storage.ErrOverride {
				continue
			}
			if err != nil {
				inslog.Error(err)
				continue
			}
			if !bytes.Equal(reqID.Bytes(), newID.Bytes()) {
				inslog.Errorf(
					"Problems with saving the pending request, ids don't match - %v  %v",
					reqID.Bytes(),
					newID.Bytes(),
				)
				continue
			}
			recentStorage.AddPendingRequest(objID, reqID)
		}
	}

	for id, meta := range msg.RecentObjects {
		fmt.Println("[got id] ", id.String())
		decodedIndex, err := index.DecodeObjectLifeline(meta.Index)
		if err != nil {
			fmt.Print("hot index write error")
			inslog.Error(err)
			continue
		}

		err = h.db.SetObjectIndex(ctx, jetID, &id, decodedIndex)
		if err != nil {
			fmt.Print("hot index write error")
			inslog.Error(err)
			continue
		}

		fmt.Println("[saved id] ", id.String())
		meta.TTL--
		recentStorage.AddObjectWithTLL(id, meta.TTL)
	}

	err = h.db.UpdateJetTree(
		ctx,
		msg.PulseNumber,
		true,
		jetID,
	)
	if err != nil {
		fmt.Println("handleHotRecords: UpdateJetTree with err, ", err)
		return nil, err
	}
	err = h.db.AddJets(ctx, jetID)
	if err != nil {
		return nil, err
	}

	return &reply.OK{}, nil
}

func (h *MessageHandler) nodeForJet(
	ctx context.Context, jetID core.RecordID, parcelPN, targetPN core.PulseNumber,
) (*core.RecordRef, error) {
	parcelPulse, err := h.db.GetPulse(ctx, parcelPN)
	if err != nil {
		return nil, errors.Wrap(err, "failed to fetch pulse")
	}
	targetPulse, err := h.db.GetPulse(ctx, targetPN)
	if err != nil {
		return nil, errors.Wrap(err, "failed to fetch pulse")
	}

	if parcelPulse.SerialNumber-targetPulse.SerialNumber < h.conf.LightChainLimit {
		return h.JetCoordinator.LightExecutorForJet(ctx, jetID, targetPN)
	}

	return h.JetCoordinator.Heavy(ctx, parcelPN)
}<|MERGE_RESOLUTION|>--- conflicted
+++ resolved
@@ -45,11 +45,7 @@
 	CryptographyService        core.CryptographyService        `inject:""`
 	DelegationTokenFactory     core.DelegationTokenFactory     `inject:""`
 	HeavySync                  core.HeavySync                  `inject:""`
-<<<<<<< HEAD
-=======
-	HeavyJetTreeSync           heavy.JetTreeSync               `inject:""`
 	PulseStorage               core.PulseStorage               `inject:""`
->>>>>>> fd954a85
 
 	db             *storage.DB
 	replayHandlers map[core.MessageType]core.MessageHandler
