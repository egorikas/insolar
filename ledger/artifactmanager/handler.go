//
// Copyright 2019 Insolar Technologies GmbH
//
// Licensed under the Apache License, Version 2.0 (the "License");
// you may not use this file except in compliance with the License.
// You may obtain a copy of the License at
//
//     http://www.apache.org/licenses/LICENSE-2.0
//
// Unless required by applicable law or agreed to in writing, software
// distributed under the License is distributed on an "AS IS" BASIS,
// WITHOUT WARRANTIES OR CONDITIONS OF ANY KIND, either express or implied.
// See the License for the specific language governing permissions and
// limitations under the License.
//

package artifactmanager

import (
	"context"
	"fmt"
	"time"

	"github.com/insolar/insolar/ledger/handle"
	"github.com/pkg/errors"
	"go.opencensus.io/stats"
	"go.opencensus.io/tag"

	"github.com/insolar/insolar/configuration"
	"github.com/insolar/insolar/insolar"
	"github.com/insolar/insolar/insolar/flow"
	"github.com/insolar/insolar/insolar/flow/bus"
	"github.com/insolar/insolar/insolar/flow/handler"
	"github.com/insolar/insolar/insolar/jet"
	"github.com/insolar/insolar/insolar/message"
	"github.com/insolar/insolar/insolar/record"
	"github.com/insolar/insolar/insolar/reply"
	"github.com/insolar/insolar/instrumentation/inslogger"
	"github.com/insolar/insolar/instrumentation/insmetrics"
	"github.com/insolar/insolar/ledger/hot"
	"github.com/insolar/insolar/ledger/proc"
	"github.com/insolar/insolar/ledger/recentstorage"
	"github.com/insolar/insolar/ledger/storage"
	"github.com/insolar/insolar/ledger/storage/blob"
	"github.com/insolar/insolar/ledger/storage/drop"
	"github.com/insolar/insolar/ledger/storage/node"
	"github.com/insolar/insolar/ledger/storage/object"
	"github.com/insolar/insolar/ledger/storage/pulse"
)

// MessageHandler processes messages for local storage interaction.
type MessageHandler struct {
	RecentStorageProvider      recentstorage.Provider             `inject:""`
	Bus                        insolar.MessageBus                 `inject:""`
	PlatformCryptographyScheme insolar.PlatformCryptographyScheme `inject:""`
	JetCoordinator             insolar.JetCoordinator             `inject:""`
	CryptographyService        insolar.CryptographyService        `inject:""`
	DelegationTokenFactory     insolar.DelegationTokenFactory     `inject:""`
	JetStorage                 jet.Storage                        `inject:""`

	DropModifier drop.Modifier `inject:""`

	BlobModifier blob.Modifier `inject:""`
	BlobAccessor blob.Accessor `inject:""`
	Blobs        blob.Storage  `inject:""`

	IDLocker storage.IDLocker `inject:""`

	RecordModifier object.RecordModifier `inject:""`
	RecordAccessor object.RecordAccessor `inject:""`
	Nodes          node.Accessor         `inject:""`

	HotDataWaiter hot.JetWaiter   `inject:""`
	JetReleaser   hot.JetReleaser `inject:""`

	IndexStorage       object.IndexStorage
	IndexStateModifier object.ExtendedIndexModifier

	conf           *configuration.Ledger
	middleware     *middleware
	jetTreeUpdater jet.Fetcher

	FlowHandler *handler.Handler
	handlers    map[insolar.MessageType]insolar.MessageHandler
}

// NewMessageHandler creates new handler.
func NewMessageHandler(
	indexStorage object.IndexStorage,
	indexStateModifier object.ExtendedIndexModifier,
	conf *configuration.Ledger,
) *MessageHandler {

	h := &MessageHandler{
		handlers:           map[insolar.MessageType]insolar.MessageHandler{},
		conf:               conf,
		IndexStorage:       indexStorage,
		IndexStateModifier: indexStateModifier,
	}

	dep := &proc.Dependencies{
		FetchJet: func(p *proc.FetchJet) *proc.FetchJet {
			p.Dep.JetAccessor = h.JetStorage
			p.Dep.Coordinator = h.JetCoordinator
			p.Dep.JetUpdater = h.jetTreeUpdater
			return p
		},
		WaitHot: func(p *proc.WaitHot) *proc.WaitHot {
			p.Dep.Waiter = h.HotDataWaiter
			return p
		},
		GetIndex: func(p *proc.GetIndex) *proc.GetIndex {
			p.Dep.IndexState = h.IndexStateModifier
			p.Dep.Locker = h.IDLocker
			p.Dep.Storage = h.IndexStorage
			p.Dep.Coordinator = h.JetCoordinator
			p.Dep.Bus = h.Bus
			return p
		},
		SendObject: func(p *proc.SendObject) *proc.SendObject {
			p.Dep.Jets = h.JetStorage
			p.Dep.Blobs = h.Blobs
			p.Dep.Coordinator = h.JetCoordinator
			p.Dep.JetUpdater = h.jetTreeUpdater
			p.Dep.Bus = h.Bus
			p.Dep.RecordAccessor = h.RecordAccessor
			return p
		},
		GetCode: func(p *proc.GetCode) *proc.GetCode {
			p.Dep.Bus = h.Bus
			p.Dep.DelegationTokenFactory = h.DelegationTokenFactory
			p.Dep.RecordAccessor = h.RecordAccessor
			p.Dep.Coordinator = h.JetCoordinator
			p.Dep.Accessor = h.BlobAccessor
			p.Dep.BlobModifier = h.BlobModifier
			return p
		},
	}

	h.FlowHandler = handler.NewHandler(func(msg bus.Message) flow.Handle {
		return (&handle.Init{
			Dep: dep,

			Message: msg,
		}).Present
	})
	return h
}

func instrumentHandler(name string) Handler {
	return func(handler insolar.MessageHandler) insolar.MessageHandler {
		return func(ctx context.Context, p insolar.Parcel) (insolar.Reply, error) {
			inslog := inslogger.FromContext(ctx)
			start := time.Now()
			code := "2xx"
			ctx = insmetrics.InsertTag(ctx, tagMethod, name)

			repl, err := handler(ctx, p)

			latency := time.Since(start)
			if err != nil {
				code = "5xx"
				inslog.Errorf("AM's handler %v returns error: %v", name, err)
			}
			inslog.Debugf("measured time of AM method %v is %v", name, latency)

			ctx = insmetrics.ChangeTags(
				ctx,
				tag.Insert(tagMethod, name),
				tag.Insert(tagResult, code),
			)
			stats.Record(ctx, statCalls.M(1), statLatency.M(latency.Nanoseconds()/1e6))

			return repl, err
		}
	}
}

// Init initializes handlers and middleware.
func (h *MessageHandler) Init(ctx context.Context) error {
	m := newMiddleware(h)
	h.middleware = m

	h.jetTreeUpdater = jet.NewFetcher(h.Nodes, h.JetStorage, h.Bus, h.JetCoordinator)

	h.setHandlersForLight(m)

	return nil
}

func (h *MessageHandler) OnPulse(ctx context.Context, pn insolar.Pulse) {
	h.FlowHandler.ChangePulse(ctx, pn)
}

func (h *MessageHandler) setHandlersForLight(m *middleware) {
	// Generic.

	h.Bus.MustRegister(insolar.TypeGetCode, h.FlowHandler.WrapBusHandle)
	h.Bus.MustRegister(insolar.TypeGetObject, h.FlowHandler.WrapBusHandle)

	h.Bus.MustRegister(insolar.TypeGetDelegate,
		BuildMiddleware(h.handleGetDelegate,
			instrumentHandler("handleGetDelegate"),
			m.addFieldsToLogger,
			m.checkJet,
			m.waitForHotData))

	h.Bus.MustRegister(insolar.TypeGetChildren,
		BuildMiddleware(h.handleGetChildren,
			instrumentHandler("handleGetChildren"),
			m.addFieldsToLogger,
			m.checkJet,
			m.waitForHotData))

	h.Bus.MustRegister(insolar.TypeSetRecord,
		BuildMiddleware(h.handleSetRecord,
			instrumentHandler("handleSetRecord"),
			m.addFieldsToLogger,
			m.checkJet,
			m.waitForHotData))

	h.Bus.MustRegister(insolar.TypeUpdateObject,
		BuildMiddleware(h.handleUpdateObject,
			instrumentHandler("handleUpdateObject"),
			m.addFieldsToLogger,
			m.checkJet,
			m.waitForHotData))

	h.Bus.MustRegister(insolar.TypeRegisterChild,
		BuildMiddleware(h.handleRegisterChild,
			instrumentHandler("handleRegisterChild"),
			m.addFieldsToLogger,
			m.checkJet,
			m.waitForHotData))

	h.Bus.MustRegister(insolar.TypeSetBlob,
		BuildMiddleware(h.handleSetBlob,
			instrumentHandler("handleSetBlob"),
			m.addFieldsToLogger,
			m.checkJet,
			m.waitForHotData))

	h.Bus.MustRegister(insolar.TypeGetObjectIndex,
		BuildMiddleware(h.handleGetObjectIndex,
			instrumentHandler("handleGetObjectIndex"),
			m.addFieldsToLogger,
			m.checkJet,
			m.waitForHotData))

	h.Bus.MustRegister(insolar.TypeGetPendingRequests,
		BuildMiddleware(h.handleHasPendingRequests,
			instrumentHandler("handleHasPendingRequests"),
			m.addFieldsToLogger,
			m.checkJet,
			m.waitForHotData))

	h.Bus.MustRegister(insolar.TypeGetJet,
		BuildMiddleware(h.handleGetJet,
			instrumentHandler("handleGetJet")))

	h.Bus.MustRegister(insolar.TypeHotRecords,
		BuildMiddleware(h.handleHotRecords,
			instrumentHandler("handleHotRecords"),
			m.releaseHotDataWaiters))

	h.Bus.MustRegister(
		insolar.TypeGetRequest,
		BuildMiddleware(
			h.handleGetRequest,
			instrumentHandler("handleGetRequest"),
			m.checkJet,
		),
	)

	h.Bus.MustRegister(
		insolar.TypeGetPendingRequestID,
		BuildMiddleware(
			h.handleGetPendingRequestID,
			instrumentHandler("handleGetPendingRequestID"),
			m.checkJet,
		),
	)

	h.Bus.MustRegister(insolar.TypeValidateRecord, h.handleValidateRecord)
}

func (h *MessageHandler) handleSetRecord(ctx context.Context, parcel insolar.Parcel) (insolar.Reply, error) {
	msg := parcel.Message().(*message.SetRecord)
	virtRec, err := object.DecodeVirtual(msg.Record)
	if err != nil {
		return nil, errors.Wrap(err, "can't deserialize record")
	}
	jetID := jetFromContext(ctx)

	calculatedID := object.NewRecordIDFromRecord(h.PlatformCryptographyScheme, parcel.Pulse(), virtRec)

	switch r := virtRec.(type) {
	case object.Request:
		if h.RecentStorageProvider.Count() > h.conf.PendingRequestsLimit {
			return &reply.Error{ErrType: reply.ErrTooManyPendingRequests}, nil
		}
		recentStorage := h.RecentStorageProvider.GetPendingStorage(ctx, jetID)
		recentStorage.AddPendingRequest(ctx, r.GetObject(), *calculatedID)
	case *object.ResultRecord:
		recentStorage := h.RecentStorageProvider.GetPendingStorage(ctx, jetID)
		recentStorage.RemovePendingRequest(ctx, r.Object, *r.Request.Record())
	}

	id := object.NewRecordIDFromRecord(h.PlatformCryptographyScheme, parcel.Pulse(), virtRec)
	rec := record.MaterialRecord{
		Record: virtRec,
		JetID:  insolar.JetID(jetID),
	}

	err = h.RecordModifier.Set(ctx, *id, rec)

	if err == object.ErrOverride {
		inslogger.FromContext(ctx).WithField("type", fmt.Sprintf("%T", virtRec)).Warn("set record override")
		id = calculatedID
	} else if err != nil {
		return nil, errors.Wrap(err, "can't save record into storage")
	}

	return &reply.ID{ID: *id}, nil
}

func (h *MessageHandler) handleSetBlob(ctx context.Context, parcel insolar.Parcel) (insolar.Reply, error) {
	msg := parcel.Message().(*message.SetBlob)
	jetID := jetFromContext(ctx)
	calculatedID := object.CalculateIDForBlob(h.PlatformCryptographyScheme, parcel.Pulse(), msg.Memory)

	_, err := h.BlobAccessor.ForID(ctx, *calculatedID)
	if err == nil {
		return &reply.ID{ID: *calculatedID}, nil
	}
	if err != nil && err != blob.ErrNotFound {
		return nil, err
	}

	err = h.BlobModifier.Set(ctx, *calculatedID, blob.Blob{Value: msg.Memory, JetID: insolar.JetID(jetID)})
	if err == nil {
		return &reply.ID{ID: *calculatedID}, nil
	}
	if err == blob.ErrOverride {
		return &reply.ID{ID: *calculatedID}, nil
	}
	return nil, err
}

func (h *MessageHandler) handleHasPendingRequests(ctx context.Context, parcel insolar.Parcel) (insolar.Reply, error) {
	msg := parcel.Message().(*message.GetPendingRequests)
	jetID := jetFromContext(ctx)

	for _, reqID := range h.RecentStorageProvider.GetPendingStorage(ctx, jetID).GetRequestsForObject(*msg.Object.Record()) {
		if reqID.Pulse() < parcel.Pulse() {
			return &reply.HasPendingRequests{Has: true}, nil
		}
	}

	return &reply.HasPendingRequests{Has: false}, nil
}

func (h *MessageHandler) handleGetJet(ctx context.Context, parcel insolar.Parcel) (insolar.Reply, error) {
	msg := parcel.Message().(*message.GetJet)

	jetID, actual := h.JetStorage.ForID(ctx, msg.Pulse, msg.Object)

	return &reply.Jet{ID: insolar.ID(jetID), Actual: actual}, nil
}

func (h *MessageHandler) handleGetDelegate(ctx context.Context, parcel insolar.Parcel) (insolar.Reply, error) {
	msg := parcel.Message().(*message.GetDelegate)
	jetID := jetFromContext(ctx)

	h.IndexStateModifier.SetUsageForPulse(ctx, *msg.Head.Record(), parcel.Pulse())

	h.IDLocker.Lock(msg.Head.Record())
	defer h.IDLocker.Unlock(msg.Head.Record())

	idx, err := h.IndexStorage.ForID(ctx, *msg.Head.Record())
	if err == object.ErrIndexNotFound {
		heavy, err := h.JetCoordinator.Heavy(ctx, parcel.Pulse())
		if err != nil {
			return nil, err
		}
		idx, err = h.saveIndexFromHeavy(ctx, jetID, msg.Head, heavy)
		if err != nil {
			return nil, errors.Wrap(err, "failed to fetch index from heavy")
		}
	} else if err != nil {
		return nil, errors.Wrap(err, "failed to fetch object index")
	}

	delegateRef, ok := idx.Delegates[msg.AsType]
	if !ok {
		return nil, errors.New("the object has no delegate for this type")
	}

	rep := reply.Delegate{
		Head: delegateRef,
	}

	return &rep, nil
}

func (h *MessageHandler) handleGetChildren(
	ctx context.Context, parcel insolar.Parcel,
) (insolar.Reply, error) {
	msg := parcel.Message().(*message.GetChildren)
	jetID := jetFromContext(ctx)

	h.IndexStateModifier.SetUsageForPulse(ctx, *msg.Parent.Record(), parcel.Pulse())

	h.IDLocker.Lock(msg.Parent.Record())
	defer h.IDLocker.Unlock(msg.Parent.Record())

	idx, err := h.IndexStorage.ForID(ctx, *msg.Parent.Record())
	if err == object.ErrIndexNotFound {
		heavy, err := h.JetCoordinator.Heavy(ctx, parcel.Pulse())
		if err != nil {
			return nil, err
		}
		idx, err = h.saveIndexFromHeavy(ctx, jetID, msg.Parent, heavy)
		if err != nil {
			return nil, errors.Wrap(err, "failed to fetch index from heavy")
		}
		if idx.ChildPointer == nil {
			return &reply.Children{Refs: nil, NextFrom: nil}, nil
		}
	} else if err != nil {
		return nil, errors.Wrap(err, "failed to fetch object index")
	}

	var (
		refs         []insolar.Reference
		currentChild *insolar.ID
	)

	// Counting from specified child or the latest.
	if msg.FromChild != nil {
		currentChild = msg.FromChild
	} else {
		currentChild = idx.ChildPointer
	}

	// The object has no children.
	if currentChild == nil {
		return &reply.Children{Refs: nil, NextFrom: nil}, nil
	}

	var childJet *insolar.ID
	onHeavy, err := h.JetCoordinator.IsBeyondLimit(ctx, parcel.Pulse(), currentChild.Pulse())
	if err != nil && err != pulse.ErrNotFound {
		return nil, err
	}
	if onHeavy {
		node, err := h.JetCoordinator.Heavy(ctx, parcel.Pulse())
		if err != nil {
			return nil, err
		}
		return reply.NewGetChildrenRedirect(h.DelegationTokenFactory, parcel, node, *currentChild)
	}

	childJetID, actual := h.JetStorage.ForID(ctx, currentChild.Pulse(), *msg.Parent.Record())
	childJet = (*insolar.ID)(&childJetID)

	if !actual {
		actualJet, err := h.jetTreeUpdater.Fetch(ctx, *msg.Parent.Record(), currentChild.Pulse())
		if err != nil {
			return nil, err
		}
		childJet = actualJet
	}

	// Try to fetch the first child.
	_, err = h.RecordAccessor.ForID(ctx, *currentChild)

	if err == object.ErrNotFound {
		node, err := h.JetCoordinator.NodeForJet(ctx, *childJet, parcel.Pulse(), currentChild.Pulse())
		if err != nil {
			return nil, err
		}
		return reply.NewGetChildrenRedirect(h.DelegationTokenFactory, parcel, node, *currentChild)
	}

	if err != nil {
		return nil, errors.Wrap(err, "failed to fetch child")
	}

	counter := 0
	for currentChild != nil {
		// We have enough results.
		if counter >= msg.Amount {
			return &reply.Children{Refs: refs, NextFrom: currentChild}, nil
		}
		counter++

		rec, err := h.RecordAccessor.ForID(ctx, *currentChild)

		// We don't have this child reference. Return what was collected.
		if err == object.ErrNotFound {
			return &reply.Children{Refs: refs, NextFrom: currentChild}, nil
		}
		if err != nil {
			return nil, errors.New("failed to retrieve children")
		}

		virtRec := rec.Record
		childRec, ok := virtRec.(*object.ChildRecord)
		if !ok {
			return nil, errors.New("failed to retrieve children")
		}
		currentChild = childRec.PrevChild

		// Skip records later than specified pulse.
		recPulse := childRec.Ref.Record().Pulse()
		if msg.FromPulse != nil && recPulse > *msg.FromPulse {
			continue
		}
		refs = append(refs, childRec.Ref)
	}

	return &reply.Children{Refs: refs, NextFrom: nil}, nil
}

func (h *MessageHandler) handleGetRequest(ctx context.Context, parcel insolar.Parcel) (insolar.Reply, error) {
	msg := parcel.Message().(*message.GetRequest)

	rec, err := h.RecordAccessor.ForID(ctx, msg.Request)
	if err != nil {
		return nil, errors.Wrap(err, "failed to fetch request")
	}

	virtRec := rec.Record
	req, ok := virtRec.(*object.RequestRecord)
	if !ok {
		return nil, errors.New("failed to decode request")
	}

	rep := reply.Request{
		ID:     msg.Request,
		Record: object.EncodeVirtual(req),
	}

	return &rep, nil
}

func (h *MessageHandler) handleGetPendingRequestID(ctx context.Context, parcel insolar.Parcel) (insolar.Reply, error) {
	jetID := jetFromContext(ctx)
	msg := parcel.Message().(*message.GetPendingRequestID)

	requests := h.RecentStorageProvider.GetPendingStorage(ctx, jetID).GetRequestsForObject(msg.ObjectID)
	if len(requests) == 0 {
		return &reply.Error{ErrType: reply.ErrNoPendingRequests}, nil
	}

	rep := reply.ID{
		ID: requests[0],
	}

	return &rep, nil
}

func (h *MessageHandler) handleUpdateObject(ctx context.Context, parcel insolar.Parcel) (insolar.Reply, error) {
	msg := parcel.Message().(*message.UpdateObject)
	jetID := jetFromContext(ctx)
	logger := inslogger.FromContext(ctx).WithFields(map[string]interface{}{
		"object": msg.Object.Record().DebugString(),
		"pulse":  parcel.Pulse(),
	})

	virtRec, err := object.DecodeVirtual(msg.Record)
	if err != nil {
		return nil, errors.Wrap(err, "can't deserialize record")
	}
	state, ok := virtRec.(object.State)
	if !ok {
		return nil, errors.New("wrong object state record")
	}

	h.IndexStateModifier.SetUsageForPulse(ctx, *msg.Object.Record(), parcel.Pulse())

	calculatedID := object.CalculateIDForBlob(h.PlatformCryptographyScheme, parcel.Pulse(), msg.Memory)
	// FIXME: temporary fix. If we calculate blob id on the client, pulse can change before message sending and this
	//  id will not match the one calculated on the server.
	err = h.BlobModifier.Set(ctx, *calculatedID, blob.Blob{JetID: insolar.JetID(jetID), Value: msg.Memory})
	if err != nil && err != blob.ErrOverride {
		return nil, errors.Wrap(err, "failed to set blob")
	}

	switch s := state.(type) {
	case *object.ActivateRecord:
		s.Memory = calculatedID
	case *object.AmendRecord:
		s.Memory = calculatedID
	}

	h.IDLocker.Lock(msg.Object.Record())
	defer h.IDLocker.Unlock(msg.Object.Record())

	idx, err := h.IndexStorage.ForID(ctx, *msg.Object.Record())
	// No index on our node.
	if err == object.ErrIndexNotFound {
		if state.ID() == object.StateActivation {
			// We are activating the object. There is no index for it anywhere.
			idx = object.Lifeline{State: object.StateUndefined}
		} else {
			logger.Debug("failed to fetch index (fetching from heavy)")
			// We are updating object. Index should be on the heavy executor.
			heavy, err := h.JetCoordinator.Heavy(ctx, parcel.Pulse())
			if err != nil {
				return nil, err
			}
			idx, err = h.saveIndexFromHeavy(ctx, jetID, msg.Object, heavy)
			if err != nil {
				return nil, errors.Wrap(err, "failed to fetch index from heavy")
			}
		}
	} else if err != nil {
		return nil, err
	}

	if err = validateState(idx.State, state.ID()); err != nil {
		return &reply.Error{ErrType: reply.ErrDeactivated}, nil
	}

	recID := object.NewRecordIDFromRecord(h.PlatformCryptographyScheme, parcel.Pulse(), virtRec)

	// Index exists and latest record id does not match (preserving chain consistency).
	// For the case when vm can't save or send result to another vm and it tries to update the same record again
	if idx.LatestState != nil && !state.PrevStateID().Equal(*idx.LatestState) && idx.LatestState != recID {
		return nil, errors.New("invalid state record")
	}

	id := object.NewRecordIDFromRecord(h.PlatformCryptographyScheme, parcel.Pulse(), virtRec)
	rec := record.MaterialRecord{
		Record: virtRec,
		JetID:  insolar.JetID(jetID),
	}

	err = h.RecordModifier.Set(ctx, *id, rec)

	if err == object.ErrOverride {
		logger.WithField("type", fmt.Sprintf("%T", virtRec)).Warn("set record override (#1)")
		id = recID
	} else if err != nil {
		return nil, errors.Wrap(err, "can't save record into storage")
	}
	idx.LatestState = id
	idx.State = state.ID()
	if state.ID() == object.StateActivation {
		idx.Parent = state.(*object.ActivateRecord).Parent
	}

	idx.LatestUpdate = parcel.Pulse()
	idx.JetID = insolar.JetID(jetID)
	err = h.IndexStorage.Set(ctx, *msg.Object.Record(), idx)
	if err != nil {
		return nil, err
	}

	logger.WithField("state", idx.LatestState.DebugString()).Debug("saved object")

	rep := reply.Object{
		Head:         msg.Object,
		State:        *idx.LatestState,
		Prototype:    state.GetImage(),
		IsPrototype:  state.GetIsPrototype(),
		ChildPointer: idx.ChildPointer,
		Parent:       idx.Parent,
	}
	return &rep, nil
}

func (h *MessageHandler) handleRegisterChild(ctx context.Context, parcel insolar.Parcel) (insolar.Reply, error) {
	logger := inslogger.FromContext(ctx)

	msg := parcel.Message().(*message.RegisterChild)
	jetID := jetFromContext(ctx)
	r, err := object.DecodeVirtual(msg.Record)
	if err != nil {
		return nil, errors.Wrap(err, "can't deserialize record")
	}
	childRec, ok := r.(*object.ChildRecord)
	if !ok {
		return nil, errors.New("wrong child record")
	}

	h.IndexStateModifier.SetUsageForPulse(ctx, *msg.Parent.Record(), parcel.Pulse())

	h.IDLocker.Lock(msg.Parent.Record())
	defer h.IDLocker.Unlock(msg.Parent.Record())

	var child *insolar.ID
	idx, err := h.IndexStorage.ForID(ctx, *msg.Parent.Record())
	if err == object.ErrIndexNotFound {
		heavy, err := h.JetCoordinator.Heavy(ctx, parcel.Pulse())
		if err != nil {
			return nil, err
		}
		idx, err = h.saveIndexFromHeavy(ctx, jetID, msg.Parent, heavy)
		if err != nil {
			return nil, errors.Wrap(err, "failed to fetch index from heavy")
		}
	} else if err != nil {
		return nil, err
	}

	recID := object.NewRecordIDFromRecord(h.PlatformCryptographyScheme, parcel.Pulse(), childRec)

	// Children exist and pointer does not match (preserving chain consistency).
	// For the case when vm can't save or send result to another vm and it tries to update the same record again
	if idx.ChildPointer != nil && !childRec.PrevChild.Equal(*idx.ChildPointer) && idx.ChildPointer != recID {
		return nil, errors.New("invalid child record")
	}

	child = object.NewRecordIDFromRecord(h.PlatformCryptographyScheme, parcel.Pulse(), childRec)
	rec := record.MaterialRecord{
		Record: childRec,
		JetID:  insolar.JetID(jetID),
	}

	err = h.RecordModifier.Set(ctx, *child, rec)

	if err == object.ErrOverride {
		logger.WithField("type", fmt.Sprintf("%T", r)).Warn("set record override (#2)")
		child = recID
	} else if err != nil {
		return nil, errors.Wrap(err, "can't save record into storage")
	}

	idx.ChildPointer = child
	if msg.AsType != nil {
		idx.Delegates[*msg.AsType] = msg.Child
	}
	idx.LatestUpdate = parcel.Pulse()
	idx.JetID = insolar.JetID(jetID)
	err = h.IndexStorage.Set(ctx, *msg.Parent.Record(), idx)
	if err != nil {
		return nil, err
	}

	return &reply.ID{ID: *child}, nil
}

func (h *MessageHandler) handleValidateRecord(ctx context.Context, parcel insolar.Parcel) (insolar.Reply, error) {
	return &reply.OK{}, nil
}

func (h *MessageHandler) handleGetObjectIndex(ctx context.Context, parcel insolar.Parcel) (insolar.Reply, error) {
	msg := parcel.Message().(*message.GetObjectIndex)

	h.IDLocker.Lock(msg.Object.Record())
	defer h.IDLocker.Unlock(msg.Object.Record())

	idx, err := h.IndexStorage.ForID(ctx, *msg.Object.Record())
	if err != nil {
		return nil, errors.Wrap(err, "failed to fetch object index")
	}

	buf := object.EncodeIndex(idx)

	return &reply.ObjectIndex{Index: buf}, nil
}

func validateState(old object.StateID, new object.StateID) error {
	if old == object.StateDeactivation {
		return ErrObjectDeactivated
	}
	if old == object.StateUndefined && new != object.StateActivation {
		return errors.New("object is not activated")
	}
	if old != object.StateUndefined && new == object.StateActivation {
		return errors.New("object is already activated")
	}
	return nil
}

func (h *MessageHandler) saveIndexFromHeavy(
	ctx context.Context, jetID insolar.ID, obj insolar.Reference, heavy *insolar.Reference,
) (object.Lifeline, error) {
	genericReply, err := h.Bus.Send(ctx, &message.GetObjectIndex{
		Object: obj,
	}, &insolar.MessageSendOptions{
		Receiver: heavy,
	})
	if err != nil {
		return object.Lifeline{}, errors.Wrap(err, "failed to send")
	}
	rep, ok := genericReply.(*reply.ObjectIndex)
	if !ok {
		return object.Lifeline{}, fmt.Errorf("failed to fetch object index: unexpected reply type %T (reply=%+v)", genericReply, genericReply)
	}
	idx, err := object.DecodeIndex(rep.Index)
	if err != nil {
		return object.Lifeline{}, errors.Wrap(err, "failed to decode")
	}

	idx.JetID = insolar.JetID(jetID)
	err = h.IndexStorage.Set(ctx, *obj.Record(), idx)
	if err != nil {
		return object.Lifeline{}, errors.Wrap(err, "failed to save")
	}
	return idx, nil
}

//
// func (h *MessageHandler) fetchObject(
// 	ctx context.Context, obj insolar.Reference, node insolar.Reference, stateID *insolar.ID,
// ) (*reply.Object, error) {
// 	sender := BuildSender(
// 		h.Bus.Send,
// 		followRedirectSender(h.Bus),
// 		retryJetSender(h.JetStorage),
// 	)
// 	genericReply, err := sender(
// 		ctx,
// 		&message.GetObject{
// 			Head:     obj,
// 			Approved: false,
// 			State:    stateID,
// 		},
// 		&insolar.MessageSendOptions{
// 			Receiver: &node,
// 			Token:    &delegationtoken.GetObjectRedirectToken{},
// 		},
// 	)
// 	if err != nil {
// 		return nil, errors.Wrap(err, "failed to fetch object state")
// 	}
// 	if rep, ok := genericReply.(*reply.Error); ok {
// 		return nil, rep.Error()
// 	}
//
// 	rep, ok := genericReply.(*reply.Object)
// 	if !ok {
// 		return nil, fmt.Errorf("failed to fetch object state: unexpected reply type %T (reply=%+v)", genericReply, genericReply)
// 	}
// 	return rep, nil
// }

func (h *MessageHandler) handleHotRecords(ctx context.Context, parcel insolar.Parcel) (insolar.Reply, error) {
	logger := inslogger.FromContext(ctx)

	msg := parcel.Message().(*message.HotData)
	jetID := insolar.JetID(*msg.Jet.Record())

	logger.WithFields(map[string]interface{}{
		"jet": jetID.DebugString(),
	}).Info("received hot data")

	err := h.DropModifier.Set(ctx, msg.Drop)
	if err == storage.ErrOverride {
		err = nil
	}
	if err != nil {
		return nil, errors.Wrapf(err, "[jet]: drop error (pulse: %v)", msg.Drop.Pulse)
	}

	pendingStorage := h.RecentStorageProvider.GetPendingStorage(ctx, insolar.ID(jetID))
	logger.Debugf("received %d pending requests", len(msg.PendingRequests))

	var notificationList []insolar.ID
	for objID, objContext := range msg.PendingRequests {
		if !objContext.Active {
			notificationList = append(notificationList, objID)
		}

		objContext.Active = false
		pendingStorage.SetContextToObject(ctx, objID, objContext)
	}

	go func() {
		for _, objID := range notificationList {
			go func(objID insolar.ID) {
				rep, err := h.Bus.Send(ctx, &message.AbandonedRequestsNotification{
					Object: objID,
				}, nil)

				if err != nil {
					logger.Error("failed to notify about pending requests")
					return
				}
				if _, ok := rep.(*reply.OK); !ok {
					logger.Error("received unexpected reply on pending notification")
				}
			}(objID)
		}
	}()

<<<<<<< HEAD
	for id, meta := range msg.HotIndexes {
=======
	indexStorage := h.RecentStorageProvider.GetIndexStorage(ctx, insolar.ID(jetID))
	for id, meta := range msg.RecentObjects {
>>>>>>> 9df1c41c
		decodedIndex, err := object.DecodeIndex(meta.Index)
		if err != nil {
			logger.Error(err)
			continue
		}

		err = h.IndexStateModifier.SetWithMeta(ctx, id, meta.LastUsed, decodedIndex)
		if err != nil {
			logger.Error(err)
			continue
		}
	}

	h.JetStorage.Update(
		ctx, msg.PulseNumber, true, insolar.JetID(jetID),
	)

	h.jetTreeUpdater.Release(ctx, jetID, msg.PulseNumber)

	return &reply.OK{}, nil
}<|MERGE_RESOLUTION|>--- conflicted
+++ resolved
@@ -888,12 +888,7 @@
 		}
 	}()
 
-<<<<<<< HEAD
 	for id, meta := range msg.HotIndexes {
-=======
-	indexStorage := h.RecentStorageProvider.GetIndexStorage(ctx, insolar.ID(jetID))
-	for id, meta := range msg.RecentObjects {
->>>>>>> 9df1c41c
 		decodedIndex, err := object.DecodeIndex(meta.Index)
 		if err != nil {
 			logger.Error(err)
