--- conflicted
+++ resolved
@@ -21,6 +21,11 @@
 	"fmt"
 	"time"
 
+	"github.com/insolar/insolar/ledger/handle"
+	"github.com/pkg/errors"
+	"go.opencensus.io/stats"
+	"go.opencensus.io/tag"
+
 	"github.com/insolar/insolar/configuration"
 	"github.com/insolar/insolar/insolar"
 	"github.com/insolar/insolar/insolar/flow"
@@ -32,7 +37,6 @@
 	"github.com/insolar/insolar/insolar/reply"
 	"github.com/insolar/insolar/instrumentation/inslogger"
 	"github.com/insolar/insolar/instrumentation/insmetrics"
-	"github.com/insolar/insolar/ledger/handle"
 	"github.com/insolar/insolar/ledger/hot"
 	"github.com/insolar/insolar/ledger/proc"
 	"github.com/insolar/insolar/ledger/recentstorage"
@@ -41,9 +45,6 @@
 	"github.com/insolar/insolar/ledger/storage/drop"
 	"github.com/insolar/insolar/ledger/storage/node"
 	"github.com/insolar/insolar/ledger/storage/object"
-	"github.com/pkg/errors"
-	"go.opencensus.io/stats"
-	"go.opencensus.io/tag"
 )
 
 // MessageHandler processes messages for local storage interaction.
@@ -119,7 +120,6 @@
 			p.Dep.RecordAccessor = h.RecordAccessor
 			return p
 		},
-<<<<<<< HEAD
 		GetChildren: func(p *proc.GetChildren) *proc.GetChildren {
 			p.Dep.RecentStorageProvider = h.RecentStorageProvider
 			p.Dep.IDLocker = h.IDLocker
@@ -130,7 +130,8 @@
 			p.Dep.RecordAccessor = h.RecordAccessor
 			p.Dep.TreeUpdater = h.jetTreeUpdater
 			p.Dep.IndexSaver = h.IndexSaver
-=======
+			return p
+		},
 		GetCode: func(p *proc.GetCode) *proc.GetCode {
 			p.Dep.Bus = h.Bus
 			p.Dep.DelegationTokenFactory = h.DelegationTokenFactory
@@ -138,7 +139,6 @@
 			p.Dep.Coordinator = h.JetCoordinator
 			p.Dep.Accessor = h.BlobAccessor
 			p.Dep.BlobModifier = h.BlobModifier
->>>>>>> cea2ca49
 			return p
 		},
 	}
@@ -657,39 +657,15 @@
 	return nil
 }
 
-<<<<<<< HEAD
-func (h *MessageHandler) saveCodeFromHeavy(
-	ctx context.Context, jetID insolar.JetID, code insolar.Reference, blobID insolar.ID, heavy *insolar.Reference,
-) (*reply.Code, error) {
-	genericReply, err := h.Bus.Send(ctx, &message.GetCode{
-		Code: code,
-=======
 func (h *MessageHandler) saveIndexFromHeavy(
 	ctx context.Context, jetID insolar.ID, obj insolar.Reference, heavy *insolar.Reference,
 ) (object.Lifeline, error) {
 	genericReply, err := h.Bus.Send(ctx, &message.GetObjectIndex{
 		Object: obj,
->>>>>>> cea2ca49
 	}, &insolar.MessageSendOptions{
 		Receiver: heavy,
 	})
 	if err != nil {
-<<<<<<< HEAD
-		return nil, errors.Wrap(err, "failed to send")
-	}
-	rep, ok := genericReply.(*reply.Code)
-	if !ok {
-		return nil, fmt.Errorf("failed to fetch code: unexpected reply type %T (reply=%+v)", genericReply, genericReply)
-	}
-
-	err = h.BlobModifier.Set(ctx, blobID, blob.Blob{JetID: jetID, Value: rep.Code})
-	if err != nil {
-		return nil, errors.Wrap(err, "failed to save")
-	}
-	return rep, nil
-}
-
-=======
 		return object.Lifeline{}, errors.Wrap(err, "failed to send")
 	}
 	rep, ok := genericReply.(*reply.ObjectIndex)
@@ -744,7 +720,29 @@
 // 	return rep, nil
 // }
 
->>>>>>> cea2ca49
+func (h *MessageHandler) saveCodeFromHeavy(
+	ctx context.Context, jetID insolar.JetID, code insolar.Reference, blobID insolar.ID, heavy *insolar.Reference,
+) (*reply.Code, error) {
+	genericReply, err := h.Bus.Send(ctx, &message.GetCode{
+		Code: code,
+	}, &insolar.MessageSendOptions{
+		Receiver: heavy,
+	})
+	if err != nil {
+		return nil, errors.Wrap(err, "failed to send")
+	}
+	rep, ok := genericReply.(*reply.Code)
+	if !ok {
+		return nil, fmt.Errorf("failed to fetch code: unexpected reply type %T (reply=%+v)", genericReply, genericReply)
+	}
+
+	err = h.BlobModifier.Set(ctx, blobID, blob.Blob{JetID: jetID, Value: rep.Code})
+	if err != nil {
+		return nil, errors.Wrap(err, "failed to save")
+	}
+	return rep, nil
+}
+
 func (h *MessageHandler) handleHotRecords(ctx context.Context, parcel insolar.Parcel) (insolar.Reply, error) {
 	logger := inslogger.FromContext(ctx)
 
