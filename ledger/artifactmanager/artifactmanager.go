/*
 *    Copyright 2018 Insolar
 *
 *    Licensed under the Apache License, Version 2.0 (the "License");
 *    you may not use this file except in compliance with the License.
 *    You may obtain a copy of the License at
 *
 *        http://www.apache.org/licenses/LICENSE-2.0
 *
 *    Unless required by applicable law or agreed to in writing, software
 *    distributed under the License is distributed on an "AS IS" BASIS,
 *    WITHOUT WARRANTIES OR CONDITIONS OF ANY KIND, either express or implied.
 *    See the License for the specific language governing permissions and
 *    limitations under the License.
 */

package artifactmanager

import (
	"context"
	"sync"

	"github.com/insolar/insolar/instrumentation/inslogger"
	"github.com/pkg/errors"

	"github.com/insolar/insolar/core"
	"github.com/insolar/insolar/core/message"
	"github.com/insolar/insolar/core/reply"
	"github.com/insolar/insolar/core/utils"
	"github.com/insolar/insolar/ledger/storage"
	"github.com/insolar/insolar/ledger/storage/record"
)

const (
	getChildrenChunkSize = 10 * 1000
	jetMissRetryCount    = 10
)

// LedgerArtifactManager provides concrete API to storage for processing module.
type LedgerArtifactManager struct {
	db                         *storage.DB
	DefaultBus                 core.MessageBus                 `inject:""`
	PlatformCryptographyScheme core.PlatformCryptographyScheme `inject:""`
	PulseStorage               core.PulseStorage               `inject:""`

	codeCacheLock *sync.Mutex
	codeCache     map[core.RecordRef]*cacheEntry

	getChildrenChunkSize int
}

type cacheEntry struct {
	sync.Mutex
	desc core.CodeDescriptor
}

// State returns hash state for artifact manager.
func (m *LedgerArtifactManager) State() ([]byte, error) {
	// This is a temporary stab to simulate real hash.
	return m.PlatformCryptographyScheme.IntegrityHasher().Hash([]byte{1, 2, 3}), nil
}

// NewArtifactManger creates new manager instance.
func NewArtifactManger(db *storage.DB) *LedgerArtifactManager {
	return &LedgerArtifactManager{
		db:                   db,
		getChildrenChunkSize: getChildrenChunkSize,
		codeCacheLock:        &sync.Mutex{},
		codeCache:            make(map[core.RecordRef]*cacheEntry),
	}
}

// GenesisRef returns the root record reference.
//
// Root record is the parent for all top-level records.
func (m *LedgerArtifactManager) GenesisRef() *core.RecordRef {
	return m.db.GenesisRef()
}

// RegisterRequest sends message for request registration,
// returns request record Ref if request successfully created or already exists.
func (m *LedgerArtifactManager) RegisterRequest(
	ctx context.Context, obj core.RecordRef, parcel core.Parcel,
) (*core.RecordID, error) {
	inslogger.FromContext(ctx).Debug("LedgerArtifactManager.RegisterRequest starts ...")
	var err error
	defer instrument(ctx, "RegisterRequest").err(&err).end()

	currentPulse, err := m.PulseStorage.Current(ctx)
	if err != nil {
		return nil, err
	}

	rec := record.RequestRecord{
		Payload: message.ParcelToBytes(parcel),
		Object:  *obj.Record(),
	}
	recID := record.NewRecordIDFromRecord(m.PlatformCryptographyScheme, currentPulse.PulseNumber, &rec)
	recRef := core.NewRecordRef(*parcel.DefaultTarget().Domain(), *recID)
	id, err := m.setRecord(
		ctx,
		&rec,
		*recRef,
		*currentPulse,
	)
	return id, errors.Wrap(err, "[ RegisterRequest ] ")
}

// GetCode returns code from code record by provided reference according to provided machine preference.
//
// This method is used by VM to fetch code for execution.
func (m *LedgerArtifactManager) GetCode(
	ctx context.Context, code core.RecordRef,
) (core.CodeDescriptor, error) {
	inslogger.FromContext(ctx).Debug("LedgerArtifactManager.GetCode starts ...")
	var err error
	defer instrument(ctx, "GetCode").err(&err).end()

	m.codeCacheLock.Lock()
	entry, ok := m.codeCache[code]
	if !ok {
		entry = &cacheEntry{}
		m.codeCache[code] = entry
	}
	m.codeCacheLock.Unlock()

	entry.Lock()
	defer entry.Unlock()

	if entry.desc != nil {
		return entry.desc, nil
	}

	var genericReact core.Reply
	utils.MeasureExecutionTime(ctx, "artifactmanager.GetCode m.bus(ctx).Send", func() {
		genericReact, err = m.bus(ctx).Send(ctx, &message.GetCode{Code: code}, nil)
	})
	if err != nil {
		return nil, err
	}

	react, ok := genericReact.(*reply.Code)
	if !ok {
		err = ErrUnexpectedReply
		return nil, err
	}

	desc := CodeDescriptor{
		ctx:         ctx,
		ref:         code,
		machineType: react.MachineType,
		code:        react.Code,
	}
	entry.desc = &desc
	return &desc, nil
}

// GetObject returns descriptor for provided state.
//
// If provided state is nil, the latest state will be returned (with deactivation check). Returned descriptor will
// provide methods for fetching all related data.
func (m *LedgerArtifactManager) GetObject(
	ctx context.Context,
	head core.RecordRef,
	state *core.RecordID,
	approved bool,
) (core.ObjectDescriptor, error) {
	inslogger.FromContext(ctx).Debug("LedgerArtifactManager.GetObject starts ...")
	var (
		desc *ObjectDescriptor
		err  error
	)
	defer instrument(ctx, "GetObject").err(&err).end()

	currentPulse, err := m.PulseStorage.Current(ctx)
	if err != nil {
		return nil, err
	}

	getObjectMsg := &message.GetObject{
		Head:     head,
		State:    state,
		Approved: approved,
	}
	rep, err := sendAndFollowRedirect(ctx, m.bus(ctx), m.db, getObjectMsg, *currentPulse)
	if err != nil {
		return nil, err
	}

	switch r := rep.(type) {
	case *reply.Object:
		desc = &ObjectDescriptor{
			ctx:          ctx,
			am:           m,
			head:         r.Head,
			state:        r.State,
			prototype:    r.Prototype,
			isPrototype:  r.IsPrototype,
			childPointer: r.ChildPointer,
			memory:       r.Memory,
			parent:       r.Parent,
		}
	case *reply.Error:
		err = r.Error()
	default:
		err = ErrUnexpectedReply
	}
	return desc, err
}

// HasPendingRequests returns true if object has unclosed requests.
func (m *LedgerArtifactManager) HasPendingRequests(
	ctx context.Context,
	object core.RecordRef,
) (bool, error) {

	rep, err := m.bus(ctx).Send(ctx, &message.GetPendingRequests{Object: object}, nil)
	if err != nil {
		return false, err
	}
	requests, ok := rep.(*reply.HasPendingRequests)
	if !ok {
		return false, ErrUnexpectedReply
	}
	return requests.Has, nil
}

// GetDelegate returns provided object's delegate reference for provided prototype.
//
// Object delegate should be previously created for this object. If object delegate does not exist, an error will
// be returned.
func (m *LedgerArtifactManager) GetDelegate(
	ctx context.Context, head, asType core.RecordRef,
) (*core.RecordRef, error) {
	inslogger.FromContext(ctx).Debug("LedgerArtifactManager.GetDelegate starts ...")
	var err error
	defer instrument(ctx, "GetDelegate").err(&err).end()

	genericReact, err := m.bus(ctx).Send(ctx, &message.GetDelegate{
		Head:   head,
		AsType: asType,
	}, nil)
	if err != nil {
		return nil, err
	}

	react, ok := genericReact.(*reply.Delegate)
	if !ok {
		err = ErrUnexpectedReply
		return nil, err
	}
	return &react.Head, nil
}

// GetChildren returns children iterator.
//
// During iteration children refs will be fetched from remote source (parent object).
func (m *LedgerArtifactManager) GetChildren(
	ctx context.Context, parent core.RecordRef, pulse *core.PulseNumber,
) (core.RefIterator, error) {
	var err error
	defer instrument(ctx, "GetChildren").err(&err).end()

	latestPulse, err := m.PulseStorage.Current(ctx)
	if err != nil {
		return nil, err
	}

	iter, err := NewChildIterator(ctx, m.bus(ctx), parent, pulse, m.getChildrenChunkSize, *latestPulse)
	return iter, err
}

// DeclareType creates new type record in storage.
//
// Type is a contract interface. It contains one method signature.
func (m *LedgerArtifactManager) DeclareType(
	ctx context.Context, domain, request core.RecordRef, typeDec []byte,
) (*core.RecordID, error) {
	var err error
	defer instrument(ctx, "DeclareType").err(&err).end()

	currentPulse, err := m.PulseStorage.Current(ctx)
	if err != nil {
		return nil, err
	}

	recid, err := m.setRecord(
		ctx,
		&record.TypeRecord{
			SideEffectRecord: record.SideEffectRecord{
				Domain:  domain,
				Request: request,
			},
			TypeDeclaration: typeDec,
		},
		request,
		*currentPulse,
	)
	return recid, err
}

// DeployCode creates new code record in storage.
//
// CodeRef records are used to activate prototype or as migration code for an object.
func (m *LedgerArtifactManager) DeployCode(
	ctx context.Context,
	domain core.RecordRef,
	request core.RecordRef,
	code []byte,
	machineType core.MachineType,
) (*core.RecordID, error) {
	var err error
	defer instrument(ctx, "DeployCode").err(&err).end()

<<<<<<< HEAD
	pulse, err := m.db.GetLatestPulse(ctx)

	codeRec := &record.CodeRecord{
		SideEffectRecord: record.SideEffectRecord{
			Domain:  domain,
			Request: request,
		},
		Code:        record.CalculateIDForBlob(m.PlatformCryptographyScheme, pulse.Pulse.PulseNumber, code),
		MachineType: machineType,
	}
	codeID := record.NewRecordIDFromRecord(m.PlatformCryptographyScheme, pulse.Pulse.PulseNumber, codeRec)

	codeRef := core.NewRecordRef(*domain.Record(), *codeID)
=======
	currentPulse, err := m.PulseStorage.Current(ctx)
>>>>>>> 79fd5daa
	if err != nil {
		return nil, err
	}

	var wg sync.WaitGroup
	wg.Add(2)
	var setRecord *core.RecordID
	var setRecordErr error
	go func() {
		setRecord, setRecordErr = m.setRecord(
			ctx,
<<<<<<< HEAD
			codeRec,
			*codeRef,
			pulse.Pulse,
=======
			&record.CodeRecord{
				SideEffectRecord: record.SideEffectRecord{
					Domain:  domain,
					Request: request,
				},
				Code:        record.CalculateIDForBlob(m.PlatformCryptographyScheme, currentPulse.PulseNumber, code),
				MachineType: machineType,
			},
			request,
			*currentPulse,
>>>>>>> 79fd5daa
		)
		wg.Done()
	}()

	var setBlobErr error
	go func() {
<<<<<<< HEAD
		_, setBlobErr = m.setBlob(ctx, code, *codeRef, pulse.Pulse)
=======
		_, setBlobErr = m.setBlob(ctx, code, request, *currentPulse)
>>>>>>> 79fd5daa
		wg.Done()
	}()
	wg.Wait()

	if setRecordErr != nil {
		err = setRecordErr
	} else if setBlobErr != nil {
		err = setBlobErr
	}
	if err != nil {
		return nil, err
	}

	return setRecord, nil
}

// ActivatePrototype creates activate object record in storage. Provided prototype reference will be used as objects prototype
// memory as memory of created object. If memory is not provided, the prototype default memory will be used.
//
// Request reference will be this object's identifier and referred as "object head".
func (m *LedgerArtifactManager) ActivatePrototype(
	ctx context.Context,
	domain, object, parent, code core.RecordRef,
	memory []byte,
) (core.ObjectDescriptor, error) {
	var err error
	defer instrument(ctx, "ActivatePrototype").err(&err).end()
	desc, err := m.activateObject(ctx, domain, object, code, true, parent, false, memory)
	return desc, err
}

// ActivateObject creates activate object record in storage. Provided prototype reference will be used as objects prototype
// memory as memory of created object. If memory is not provided, the prototype default memory will be used.
//
// Request reference will be this object's identifier and referred as "object head".
func (m *LedgerArtifactManager) ActivateObject(
	ctx context.Context,
	domain, object, parent, prototype core.RecordRef,
	asDelegate bool,
	memory []byte,
) (core.ObjectDescriptor, error) {
	var err error
	defer instrument(ctx, "ActivateObject").err(&err).end()
	desc, err := m.activateObject(ctx, domain, object, prototype, false, parent, asDelegate, memory)
	return desc, err
}

// DeactivateObject creates deactivate object record in storage. Provided reference should be a reference to the head
// of the object. If object is already deactivated, an error should be returned.
//
// Deactivated object cannot be changed.
func (m *LedgerArtifactManager) DeactivateObject(
	ctx context.Context, domain, request core.RecordRef, object core.ObjectDescriptor,
) (*core.RecordID, error) {
	var err error
	defer instrument(ctx, "DeactivateObject").err(&err).end()

	currentPulse, err := m.PulseStorage.Current(ctx)

	desc, err := m.sendUpdateObject(
		ctx,
		&record.DeactivationRecord{
			SideEffectRecord: record.SideEffectRecord{
				Domain:  domain,
				Request: request,
			},
			PrevState: *object.StateID(),
		},
		*object.HeadRef(),
		nil,
		*currentPulse,
	)
	if err != nil {
		return nil, err
	}
	return &desc.State, nil
}

// UpdatePrototype creates amend object record in storage. Provided reference should be a reference to the head of the
// prototype. Provided memory well be the new object memory.
//
// Returned reference will be the latest object state (exact) reference.
func (m *LedgerArtifactManager) UpdatePrototype(
	ctx context.Context,
	domain, request core.RecordRef,
	object core.ObjectDescriptor,
	memory []byte,
	code *core.RecordRef,
) (core.ObjectDescriptor, error) {
	var err error
	defer instrument(ctx, "UpdatePrototype").err(&err).end()
	if !object.IsPrototype() {
		err = errors.New("object is not a prototype")
		return nil, err
	}
	desc, err := m.updateObject(ctx, domain, request, object, code, memory)
	return desc, err
}

// UpdateObject creates amend object record in storage. Provided reference should be a reference to the head of the
// object. Provided memory well be the new object memory.
//
// Returned reference will be the latest object state (exact) reference.
func (m *LedgerArtifactManager) UpdateObject(
	ctx context.Context,
	domain, request core.RecordRef,
	object core.ObjectDescriptor,
	memory []byte,
) (core.ObjectDescriptor, error) {
	var err error
	defer instrument(ctx, "UpdateObject").err(&err).end()
	if object.IsPrototype() {
		err = errors.New("object is not an instance")
		return nil, err
	}
	desc, err := m.updateObject(ctx, domain, request, object, nil, memory)
	return desc, err
}

// RegisterValidation marks provided object state as approved or disapproved.
//
// When fetching object, validity can be specified.
func (m *LedgerArtifactManager) RegisterValidation(
	ctx context.Context,
	object core.RecordRef,
	state core.RecordID,
	isValid bool,
	validationMessages []core.Message,
) error {
	inslogger.FromContext(ctx).Debug("LedgerArtifactManager.RegisterValidation starts ...")
	var err error
	defer instrument(ctx, "RegisterValidation").err(&err).end()

	msg := message.ValidateRecord{
		Object:             object,
		State:              state,
		IsValid:            isValid,
		ValidationMessages: validationMessages,
	}

	_, err = m.bus(ctx).Send(ctx, &msg, nil)
	return err
}

// RegisterResult saves VM method call result.
func (m *LedgerArtifactManager) RegisterResult(
	ctx context.Context, object, request core.RecordRef, payload []byte,
) (*core.RecordID, error) {
	var err error
	defer instrument(ctx, "RegisterResult").err(&err).end()

	currentPulse, err := m.PulseStorage.Current(ctx)
	if err != nil {
		return nil, err
	}

	recid, err := m.setRecord(
		ctx,
		&record.ResultRecord{
			Object:  *object.Record(),
			Request: request,
			Payload: payload,
		},
		request,
		*currentPulse,
	)
	return recid, err
}

func (m *LedgerArtifactManager) activateObject(
	ctx context.Context,
	domain core.RecordRef,
	object core.RecordRef,
	prototype core.RecordRef,
	isPrototype bool,
	parent core.RecordRef,
	asDelegate bool,
	memory []byte,
) (core.ObjectDescriptor, error) {
	parentDesc, err := m.GetObject(ctx, parent, nil, false)
	if err != nil {
		return nil, err
	}
	currentPulse, err := m.PulseStorage.Current(ctx)
	if err != nil {
		return nil, err
	}

	obj, err := m.sendUpdateObject(
		ctx,
		&record.ObjectActivateRecord{
			SideEffectRecord: record.SideEffectRecord{
				Domain:  domain,
				Request: object,
			},
			ObjectStateRecord: record.ObjectStateRecord{
				Memory:      record.CalculateIDForBlob(m.PlatformCryptographyScheme, currentPulse.PulseNumber, memory),
				Image:       prototype,
				IsPrototype: isPrototype,
			},
			Parent:     parent,
			IsDelegate: asDelegate,
		},
		object,
		memory,
		*currentPulse,
	)
	if err != nil {
		return nil, err
	}

	var (
		prevChild *core.RecordID
		asType    *core.RecordRef
	)
	if parentDesc.ChildPointer() != nil {
		prevChild = parentDesc.ChildPointer()
	}
	if asDelegate {
		asType = &prototype
	}
	_, err = m.registerChild(
		ctx,
		&record.ChildRecord{
			Ref:       object,
			PrevChild: prevChild,
		},
		parent,
		object,
		asType,
		*currentPulse,
	)
	if err != nil {
		return nil, err
	}

	return &ObjectDescriptor{
		ctx:          ctx,
		am:           m,
		head:         obj.Head,
		state:        obj.State,
		prototype:    obj.Prototype,
		childPointer: obj.ChildPointer,
		memory:       memory,
		parent:       obj.Parent,
	}, nil
}

func (m *LedgerArtifactManager) updateObject(
	ctx context.Context,
	domain, request core.RecordRef,
	object core.ObjectDescriptor,
	code *core.RecordRef,
	memory []byte,
) (core.ObjectDescriptor, error) {
	inslogger.FromContext(ctx).Debug("LedgerArtifactManager.updateObject starts ...")
	var (
		image *core.RecordRef
		err   error
	)
	if object.IsPrototype() {
		if code != nil {
			image = code
		} else {
			image, err = object.Code()
		}
	} else {
		image, err = object.Prototype()
	}
	if err != nil {
		return nil, errors.Wrap(err, "failed to update object")
	}

	currentPulse, err := m.PulseStorage.Current(ctx)
	if err != nil {
		return nil, err
	}
	if err != nil {
		return nil, err
	}

	obj, err := m.sendUpdateObject(
		ctx,
		&record.ObjectAmendRecord{
			SideEffectRecord: record.SideEffectRecord{
				Domain:  domain,
				Request: request,
			},
			ObjectStateRecord: record.ObjectStateRecord{
				Memory:      record.CalculateIDForBlob(m.PlatformCryptographyScheme, currentPulse.PulseNumber, memory),
				Image:       *image,
				IsPrototype: object.IsPrototype(),
			},
			PrevState: *object.StateID(),
		},
		*object.HeadRef(),
		memory,
		*currentPulse,
	)
	if err != nil {
		return nil, err
	}

	return &ObjectDescriptor{
		ctx:          ctx,
		am:           m,
		head:         obj.Head,
		state:        obj.State,
		prototype:    obj.Prototype,
		childPointer: obj.ChildPointer,
		memory:       memory,
		parent:       obj.Parent,
	}, nil
}

func (m *LedgerArtifactManager) setRecord(
	ctx context.Context,
	rec record.Record,
	target core.RecordRef,
	currentPulse core.Pulse,
) (*core.RecordID, error) {
	inslogger.FromContext(ctx).Debug("LedgerArtifactManager.setRecord starts ...")

	genericReply, err := sendAndRetryJet(ctx, m.bus(ctx), m.db, &message.SetRecord{
		Record:    record.SerializeRecord(rec),
		TargetRef: target,
	}, currentPulse, jetMissRetryCount)

	if err != nil {
		return nil, err
	}

	react, ok := genericReply.(*reply.ID)
	if !ok {
		return nil, ErrUnexpectedReply
	}

	return &react.ID, nil
}

func (m *LedgerArtifactManager) setBlob(
	ctx context.Context,
	blob []byte,
	target core.RecordRef,
	currentPulse core.Pulse,
) (*core.RecordID, error) {
	inslogger.FromContext(ctx).Debug("LedgerArtifactManager.setBlob starts ...")
	genericReact, err := m.bus(ctx).Send(ctx, &message.SetBlob{
		Memory:    blob,
		TargetRef: target,
	}, nil)

	if err != nil {
		return nil, err
	}

	react, ok := genericReact.(*reply.ID)
	if !ok {
		return nil, ErrUnexpectedReply
	}

	return &react.ID, nil
}

func (m *LedgerArtifactManager) sendUpdateObject(
	ctx context.Context,
	rec record.Record,
	object core.RecordRef,
	memory []byte,
	currentPulse core.Pulse,
) (*reply.Object, error) {
	inslogger.FromContext(ctx).Debug("LedgerArtifactManager.sendUpdateObject starts ...")
	_, err := m.bus(ctx).Send(ctx, &message.SetBlob{
		TargetRef: object,
		Memory:    memory,
	}, nil)
	if err != nil {
		return nil, errors.Wrap(err, "failed to save object's memory blob")
	}

	genericRep, err := m.bus(ctx).Send(ctx, &message.UpdateObject{
		Record: record.SerializeRecord(rec),
		Object: object,
	}, nil)
	if err != nil {
		return nil, errors.Wrap(err, "failed to update object")
	}

	rep, ok := genericRep.(*reply.Object)
	if !ok {
		return nil, ErrUnexpectedReply
	}

	return rep, nil
}

func (m *LedgerArtifactManager) registerChild(
	ctx context.Context,
	rec record.Record,
	parent core.RecordRef,
	child core.RecordRef,
	asType *core.RecordRef,
	currentPulse core.Pulse,
) (*core.RecordID, error) {
	inslogger.FromContext(ctx).Debug("LedgerArtifactManager.registerChild starts ...")
	genericReact, err := m.bus(ctx).Send(ctx, &message.RegisterChild{
		Record: record.SerializeRecord(rec),
		Parent: parent,
		Child:  child,
		AsType: asType,
	}, nil)

	if err != nil {
		return nil, err
	}

	react, ok := genericReact.(*reply.ID)
	if !ok {
		return nil, ErrUnexpectedReply
	}

	return &react.ID, nil
}

func (m *LedgerArtifactManager) bus(ctx context.Context) core.MessageBus {
	return core.MessageBusFromContext(ctx, m.DefaultBus)
}

func sendAndFollowRedirect(
	ctx context.Context,
	bus core.MessageBus,
	db *storage.DB,
	msg core.Message,
	pulse core.Pulse,
) (core.Reply, error) {
	inslogger.FromContext(ctx).Debug("LedgerArtifactManager.sendAndFollowRedirect starts ...")
	rep, err := bus.Send(ctx, msg, nil)
	if err != nil {
		return nil, err
	}

	switch r := rep.(type) {
	case core.RedirectReply:
		redirected := r.Redirected(msg)
		rep, err = bus.Send(ctx, redirected, &core.MessageSendOptions{
			Token:    r.GetToken(),
			Receiver: r.GetReceiver(),
		})
		if err != nil {
			return nil, err
		}
		if _, ok := rep.(core.RedirectReply); ok {
			return nil, errors.New("double redirects are forbidden")
		}
		return rep, nil
	case *reply.JetMiss:
		return sendAndRetryJet(ctx, bus, db, msg, pulse, jetMissRetryCount)
	}

	return rep, err
}

func sendAndRetryJet(
	ctx context.Context,
	bus core.MessageBus,
	db *storage.DB,
	msg core.Message,
	pulse core.Pulse,
	retries int,
) (core.Reply, error) {
	if retries <= 0 {
		return nil, errors.New("failed to find jet (retry limit exceeded)")
	}
	rep, err := bus.Send(ctx, msg, nil)
	if err != nil {
		return nil, err
	}
	if r, ok := rep.(*reply.JetMiss); ok {
		err := db.UpdateJetTree(ctx, pulse.PulseNumber, true, r.JetID)
		if err != nil {
			return nil, err
		}
		return sendAndRetryJet(ctx, bus, db, msg, pulse, retries-1)
	}

	return rep, nil
}<|MERGE_RESOLUTION|>--- conflicted
+++ resolved
@@ -312,26 +312,22 @@
 	var err error
 	defer instrument(ctx, "DeployCode").err(&err).end()
 
-<<<<<<< HEAD
-	pulse, err := m.db.GetLatestPulse(ctx)
+	currentPulse, err := m.PulseStorage.Current(ctx)
+	if err != nil {
+		return nil, err
+	}
 
 	codeRec := &record.CodeRecord{
 		SideEffectRecord: record.SideEffectRecord{
 			Domain:  domain,
 			Request: request,
 		},
-		Code:        record.CalculateIDForBlob(m.PlatformCryptographyScheme, pulse.Pulse.PulseNumber, code),
+		Code:        record.CalculateIDForBlob(m.PlatformCryptographyScheme, currentPulse.PulseNumber, code),
 		MachineType: machineType,
 	}
-	codeID := record.NewRecordIDFromRecord(m.PlatformCryptographyScheme, pulse.Pulse.PulseNumber, codeRec)
+	codeID := record.NewRecordIDFromRecord(m.PlatformCryptographyScheme, currentPulse.PulseNumber, codeRec)
 
 	codeRef := core.NewRecordRef(*domain.Record(), *codeID)
-=======
-	currentPulse, err := m.PulseStorage.Current(ctx)
->>>>>>> 79fd5daa
-	if err != nil {
-		return nil, err
-	}
 
 	var wg sync.WaitGroup
 	wg.Add(2)
@@ -340,33 +336,16 @@
 	go func() {
 		setRecord, setRecordErr = m.setRecord(
 			ctx,
-<<<<<<< HEAD
 			codeRec,
 			*codeRef,
-			pulse.Pulse,
-=======
-			&record.CodeRecord{
-				SideEffectRecord: record.SideEffectRecord{
-					Domain:  domain,
-					Request: request,
-				},
-				Code:        record.CalculateIDForBlob(m.PlatformCryptographyScheme, currentPulse.PulseNumber, code),
-				MachineType: machineType,
-			},
-			request,
 			*currentPulse,
->>>>>>> 79fd5daa
 		)
 		wg.Done()
 	}()
 
 	var setBlobErr error
 	go func() {
-<<<<<<< HEAD
-		_, setBlobErr = m.setBlob(ctx, code, *codeRef, pulse.Pulse)
-=======
-		_, setBlobErr = m.setBlob(ctx, code, request, *currentPulse)
->>>>>>> 79fd5daa
+		_, setBlobErr = m.setBlob(ctx, code, *codeRef, *currentPulse)
 		wg.Done()
 	}()
 	wg.Wait()
