//
// Copyright 2019 Insolar Technologies GmbH
//
// Licensed under the Apache License, Version 2.0 (the "License");
// you may not use this file except in compliance with the License.
// You may obtain a copy of the License at
//
//     http://www.apache.org/licenses/LICENSE-2.0
//
// Unless required by applicable law or agreed to in writing, software
// distributed under the License is distributed on an "AS IS" BASIS,
// WITHOUT WARRANTIES OR CONDITIONS OF ANY KIND, either express or implied.
// See the License for the specific language governing permissions and
// limitations under the License.
//

package artifactmanager

import (
	"bytes"
	"context"
	"fmt"

	"github.com/pkg/errors"
	"go.opencensus.io/trace"

	"github.com/insolar/insolar/insolar"
	"github.com/insolar/insolar/insolar/message"
	"github.com/insolar/insolar/insolar/reply"
	"github.com/insolar/insolar/instrumentation/instracer"
	"github.com/insolar/insolar/ledger/internal/jet"
	"github.com/insolar/insolar/ledger/storage"
	"github.com/insolar/insolar/ledger/storage/genesis"
	"github.com/insolar/insolar/ledger/storage/object"
)

const (
	getChildrenChunkSize = 10 * 1000
	jetMissRetryCount    = 10
)

// LedgerArtifactManager provides concrete API to storage for processing module.
type LedgerArtifactManager struct {
	DB           storage.DBContext    `inject:""`
	GenesisState genesis.GenesisState `inject:""`
	JetStorage   jet.Storage          `inject:""`

	DefaultBus                 insolar.MessageBus                 `inject:""`
	PlatformCryptographyScheme insolar.PlatformCryptographyScheme `inject:""`
	PulseStorage               insolar.PulseStorage               `inject:""`
	JetCoordinator             insolar.JetCoordinator             `inject:""`

	getChildrenChunkSize int
	senders              *ledgerArtifactSenders
}

// State returns hash state for artifact manager.
func (m *LedgerArtifactManager) State() ([]byte, error) {
	// This is a temporary stab to simulate real hash.
	return m.PlatformCryptographyScheme.IntegrityHasher().Hash([]byte{1, 2, 3}), nil
}

// NewArtifactManger creates new manager instance.
func NewArtifactManger() *LedgerArtifactManager {
	return &LedgerArtifactManager{
		getChildrenChunkSize: getChildrenChunkSize,
		senders:              newLedgerArtifactSenders(),
	}
}

// GenesisRef returns the root record reference.
//
// Root record is the parent for all top-level records.
func (m *LedgerArtifactManager) GenesisRef() *insolar.Reference {
	return m.GenesisState.GenesisRef()
}

// RegisterRequest sends message for request registration,
// returns request record Ref if request successfully created or already exists.
func (m *LedgerArtifactManager) RegisterRequest(
	ctx context.Context, obj insolar.Reference, parcel insolar.Parcel,
) (*insolar.ID, error) {
	var err error
	ctx, span := instracer.StartSpan(ctx, "artifactmanager.RegisterRequest")
	instrumenter := instrument(ctx, "RegisterRequest").err(&err)
	defer func() {
		if err != nil {
			span.AddAttributes(trace.StringAttribute("error", err.Error()))
		}
		span.End()
		instrumenter.end()
	}()

	currentPN, err := m.pulse(ctx)
	if err != nil {
		return nil, err
	}

	rec := &object.RequestRecord{
		Parcel:      message.ParcelToBytes(parcel),
		MessageHash: m.PlatformCryptographyScheme.IntegrityHasher().Hash(message.MustSerializeBytes(parcel.Message())),
		Object:      *obj.Record(),
	}
	recID := object.NewRecordIDFromRecord(
		m.PlatformCryptographyScheme,
		currentPN,
		rec)
	recRef := insolar.NewReference(*parcel.DefaultTarget().Domain(), *recID)
	id, err := m.setRecord(
		ctx,
		rec,
		*recRef,
		currentPN,
	)
	return id, errors.Wrap(err, "[ RegisterRequest ] ")
}

// GetCode returns code from code record by provided reference according to provided machine preference.
//
// This method is used by VM to fetch code for execution.
func (m *LedgerArtifactManager) GetCode(
	ctx context.Context, code insolar.Reference,
) (insolar.CodeDescriptor, error) {
	var err error
	instrumenter := instrument(ctx, "GetCode").err(&err)
	ctx, span := instracer.StartSpan(ctx, "artifactmanager.GetCode")
	defer func() {
		if err != nil {
			span.AddAttributes(trace.StringAttribute("error", err.Error()))
		}
		span.End()
		instrumenter.end()
	}()

	currentPN, err := m.pulse(ctx)
	if err != nil {
		return nil, err
	}

	bus := insolar.MessageBusFromContext(ctx, m.DefaultBus)
	sender := BuildSender(
		bus.Send,
		m.senders.cachedSender(m.PlatformCryptographyScheme),
		followRedirectSender(bus),
		retryJetSender(currentPN, m.JetStorage),
	)

	genericReact, err := sender(ctx, &message.GetCode{Code: code}, nil)

	if err != nil {
		return nil, err
	}

	switch rep := genericReact.(type) {
	case *reply.Code:
		desc := CodeDescriptor{
			ctx:         ctx,
			ref:         code,
			machineType: rep.MachineType,
			code:        rep.Code,
		}
		return &desc, nil
	case *reply.Error:
		return nil, rep.Error()
	default:
		return nil, fmt.Errorf("GetCode: unexpected reply: %#v", rep)
	}
}

// GetObject returns descriptor for provided state.
//
// If provided state is nil, the latest state will be returned (with deactivation check). Returned descriptor will
// provide methods for fetching all related data.
func (m *LedgerArtifactManager) GetObject(
	ctx context.Context,
	head insolar.Reference,
	state *insolar.ID,
	approved bool,
) (insolar.ObjectDescriptor, error) {
	var (
		desc *ObjectDescriptor
		err  error
	)
	ctx, span := instracer.StartSpan(ctx, "artifactmanager.Getobject")
	instrumenter := instrument(ctx, "GetObject").err(&err)
	defer func() {
		if err != nil {
			span.AddAttributes(trace.StringAttribute("error", err.Error()))
		}
		span.End()
		if err != nil && err == ErrObjectDeactivated {
			err = nil // megahack: threat it 2xx
		}
		instrumenter.end()
	}()

	getObjectMsg := &message.GetObject{
		Head:     head,
		State:    state,
		Approved: approved,
	}

	currentPN, err := m.pulse(ctx)
	if err != nil {
		return nil, err
	}

	bus := insolar.MessageBusFromContext(ctx, m.DefaultBus)
	sender := BuildSender(
		bus.Send,
		followRedirectSender(bus),
		retryJetSender(currentPN, m.JetStorage),
	)

	genericReact, err := sender(ctx, getObjectMsg, nil)
	if err != nil {
		return nil, err
	}

	switch r := genericReact.(type) {
	case *reply.Object:
		desc = &ObjectDescriptor{
			ctx:          ctx,
			am:           m,
			head:         r.Head,
			state:        r.State,
			prototype:    r.Prototype,
			isPrototype:  r.IsPrototype,
			childPointer: r.ChildPointer,
			memory:       r.Memory,
			parent:       r.Parent,
		}
		return desc, err
	case *reply.Error:
		return nil, r.Error()
	default:
		return nil, fmt.Errorf("GetObject: unexpected reply: %#v", genericReact)
	}
}

// GetPendingRequest returns an unclosed pending request
// It takes an id from current LME
// Then goes either to a light node or heavy node
func (m *LedgerArtifactManager) GetPendingRequest(ctx context.Context, objectID insolar.ID) (insolar.Parcel, error) {
	var err error
	instrumenter := instrument(ctx, "GetRegisterRequest").err(&err)
	ctx, span := instracer.StartSpan(ctx, "artifactmanager.GetRegisterRequest")
	defer func() {
		if err != nil {
			span.AddAttributes(trace.StringAttribute("error", err.Error()))
		}
		span.End()
		instrumenter.end()
	}()

	currentPN, err := m.pulse(ctx)

	bus := insolar.MessageBusFromContext(ctx, m.DefaultBus)
	sender := BuildSender(
		bus.Send,
		retryJetSender(currentPN, m.JetStorage),
	)

	genericReply, err := sender(ctx, &message.GetPendingRequestID{
		ObjectID: objectID,
	}, nil)
	if err != nil {
		return nil, err
	}

	var requestIDReply *reply.ID
	switch r := genericReply.(type) {
	case *reply.ID:
		requestIDReply = r
	case *reply.Error:
		return nil, r.Error()
	default:
		return nil, fmt.Errorf("GetPendingRequest: unexpected reply: %#v", requestIDReply)
	}

	node, err := m.JetCoordinator.NodeForObject(ctx, objectID, currentPN, requestIDReply.ID.Pulse())

	if err != nil {
		return nil, err
	}

	sender = BuildSender(
		bus.Send,
		retryJetSender(currentPN, m.JetStorage),
	)
	genericReply, err = sender(
		ctx,
		&message.GetRequest{
			Request: requestIDReply.ID,
		}, &insolar.MessageSendOptions{
			Receiver: node,
		},
	)
	if err != nil {
		return nil, err
	}

	switch r := genericReply.(type) {
	case *reply.Request:
		rec := object.DeserializeRecord(r.Record)
		castedRecord, ok := rec.(*object.RequestRecord)
		if !ok {
			return nil, fmt.Errorf("GetPendingRequest: unexpected message: %#v", r)
		}

		return message.DeserializeParcel(bytes.NewBuffer(castedRecord.Parcel))
	case *reply.Error:
		return nil, r.Error()
	default:
		return nil, fmt.Errorf("GetPendingRequest: unexpected reply: %#v", requestIDReply)
	}
}

// HasPendingRequests returns true if object has unclosed requests.
func (m *LedgerArtifactManager) HasPendingRequests(
	ctx context.Context,
	object insolar.Reference,
) (bool, error) {

	currentPN, err := m.pulse(ctx)
	if err != nil {
		return false, err
	}

	bus := insolar.MessageBusFromContext(ctx, m.DefaultBus)
	sender := BuildSender(
		bus.Send,
		retryJetSender(currentPN, m.JetStorage),
	)

	genericReact, err := sender(ctx, &message.GetPendingRequests{Object: object}, nil)

	if err != nil {
		return false, err
	}

	switch rep := genericReact.(type) {
	case *reply.HasPendingRequests:
		return rep.Has, nil
	case *reply.Error:
		return false, rep.Error()
	default:
		return false, fmt.Errorf("HasPendingRequests: unexpected reply: %#v", rep)
	}
}

// GetDelegate returns provided object's delegate reference for provided prototype.
//
// Object delegate should be previously created for this object. If object delegate does not exist, an error will
// be returned.
func (m *LedgerArtifactManager) GetDelegate(
	ctx context.Context, head, asType insolar.Reference,
) (*insolar.Reference, error) {
	var err error
	ctx, span := instracer.StartSpan(ctx, "artifactmanager.GetDelegate")
	instrumenter := instrument(ctx, "GetDelegate").err(&err)
	defer func() {
		if err != nil {
			span.AddAttributes(trace.StringAttribute("error", err.Error()))
		}
		span.End()
		instrumenter.end()
	}()

	currentPN, err := m.pulse(ctx)
	if err != nil {
		return nil, err
	}

	bus := insolar.MessageBusFromContext(ctx, m.DefaultBus)
	sender := BuildSender(bus.Send, followRedirectSender(bus), retryJetSender(currentPN, m.JetStorage))
	genericReact, err := sender(ctx, &message.GetDelegate{
		Head:   head,
		AsType: asType,
	}, nil)
	if err != nil {
		return nil, err
	}

	switch rep := genericReact.(type) {
	case *reply.Delegate:
		return &rep.Head, nil
	case *reply.Error:
		return nil, rep.Error()
	default:
		return nil, fmt.Errorf("GetDelegate: unexpected reply: %#v", rep)
	}
}

// GetChildren returns children iterator.
//
// During iteration children refs will be fetched from remote source (parent object).
func (m *LedgerArtifactManager) GetChildren(
	ctx context.Context, parent insolar.Reference, pulse *insolar.PulseNumber,
) (insolar.RefIterator, error) {
	var err error

	ctx, span := instracer.StartSpan(ctx, "artifactmanager.GetChildren")
	instrumenter := instrument(ctx, "GetChildren").err(&err)
	defer func() {
		if err != nil {
			span.AddAttributes(trace.StringAttribute("error", err.Error()))
		}
		span.End()
		instrumenter.end()
	}()

	currentPN, err := m.pulse(ctx)
	if err != nil {
		return nil, err
	}

	bus := insolar.MessageBusFromContext(ctx, m.DefaultBus)
	sender := BuildSender(bus.Send, followRedirectSender(bus), retryJetSender(currentPN, m.JetStorage))
	iter, err := NewChildIterator(ctx, sender, parent, pulse, m.getChildrenChunkSize)
	return iter, err
}

// DeclareType creates new type record in storage.
//
// Type is a contract interface. It contains one method signature.
func (m *LedgerArtifactManager) DeclareType(
	ctx context.Context, domain, request insolar.Reference, typeDec []byte,
) (*insolar.ID, error) {
	var err error
	ctx, span := instracer.StartSpan(ctx, "artifactmanager.DeclareType")
	instrumenter := instrument(ctx, "DeclareType").err(&err)
	defer func() {
		if err != nil {
			span.AddAttributes(trace.StringAttribute("error", err.Error()))
		}
		span.End()
		instrumenter.end()
	}()

	currentPN, err := m.pulse(ctx)
	if err != nil {
		return nil, err
	}

	recid, err := m.setRecord(
		ctx,
		&object.TypeRecord{
			SideEffectRecord: object.SideEffectRecord{
				Domain:  domain,
				Request: request,
			},
			TypeDeclaration: typeDec,
		},
		request,
		currentPN,
	)
	return recid, err
}

// DeployCode creates new code record in storage.
//
// CodeRef records are used to activate prototype or as migration code for an object.
func (m *LedgerArtifactManager) DeployCode(
	ctx context.Context,
	domain insolar.Reference,
	request insolar.Reference,
	code []byte,
	machineType insolar.MachineType,
) (*insolar.ID, error) {
	var err error
	ctx, span := instracer.StartSpan(ctx, "artifactmanager.DeployCode")
	instrumenter := instrument(ctx, "DeployCode").err(&err)
	defer func() {
		if err != nil {
			span.AddAttributes(trace.StringAttribute("error", err.Error()))
		}
		span.End()
		instrumenter.end()
	}()

	currentPN, err := m.pulse(ctx)
	if err != nil {
		return nil, err
	}

	codeRec := &object.CodeRecord{
		SideEffectRecord: object.SideEffectRecord{
			Domain:  domain,
			Request: request,
		},
		Code:        object.CalculateIDForBlob(m.PlatformCryptographyScheme, currentPN, code),
		MachineType: machineType,
	}
	codeID := object.NewRecordIDFromRecord(m.PlatformCryptographyScheme, currentPN, codeRec)
	codeRef := insolar.NewReference(*domain.Record(), *codeID)

	_, err = m.setBlob(ctx, code, *codeRef, currentPN)
	if err != nil {
		return nil, err
	}
	id, err := m.setRecord(
		ctx,
		codeRec,
		*codeRef,
		currentPN,
	)
	if err != nil {
		return nil, err
	}

	return id, nil
}

// ActivatePrototype creates activate object record in storage. Provided prototype reference will be used as objects prototype
// memory as memory of created object. If memory is not provided, the prototype default memory will be used.
//
// Request reference will be this object's identifier and referred as "object head".
func (m *LedgerArtifactManager) ActivatePrototype(
	ctx context.Context,
	domain, object, parent, code insolar.Reference,
	memory []byte,
) (insolar.ObjectDescriptor, error) {
	var err error
	ctx, span := instracer.StartSpan(ctx, "artifactmanager.ActivatePrototype")
	instrumenter := instrument(ctx, "ActivatePrototype").err(&err)
	defer func() {
		if err != nil {
			span.AddAttributes(trace.StringAttribute("error", err.Error()))
		}
		span.End()
		instrumenter.end()
	}()
	desc, err := m.activateObject(ctx, domain, object, code, true, parent, false, memory)
	return desc, err
}

// ActivateObject creates activate object record in storage. Provided prototype reference will be used as objects prototype
// memory as memory of created object. If memory is not provided, the prototype default memory will be used.
//
// Request reference will be this object's identifier and referred as "object head".
func (m *LedgerArtifactManager) ActivateObject(
	ctx context.Context,
	domain, object, parent, prototype insolar.Reference,
	asDelegate bool,
	memory []byte,
) (insolar.ObjectDescriptor, error) {
	var err error
	ctx, span := instracer.StartSpan(ctx, "artifactmanager.ActivateObject")
	instrumenter := instrument(ctx, "ActivateObject").err(&err)
	defer func() {
		if err != nil {
			span.AddAttributes(trace.StringAttribute("error", err.Error()))
		}
		span.End()
		instrumenter.end()
	}()
	desc, err := m.activateObject(ctx, domain, object, prototype, false, parent, asDelegate, memory)
	return desc, err
}

// DeactivateObject creates deactivate object record in storage. Provided reference should be a reference to the head
// of the object. If object is already deactivated, an error should be returned.
//
// Deactivated object cannot be changed.
func (m *LedgerArtifactManager) DeactivateObject(
	ctx context.Context, domain, request insolar.Reference, obj insolar.ObjectDescriptor,
) (*insolar.ID, error) {
	var err error
	ctx, span := instracer.StartSpan(ctx, "artifactmanager.DeactivateObject")
	instrumenter := instrument(ctx, "DeactivateObject").err(&err)
	defer func() {
		if err != nil {
			span.AddAttributes(trace.StringAttribute("error", err.Error()))
		}
		span.End()
		instrumenter.end()
	}()

	currentPN, err := m.pulse(ctx)

	desc, err := m.sendUpdateObject(
		ctx,
		&object.DeactivationRecord{
			SideEffectRecord: object.SideEffectRecord{
				Domain:  domain,
				Request: request,
			},
			PrevState: *obj.StateID(),
		},
		*obj.HeadRef(),
		nil,
		currentPN,
	)
	if err != nil {
		return nil, errors.Wrap(err, "failed to deactivate object")
	}
	return &desc.State, nil
}

// UpdatePrototype creates amend object record in storage. Provided reference should be a reference to the head of the
// prototype. Provided memory well be the new object memory.
//
// Returned reference will be the latest object state (exact) reference.
func (m *LedgerArtifactManager) UpdatePrototype(
	ctx context.Context,
	domain, request insolar.Reference,
	object insolar.ObjectDescriptor,
	memory []byte,
	code *insolar.Reference,
) (insolar.ObjectDescriptor, error) {
	var err error
	ctx, span := instracer.StartSpan(ctx, "artifactmanager.UpdatePrototype")
	instrumenter := instrument(ctx, "UpdatePrototype").err(&err)
	defer func() {
		if err != nil {
			span.AddAttributes(trace.StringAttribute("error", err.Error()))
		}
		span.End()
		instrumenter.end()
	}()

	if !object.IsPrototype() {
		err = errors.New("object is not a prototype")
		return nil, err
	}
	desc, err := m.updateObject(ctx, domain, request, object, code, memory)
	return desc, err
}

// UpdateObject creates amend object record in storage. Provided reference should be a reference to the head of the
// object. Provided memory well be the new object memory.
//
// Returned reference will be the latest object state (exact) reference.
func (m *LedgerArtifactManager) UpdateObject(
	ctx context.Context,
	domain, request insolar.Reference,
	object insolar.ObjectDescriptor,
	memory []byte,
) (insolar.ObjectDescriptor, error) {
	var err error
	ctx, span := instracer.StartSpan(ctx, "artifactmanager.UpdateObject")
	instrumenter := instrument(ctx, "UpdateObject").err(&err)
	defer func() {
		if err != nil {
			span.AddAttributes(trace.StringAttribute("error", err.Error()))
		}
		span.End()
		instrumenter.end()
	}()

	if object.IsPrototype() {
		err = errors.New("object is not an instance")
		return nil, err
	}
	desc, err := m.updateObject(ctx, domain, request, object, nil, memory)
	return desc, err
}

// RegisterValidation marks provided object state as approved or disapproved.
//
// When fetching object, validity can be specified.
func (m *LedgerArtifactManager) RegisterValidation(
	ctx context.Context,
	object insolar.Reference,
	state insolar.ID,
	isValid bool,
	validationMessages []insolar.Message,
) error {
	var err error
	ctx, span := instracer.StartSpan(ctx, "artifactmanager.RegisterValidation")
	instrumenter := instrument(ctx, "RegisterValidation").err(&err)
	defer func() {
		if err != nil {
			span.AddAttributes(trace.StringAttribute("error", err.Error()))
		}
		span.End()
		instrumenter.end()
	}()

	msg := message.ValidateRecord{
		Object:             object,
		State:              state,
		IsValid:            isValid,
		ValidationMessages: validationMessages,
	}

	currentPN, err := m.pulse(ctx)
	if err != nil {
		return err
	}

	bus := insolar.MessageBusFromContext(ctx, m.DefaultBus)
	sender := BuildSender(bus.Send, retryJetSender(currentPN, m.JetStorage))
	_, err = sender(ctx, &msg, nil)

	return err
}

// RegisterResult saves VM method call result.
func (m *LedgerArtifactManager) RegisterResult(
	ctx context.Context, obj, request insolar.Reference, payload []byte,
) (*insolar.ID, error) {
	var err error
	ctx, span := instracer.StartSpan(ctx, "artifactmanager.RegisterResult")
	instrumenter := instrument(ctx, "RegisterResult").err(&err)
	defer func() {
		if err != nil {
			span.AddAttributes(trace.StringAttribute("error", err.Error()))
		}
		span.End()
		instrumenter.end()
	}()

	currentPN, err := m.pulse(ctx)
	if err != nil {
		return nil, err
	}

	recid, err := m.setRecord(
		ctx,
		&object.ResultRecord{
			Object:  *obj.Record(),
			Request: request,
			Payload: payload,
		},
		request,
		currentPN,
	)
	return recid, err
}

// pulse returns current PulseNumber for artifact manager
func (m *LedgerArtifactManager) pulse(ctx context.Context) (pn insolar.PulseNumber, err error) {
	pulse, err := m.PulseStorage.Current(ctx)
	if err != nil {
		return
	}

	pn = pulse.PulseNumber
	return
}

func (m *LedgerArtifactManager) activateObject(
	ctx context.Context,
	domain insolar.Reference,
	obj insolar.Reference,
	prototype insolar.Reference,
	isPrototype bool,
	parent insolar.Reference,
	asDelegate bool,
	memory []byte,
) (insolar.ObjectDescriptor, error) {
	parentDesc, err := m.GetObject(ctx, parent, nil, false)
	if err != nil {
		return nil, err
	}
	currentPN, err := m.pulse(ctx)
	if err != nil {
		return nil, err
	}

	o, err := m.sendUpdateObject(
		ctx,
		&object.ActivateRecord{
			SideEffectRecord: object.SideEffectRecord{
				Domain:  domain,
				Request: obj,
			},
			StateRecord: object.StateRecord{
				Memory:      object.CalculateIDForBlob(m.PlatformCryptographyScheme, currentPN, memory),
				Image:       prototype,
				IsPrototype: isPrototype,
			},
			Parent:     parent,
			IsDelegate: asDelegate,
		},
		obj,
		memory,
		currentPN,
	)
	if err != nil {
		return nil, err
	}

	var (
		prevChild *insolar.ID
		asType    *insolar.Reference
	)
	if parentDesc.ChildPointer() != nil {
		prevChild = parentDesc.ChildPointer()
	}
	if asDelegate {
		asType = &prototype
	}
	_, err = m.registerChild(
		ctx,
		&object.ChildRecord{
			Ref:       obj,
			PrevChild: prevChild,
		},
		parent,
		obj,
		asType,
		currentPN,
	)
	if err != nil {
		return nil, errors.Wrap(err, "failed to activate")
	}

	return &ObjectDescriptor{
		ctx:          ctx,
		am:           m,
		head:         o.Head,
		state:        o.State,
		prototype:    o.Prototype,
		childPointer: o.ChildPointer,
		memory:       memory,
		parent:       o.Parent,
	}, nil
}

func (m *LedgerArtifactManager) updateObject(
	ctx context.Context,
	domain, request insolar.Reference,
	obj insolar.ObjectDescriptor,
	code *insolar.Reference,
	memory []byte,
) (insolar.ObjectDescriptor, error) {
	var (
		image *insolar.Reference
		err   error
	)
	if obj.IsPrototype() {
		if code != nil {
			image = code
		} else {
			image, err = obj.Code()
		}
	} else {
		image, err = obj.Prototype()
	}
	if err != nil {
		return nil, errors.Wrap(err, "failed to update object")
	}

	currentPN, err := m.pulse(ctx)
	if err != nil {
		return nil, err
	}
	if err != nil {
		return nil, err
	}

	o, err := m.sendUpdateObject(
		ctx,
		&object.AmendRecord{
			SideEffectRecord: object.SideEffectRecord{
				Domain:  domain,
				Request: request,
			},
			StateRecord: object.StateRecord{
				Image:       *image,
				IsPrototype: obj.IsPrototype(),
			},
			PrevState: *obj.StateID(),
		},
		*obj.HeadRef(),
		memory,
		currentPN,
	)
	if err != nil {
		return nil, errors.Wrap(err, "failed to update object")
	}

	return &ObjectDescriptor{
		ctx:          ctx,
		am:           m,
		head:         o.Head,
		state:        o.State,
		prototype:    o.Prototype,
		childPointer: o.ChildPointer,
		memory:       memory,
		parent:       o.Parent,
	}, nil
}

func (m *LedgerArtifactManager) setRecord(
	ctx context.Context,
<<<<<<< HEAD
	rec object.VirtualRecord,
	target core.RecordRef,
	currentPN core.PulseNumber,
) (*core.RecordID, error) {
	bus := core.MessageBusFromContext(ctx, m.DefaultBus)
=======
	rec object.Record,
	target insolar.Reference,
	currentPN insolar.PulseNumber,
) (*insolar.ID, error) {
	bus := insolar.MessageBusFromContext(ctx, m.DefaultBus)
>>>>>>> 0e08b585

	sender := BuildSender(bus.Send, retryJetSender(currentPN, m.JetStorage))
	genericReply, err := sender(ctx, &message.SetRecord{
		Record:    object.SerializeRecord(rec),
		TargetRef: target,
	}, nil)

	if err != nil {
		return nil, err
	}

	switch rep := genericReply.(type) {
	case *reply.ID:
		return &rep.ID, nil
	case *reply.Error:
		return nil, rep.Error()
	default:
		return nil, fmt.Errorf("setRecord: unexpected reply: %#v", rep)
	}
}

func (m *LedgerArtifactManager) setBlob(
	ctx context.Context,
	blob []byte,
	target insolar.Reference,
	currentPN insolar.PulseNumber,
) (*insolar.ID, error) {

	bus := insolar.MessageBusFromContext(ctx, m.DefaultBus)
	sender := BuildSender(bus.Send, retryJetSender(currentPN, m.JetStorage))
	genericReact, err := sender(ctx, &message.SetBlob{
		Memory:    blob,
		TargetRef: target,
	}, nil)

	if err != nil {
		return nil, err
	}

	switch rep := genericReact.(type) {
	case *reply.ID:
		return &rep.ID, nil
	case *reply.Error:
		return nil, rep.Error()
	default:
		return nil, fmt.Errorf("setBlob: unexpected reply: %#v", rep)
	}
}

func (m *LedgerArtifactManager) sendUpdateObject(
	ctx context.Context,
<<<<<<< HEAD
	rec object.VirtualRecord,
	obj core.RecordRef,
=======
	rec object.Record,
	obj insolar.Reference,
>>>>>>> 0e08b585
	memory []byte,
	currentPN insolar.PulseNumber,
) (*reply.Object, error) {
	// TODO: @andreyromancev. 14.01.19. Uncomment when message streaming or validation is ready.
	// genericRep, err := sendAndRetryJet(ctx, m.bus(ctx), m.db, &message.SetBlob{
	// 	TargetRef: object,
	// 	Memory:    memory,
	// }, currentPulse, jetMissRetryCount, nil)
	// if err != nil {
	// 	return nil, errors.Wrap(err, "failed to save object's memory blob")
	// }
	// if _, ok := genericRep.(*reply.ID); !ok {
	// 	return nil, fmt.Errorf("unexpected reply: %#v\n", genericRep)
	// }

	bus := insolar.MessageBusFromContext(ctx, m.DefaultBus)
	sender := BuildSender(bus.Send, retryJetSender(currentPN, m.JetStorage))
	genericReply, err := sender(
		ctx,
		&message.UpdateObject{
			Record: object.SerializeRecord(rec),
			Object: obj,
			Memory: memory,
		}, nil)

	if err != nil {
		return nil, errors.Wrap(err, "UpdateObject message failed")
	}

	switch rep := genericReply.(type) {
	case *reply.Object:
		return rep, nil
	case *reply.Error:
		return nil, rep.Error()
	default:
		return nil, fmt.Errorf("sendUpdateObject: unexpected reply: %#v", rep)
	}
}

func (m *LedgerArtifactManager) registerChild(
	ctx context.Context,
<<<<<<< HEAD
	rec object.VirtualRecord,
	parent core.RecordRef,
	child core.RecordRef,
	asType *core.RecordRef,
	currentPN core.PulseNumber,
) (*core.RecordID, error) {
	bus := core.MessageBusFromContext(ctx, m.DefaultBus)
=======
	rec object.Record,
	parent insolar.Reference,
	child insolar.Reference,
	asType *insolar.Reference,
	currentPN insolar.PulseNumber,
) (*insolar.ID, error) {
	bus := insolar.MessageBusFromContext(ctx, m.DefaultBus)
>>>>>>> 0e08b585
	sender := BuildSender(bus.Send, retryJetSender(currentPN, m.JetStorage))
	genericReact, err := sender(ctx, &message.RegisterChild{
		Record: object.SerializeRecord(rec),
		Parent: parent,
		Child:  child,
		AsType: asType,
	}, nil)

	if err != nil {
		return nil, err
	}

	switch rep := genericReact.(type) {
	case *reply.ID:
		return &rep.ID, nil
	case *reply.Error:
		return nil, rep.Error()
	default:
		return nil, fmt.Errorf("registerChild: unexpected reply: %#v", rep)
	}
}<|MERGE_RESOLUTION|>--- conflicted
+++ resolved
@@ -887,19 +887,11 @@
 
 func (m *LedgerArtifactManager) setRecord(
 	ctx context.Context,
-<<<<<<< HEAD
 	rec object.VirtualRecord,
-	target core.RecordRef,
-	currentPN core.PulseNumber,
-) (*core.RecordID, error) {
-	bus := core.MessageBusFromContext(ctx, m.DefaultBus)
-=======
-	rec object.Record,
 	target insolar.Reference,
 	currentPN insolar.PulseNumber,
 ) (*insolar.ID, error) {
 	bus := insolar.MessageBusFromContext(ctx, m.DefaultBus)
->>>>>>> 0e08b585
 
 	sender := BuildSender(bus.Send, retryJetSender(currentPN, m.JetStorage))
 	genericReply, err := sender(ctx, &message.SetRecord{
@@ -951,13 +943,8 @@
 
 func (m *LedgerArtifactManager) sendUpdateObject(
 	ctx context.Context,
-<<<<<<< HEAD
 	rec object.VirtualRecord,
-	obj core.RecordRef,
-=======
-	rec object.Record,
 	obj insolar.Reference,
->>>>>>> 0e08b585
 	memory []byte,
 	currentPN insolar.PulseNumber,
 ) (*reply.Object, error) {
@@ -999,23 +986,13 @@
 
 func (m *LedgerArtifactManager) registerChild(
 	ctx context.Context,
-<<<<<<< HEAD
 	rec object.VirtualRecord,
-	parent core.RecordRef,
-	child core.RecordRef,
-	asType *core.RecordRef,
-	currentPN core.PulseNumber,
-) (*core.RecordID, error) {
-	bus := core.MessageBusFromContext(ctx, m.DefaultBus)
-=======
-	rec object.Record,
 	parent insolar.Reference,
 	child insolar.Reference,
 	asType *insolar.Reference,
 	currentPN insolar.PulseNumber,
 ) (*insolar.ID, error) {
 	bus := insolar.MessageBusFromContext(ctx, m.DefaultBus)
->>>>>>> 0e08b585
 	sender := BuildSender(bus.Send, retryJetSender(currentPN, m.JetStorage))
 	genericReact, err := sender(ctx, &message.RegisterChild{
 		Record: object.SerializeRecord(rec),
