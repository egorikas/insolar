/*
 *    Copyright 2018 Insolar
 *
 *    Licensed under the Apache License, Version 2.0 (the "License");
 *    you may not use this file except in compliance with the License.
 *    You may obtain a copy of the License at
 *
 *        http://www.apache.org/licenses/LICENSE-2.0
 *
 *    Unless required by applicable law or agreed to in writing, software
 *    distributed under the License is distributed on an "AS IS" BASIS,
 *    WITHOUT WARRANTIES OR CONDITIONS OF ANY KIND, either express or implied.
 *    See the License for the specific language governing permissions and
 *    limitations under the License.
 */

package artifactmanager

import (
	"context"
	"math/rand"
	"testing"

	"github.com/gojuno/minimock"
	"github.com/insolar/insolar/configuration"
	"github.com/insolar/insolar/core"
	"github.com/insolar/insolar/core/delegationtoken"
	"github.com/insolar/insolar/core/message"
	"github.com/insolar/insolar/core/reply"
	"github.com/insolar/insolar/instrumentation/inslogger"
	"github.com/insolar/insolar/ledger/index"
	"github.com/insolar/insolar/ledger/recentstorage"
	"github.com/insolar/insolar/ledger/record"
	"github.com/insolar/insolar/ledger/storage"
	"github.com/insolar/insolar/ledger/storage/storagetest"
	"github.com/insolar/insolar/platformpolicy"
	"github.com/insolar/insolar/testutils"
	"github.com/insolar/insolar/testutils/testmessagebus"
	"github.com/stretchr/testify/assert"
	"github.com/stretchr/testify/require"
)

var (
	domainID   = *genRandomID(0)
	domainRef  = *core.NewRecordRef(domainID, domainID)
	requestRef = *genRandomRef(0)
)

func genRandomID(pulse core.PulseNumber) *core.RecordID {
	buff := [core.RecordIDSize - core.PulseNumberSize]byte{}
	_, err := rand.Read(buff[:])
	if err != nil {
		panic(err)
	}
	return core.NewRecordID(pulse, buff[:])
}

func genRefWithID(id *core.RecordID) *core.RecordRef {
	return core.NewRecordRef(domainID, *id)
}

func genRandomRef(pulse core.PulseNumber) *core.RecordRef {
	return genRefWithID(genRandomID(pulse))
}

func getTestData(t *testing.T) (
	context.Context,
	*storage.DB,
	*LedgerArtifactManager,
	func(), // cleaner
) {
	scheme := platformpolicy.NewPlatformCryptographyScheme()
	ctx := inslogger.TestContext(t)
	db, cleaner := storagetest.TmpDB(ctx, t)
	mb := testmessagebus.NewTestMessageBus(t)
	handler := MessageHandler{
		db:                         db,
		jetDropHandlers:            map[core.MessageType]internalHandler{},
		PlatformCryptographyScheme: scheme,
<<<<<<< HEAD
	}

	recentStorageMock := recentstorage.NewRecentStorageMock(t)
	recentStorageMock.AddPendingRequestMock.Return()
	recentStorageMock.AddObjectMock.Return()
	recentStorageMock.RemovePendingRequestMock.Return()
	handler.Recent = recentStorageMock
=======
		recent: storage.NewRecentStorage(1),
		conf:   &configuration.Ledger{LightChainLimit: 3},
	}
>>>>>>> 64319efb

	handler.Bus = mb
	err := handler.Init(ctx)
	require.NoError(t, err)
	am := LedgerArtifactManager{
		db:                         db,
		DefaultBus:                 mb,
		getChildrenChunkSize:       100,
		PlatformCryptographyScheme: scheme,
	}

	return ctx, db, &am, cleaner
}

func TestLedgerArtifactManager_RegisterRequest(t *testing.T) {
	t.Parallel()
	ctx, db, am, cleaner := getTestData(t)
	defer cleaner()

	parcel := message.Parcel{Msg: &message.GenesisRequest{Name: "my little message"}}
	id, err := am.RegisterRequest(ctx, &parcel)
	assert.NoError(t, err)
	rec, err := db.GetRecord(ctx, id)
	assert.NoError(t, err)
	assert.Equal(t, message.ParcelToBytes(&parcel), rec.(*record.CallRequest).Payload)
}

func TestLedgerArtifactManager_DeclareType(t *testing.T) {
	t.Parallel()
	ctx, db, am, cleaner := getTestData(t)
	defer cleaner()

	typeDec := []byte{1, 2, 3}
	id, err := am.DeclareType(ctx, domainRef, requestRef, typeDec)
	assert.NoError(t, err)
	typeRec, err := db.GetRecord(ctx, id)
	assert.NoError(t, err)
	assert.Equal(t, &record.TypeRecord{
		SideEffectRecord: record.SideEffectRecord{
			Domain:  domainRef,
			Request: requestRef,
		},
		TypeDeclaration: typeDec,
	}, typeRec)
}

func TestLedgerArtifactManager_DeployCode_CreatesCorrectRecord(t *testing.T) {
	t.Parallel()
	ctx, db, am, cleaner := getTestData(t)
	defer cleaner()

	id, err := am.DeployCode(
		ctx,
		domainRef,
		requestRef,
		[]byte{1, 2, 3},
		core.MachineTypeBuiltin,
	)
	assert.NoError(t, err)
	codeRec, err := db.GetRecord(ctx, id)
	assert.NoError(t, err)
	assert.Equal(t, codeRec, &record.CodeRecord{
		SideEffectRecord: record.SideEffectRecord{
			Domain:  domainRef,
			Request: requestRef,
		},
		Code:        record.CalculateIDForBlob(am.PlatformCryptographyScheme, core.GenesisPulse.PulseNumber, []byte{1, 2, 3}),
		MachineType: core.MachineTypeBuiltin,
	})
}

func TestLedgerArtifactManager_ActivateObject_CreatesCorrectRecord(t *testing.T) {
	t.Parallel()
	ctx, db, am, cleaner := getTestData(t)
	defer cleaner()

	memory := []byte{1, 2, 3}
	codeRef := genRandomRef(0)
	parentID, _ := db.SetRecord(
		ctx,
		core.GenesisPulse.PulseNumber,
		&record.ObjectActivateRecord{
			SideEffectRecord: record.SideEffectRecord{
				Domain: *genRandomRef(0),
			},
		},
	)
	db.SetObjectIndex(ctx, parentID, &index.ObjectLifeline{
		LatestState: parentID,
	})

	objRef := *genRandomRef(0)
	objDesc, err := am.ActivateObject(
		ctx,
		domainRef,
		objRef,
		*genRefWithID(parentID),
		*codeRef,
		false,
		memory,
	)
	assert.Nil(t, err)
	activateRec, err := db.GetRecord(ctx, objDesc.StateID())
	assert.Nil(t, err)
	assert.Equal(t, activateRec, &record.ObjectActivateRecord{
		SideEffectRecord: record.SideEffectRecord{
			Domain:  domainRef,
			Request: objRef,
		},
		ObjectStateRecord: record.ObjectStateRecord{
			Memory:      record.CalculateIDForBlob(am.PlatformCryptographyScheme, core.GenesisPulse.PulseNumber, memory),
			Image:       *codeRef,
			IsPrototype: false,
		},
		Parent:     *genRefWithID(parentID),
		IsDelegate: false,
	})

	idx, err := db.GetObjectIndex(ctx, parentID, false)
	assert.NoError(t, err)
	childRec, err := db.GetRecord(ctx, idx.ChildPointer)
	assert.NoError(t, err)
	assert.Equal(t, objRef, childRec.(*record.ChildRecord).Ref)

	idx, err = db.GetObjectIndex(ctx, objRef.Record(), false)
	assert.NoError(t, err)
	assert.Equal(t, *objDesc.StateID(), *idx.LatestState)
	assert.Equal(t, *objDesc.Parent(), idx.Parent)
}

func TestLedgerArtifactManager_DeactivateObject_CreatesCorrectRecord(t *testing.T) {
	t.Parallel()
	ctx, db, am, cleaner := getTestData(t)
	defer cleaner()

	objID, _ := db.SetRecord(
		ctx,
		core.GenesisPulse.PulseNumber,
		&record.ObjectActivateRecord{
			SideEffectRecord: record.SideEffectRecord{
				Domain: *genRandomRef(0),
			},
		},
	)
	db.SetObjectIndex(ctx, objID, &index.ObjectLifeline{
		State:       record.StateActivation,
		LatestState: objID,
	})
	deactivateID, err := am.DeactivateObject(
		ctx,
		domainRef,
		requestRef,
		&ObjectDescriptor{
			ctx:   ctx,
			head:  *genRefWithID(objID),
			state: *objID,
		},
	)
	assert.Nil(t, err)
	deactivateRec, err := db.GetRecord(ctx, deactivateID)
	assert.Nil(t, err)
	assert.Equal(t, deactivateRec, &record.DeactivationRecord{
		SideEffectRecord: record.SideEffectRecord{
			Domain:  domainRef,
			Request: requestRef,
		},
		PrevState: *objID,
	})
}

func TestLedgerArtifactManager_UpdateObject_CreatesCorrectRecord(t *testing.T) {
	t.Parallel()
	ctx, db, am, cleaner := getTestData(t)
	defer cleaner()

	objID, _ := db.SetRecord(
		ctx,
		core.GenesisPulse.PulseNumber,
		&record.ObjectActivateRecord{
			SideEffectRecord: record.SideEffectRecord{
				Domain: *genRandomRef(0),
			},
		},
	)
	db.SetObjectIndex(ctx, objID, &index.ObjectLifeline{
		State:       record.StateActivation,
		LatestState: objID,
	})
	memory := []byte{1, 2, 3}
	prototype := genRandomRef(0)
	obj, err := am.UpdateObject(
		ctx,
		domainRef,
		requestRef,
		&ObjectDescriptor{
			ctx:       ctx,
			head:      *genRefWithID(objID),
			state:     *objID,
			prototype: prototype,
		},
		memory,
	)
	assert.Nil(t, err)
	updateRec, err := db.GetRecord(ctx, obj.StateID())
	assert.Nil(t, err)
	assert.Equal(t, updateRec, &record.ObjectAmendRecord{
		SideEffectRecord: record.SideEffectRecord{
			Domain:  domainRef,
			Request: requestRef,
		},
		ObjectStateRecord: record.ObjectStateRecord{
			Memory:      record.CalculateIDForBlob(am.PlatformCryptographyScheme, core.GenesisPulse.PulseNumber, memory),
			Image:       *prototype,
			IsPrototype: false,
		},
		PrevState: *objID,
	})
}

func TestLedgerArtifactManager_GetObject_ReturnsCorrectDescriptors(t *testing.T) {
	t.Parallel()
	ctx, db, am, cleaner := getTestData(t)
	defer cleaner()

	prototypeRef := genRandomRef(0)
	parentRef := genRandomRef(0)
	objRef := genRandomRef(0)
	db.SetRecord(
		ctx,
		core.GenesisPulse.PulseNumber,
		&record.ObjectActivateRecord{
			SideEffectRecord: record.SideEffectRecord{
				Domain: domainRef,
			},
			ObjectStateRecord: record.ObjectStateRecord{
				Memory: record.CalculateIDForBlob(am.PlatformCryptographyScheme, core.GenesisPulse.PulseNumber, []byte{3}),
			},
			Parent: *parentRef,
		},
	)
	db.SetBlob(ctx, core.GenesisPulse.PulseNumber, []byte{3})
	objectAmendID, _ := db.SetRecord(ctx, core.GenesisPulse.PulseNumber, &record.ObjectAmendRecord{
		SideEffectRecord: record.SideEffectRecord{
			Domain: domainRef,
		},
		ObjectStateRecord: record.ObjectStateRecord{
			Memory: record.CalculateIDForBlob(am.PlatformCryptographyScheme, core.GenesisPulse.PulseNumber, []byte{4}),
			Image:  *prototypeRef,
		},
	})
	db.SetBlob(ctx, core.GenesisPulse.PulseNumber, []byte{4})
	objectIndex := index.ObjectLifeline{
		LatestState:  objectAmendID,
		ChildPointer: genRandomID(0),
		Parent:       *parentRef,
	}
	db.SetObjectIndex(ctx, objRef.Record(), &objectIndex)

	objDesc, err := am.GetObject(ctx, *objRef, nil, false)
	assert.NoError(t, err)
	expectedObjDesc := &ObjectDescriptor{
		ctx: ctx,
		am:  am,

		head:         *objRef,
		state:        *objectAmendID,
		prototype:    prototypeRef,
		isPrototype:  false,
		childPointer: objectIndex.ChildPointer,
		memory:       []byte{4},
		parent:       *parentRef,
	}

	assert.Equal(t, *expectedObjDesc, *objDesc.(*ObjectDescriptor))
}

func TestLedgerArtifactManager_GetObject_FollowsRedirect(t *testing.T) {
	t.Parallel()
	ctx := inslogger.TestContext(t)
	mc := minimock.NewController(t)
	am := NewArtifactManger(nil)
	mb := testutils.NewMessageBusMock(mc)

	objRef := genRandomRef(0)
	nodeRef := genRandomRef(0)
	mb.SendFunc = func(c context.Context, m core.Message, o *core.MessageSendOptions) (r core.Reply, r1 error) {
		o = o.Safe()
		if o.Receiver == nil {
			return &reply.GetObjectRedirect{
				Receiver: nodeRef,
				Token:    &delegationtoken.GetObjectRedirect{Signature: []byte{1, 2, 3}},
			}, nil
		} else {
			token, ok := o.Token.(*delegationtoken.GetObjectRedirect)
			assert.True(t, ok)
			assert.Equal(t, []byte{1, 2, 3}, token.Signature)
			assert.Equal(t, nodeRef, o.Receiver)
		}

		return &reply.Object{}, nil
	}
	am.DefaultBus = mb

	_, err := am.GetObject(ctx, *objRef, nil, false)
	require.NoError(t, err)
}

func TestLedgerArtifactManager_GetChildren(t *testing.T) {
	t.Parallel()
	ctx, db, am, cleaner := getTestData(t)
	defer cleaner()

	parentID, _ := db.SetRecord(
		ctx,
		core.GenesisPulse.PulseNumber,
		&record.ObjectActivateRecord{
			SideEffectRecord: record.SideEffectRecord{
				Domain: domainRef,
			},
			ObjectStateRecord: record.ObjectStateRecord{
				Memory: record.CalculateIDForBlob(am.PlatformCryptographyScheme, core.GenesisPulse.PulseNumber, []byte{0}),
			},
		})
	child1Ref := genRandomRef(1)
	child2Ref := genRandomRef(1)
	child3Ref := genRandomRef(2)

	childMeta1, _ := db.SetRecord(
		ctx,
		core.GenesisPulse.PulseNumber,
		&record.ChildRecord{
			Ref: *child1Ref,
		})
	childMeta2, _ := db.SetRecord(
		ctx,
		core.GenesisPulse.PulseNumber,
		&record.ChildRecord{
			PrevChild: childMeta1,
			Ref:       *child2Ref,
		})
	childMeta3, _ := db.SetRecord(
		ctx,
		core.GenesisPulse.PulseNumber,
		&record.ChildRecord{
			PrevChild: childMeta2,
			Ref:       *child3Ref,
		})

	parentIndex := index.ObjectLifeline{
		LatestState:  parentID,
		ChildPointer: childMeta3,
	}
	db.SetObjectIndex(ctx, parentID, &parentIndex)

	t.Run("returns correct children without pulse", func(t *testing.T) {
		i, err := am.GetChildren(ctx, *genRefWithID(parentID), nil)
		assert.NoError(t, err)
		child, err := i.Next()
		assert.NoError(t, err)
		assert.Equal(t, *child3Ref, *child)
		child, err = i.Next()
		assert.NoError(t, err)
		assert.Equal(t, *child2Ref, *child)
		child, err = i.Next()
		assert.NoError(t, err)
		assert.Equal(t, *child1Ref, *child)
		hasNext := i.HasNext()
		assert.False(t, hasNext)
		_, err = i.Next()
		assert.Error(t, err)
	})

	t.Run("returns correct children with pulse", func(t *testing.T) {
		pn := core.PulseNumber(1)
		i, err := am.GetChildren(ctx, *genRefWithID(parentID), &pn)
		assert.NoError(t, err)
		child, err := i.Next()
		assert.NoError(t, err)
		assert.Equal(t, *child2Ref, *child)
		child, err = i.Next()
		assert.NoError(t, err)
		assert.Equal(t, *child1Ref, *child)
		hasNext := i.HasNext()
		assert.NoError(t, err)
		assert.False(t, hasNext)
		_, err = i.Next()
		assert.Error(t, err)
	})

	t.Run("returns correct children in many chunks", func(t *testing.T) {
		am.getChildrenChunkSize = 1
		i, err := am.GetChildren(ctx, *genRefWithID(parentID), nil)
		assert.NoError(t, err)
		child, err := i.Next()
		assert.NoError(t, err)
		assert.Equal(t, *child3Ref, *child)
		child, err = i.Next()
		assert.NoError(t, err)
		assert.Equal(t, *child2Ref, *child)
		child, err = i.Next()
		assert.NoError(t, err)
		assert.Equal(t, *child1Ref, *child)
		hasNext := i.HasNext()
		assert.NoError(t, err)
		assert.False(t, hasNext)
		_, err = i.Next()
		assert.Error(t, err)
	})

	t.Run("doesn't fail when has no children to return", func(t *testing.T) {
		am.getChildrenChunkSize = 1
		pn := core.PulseNumber(3)
		i, err := am.GetChildren(ctx, *genRefWithID(parentID), &pn)
		assert.NoError(t, err)
		child, err := i.Next()
		assert.NoError(t, err)
		assert.Equal(t, *child3Ref, *child)
		child, err = i.Next()
		assert.NoError(t, err)
		assert.Equal(t, *child2Ref, *child)
		child, err = i.Next()
		assert.NoError(t, err)
		assert.Equal(t, *child1Ref, *child)
		hasNext := i.HasNext()
		assert.NoError(t, err)
		assert.False(t, hasNext)
		_, err = i.Next()
		assert.Error(t, err)
	})
}

func TestLedgerArtifactManager_GetChildren_FollowsRedirect(t *testing.T) {
	t.Parallel()
	ctx := inslogger.TestContext(t)
	mc := minimock.NewController(t)
	am := NewArtifactManger(nil)
	mb := testutils.NewMessageBusMock(mc)

	objRef := genRandomRef(0)
	nodeRef := genRandomRef(0)
	mb.SendFunc = func(c context.Context, m core.Message, o *core.MessageSendOptions) (r core.Reply, r1 error) {
		o = o.Safe()
		if o.Receiver == nil {
			return &reply.GetChildrenRedirect{
				Receiver: nodeRef,
				Token:    &delegationtoken.GetChildrenRedirect{Signature: []byte{1, 2, 3}},
			}, nil
		} else {
			token, ok := o.Token.(*delegationtoken.GetChildrenRedirect)
			assert.True(t, ok)
			assert.Equal(t, []byte{1, 2, 3}, token.Signature)
			assert.Equal(t, nodeRef, o.Receiver)
		}

		return &reply.Children{}, nil
	}
	am.DefaultBus = mb

	_, err := am.GetChildren(ctx, *objRef, nil)
	require.NoError(t, err)
}

func TestLedgerArtifactManager_HandleJetDrop(t *testing.T) {
	t.Parallel()
	ctx, db, am, cleaner := getTestData(t)
	defer cleaner()

	codeRecord := record.CodeRecord{
		Code: record.CalculateIDForBlob(am.PlatformCryptographyScheme, core.GenesisPulse.PulseNumber, []byte{1, 2, 3, 3, 2, 1}),
	}
	recHash := am.PlatformCryptographyScheme.ReferenceHasher()
	_, err := codeRecord.WriteHashData(recHash)
	assert.NoError(t, err)
	latestPulse, err := db.GetLatestPulseNumber(ctx)
	assert.NoError(t, err)
	id := core.NewRecordID(latestPulse, recHash.Sum(nil))

	setRecordMessage := message.SetRecord{
		Record: record.SerializeRecord(&codeRecord),
	}

	rep, err := am.DefaultBus.Send(
		ctx,
		&message.JetDrop{
			Messages: [][]byte{
				message.ToBytes(&setRecordMessage),
			},
			PulseNumber: core.GenesisPulse.PulseNumber,
		},
		nil,
	)
	assert.NoError(t, err)
	assert.Equal(t, reply.OK{}, *rep.(*reply.OK))

	rec, err := db.GetRecord(ctx, id)
	assert.NoError(t, err)
	assert.Equal(t, codeRecord, *rec.(*record.CodeRecord))
}

func TestLedgerArtifactManager_RegisterValidation(t *testing.T) {
	t.Parallel()
	scheme := platformpolicy.NewPlatformCryptographyScheme()
	ctx := inslogger.TestContext(t)
	mc := minimock.NewController(t)
	db, cleaner := storagetest.TmpDB(ctx, t)
	defer cleaner()
	defer mc.Finish()

	mb := testmessagebus.NewTestMessageBus(t)
	jc := testutils.NewJetCoordinatorMock(mc)
	handler := MessageHandler{
		db:                         db,
		jetDropHandlers:            map[core.MessageType]internalHandler{},
		PlatformCryptographyScheme: scheme,
		recent: storage.NewRecentStorage(1),
		conf:   &configuration.Ledger{LightChainLimit: 3},
	}

	handler.Bus = mb
	handler.JetCoordinator = jc
	err := handler.Init(ctx)
	require.NoError(t, err)
	am := LedgerArtifactManager{
		db:                         db,
		DefaultBus:                 mb,
		getChildrenChunkSize:       100,
		PlatformCryptographyScheme: scheme,
	}

	jc.QueryRoleMock.Return([]core.RecordRef{*genRandomRef(0)}, nil)

	objID, err := am.RegisterRequest(ctx, &message.Parcel{Msg: &message.GenesisRequest{Name: "object"}})
	objRef := genRefWithID(objID)
	assert.NoError(t, err)

	desc, err := am.ActivateObject(
		ctx,
		domainRef,
		*objRef,
		*am.GenesisRef(),
		*genRandomRef(0),
		false,
		[]byte{1},
	)
	assert.NoError(t, err)
	stateID1 := desc.StateID()

	desc, err = am.GetObject(ctx, *objRef, nil, false)
	assert.NoError(t, err)
	assert.Equal(t, *stateID1, *desc.StateID())

	_, err = am.GetObject(ctx, *objRef, nil, true)
	assert.Equal(t, err, core.ErrStateNotAvailable)

	desc, err = am.GetObject(ctx, *objRef, nil, false)
	assert.NoError(t, err)
	desc, err = am.UpdateObject(
		ctx,
		domainRef,
		*genRandomRef(0),
		desc,
		[]byte{3},
	)
	assert.NoError(t, err)
	stateID3 := desc.StateID()
	err = am.RegisterValidation(ctx, *objRef, *stateID1, true, nil)
	assert.NoError(t, err)

	desc, err = am.GetObject(ctx, *objRef, nil, false)
	assert.NoError(t, err)
	assert.Equal(t, *stateID3, *desc.StateID())
	desc, err = am.GetObject(ctx, *objRef, nil, true)
	assert.NoError(t, err)
	assert.Equal(t, *stateID1, *desc.StateID())
}

func TestLedgerArtifactManager_RegisterResult(t *testing.T) {
	t.Parallel()
	ctx, db, am, cleaner := getTestData(t)
	defer cleaner()

	request := genRandomRef(0)
	requestID, err := am.RegisterResult(ctx, *request, []byte{1, 2, 3})
	assert.NoError(t, err)

	rec, err := db.GetRecord(ctx, requestID)
	assert.NoError(t, err)
	assert.Equal(t, record.ResultRecord{Request: *request, Payload: []byte{1, 2, 3}}, *rec.(*record.ResultRecord))
}<|MERGE_RESOLUTION|>--- conflicted
+++ resolved
@@ -77,7 +77,7 @@
 		db:                         db,
 		jetDropHandlers:            map[core.MessageType]internalHandler{},
 		PlatformCryptographyScheme: scheme,
-<<<<<<< HEAD
+		conf:   &configuration.Ledger{LightChainLimit: 3},
 	}
 
 	recentStorageMock := recentstorage.NewRecentStorageMock(t)
@@ -85,11 +85,6 @@
 	recentStorageMock.AddObjectMock.Return()
 	recentStorageMock.RemovePendingRequestMock.Return()
 	handler.Recent = recentStorageMock
-=======
-		recent: storage.NewRecentStorage(1),
-		conf:   &configuration.Ledger{LightChainLimit: 3},
-	}
->>>>>>> 64319efb
 
 	handler.Bus = mb
 	err := handler.Init(ctx)
