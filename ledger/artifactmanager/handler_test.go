--- conflicted
+++ resolved
@@ -756,7 +756,6 @@
 
 }
 
-<<<<<<< HEAD
 func TestMessageHandler_HandleJetDrop_SaveJet_ExistingMap(t *testing.T) {
 	// Arrange
 	ctx := inslogger.TestContext(t)
@@ -798,7 +797,8 @@
 
 	// Assert
 	require.Equal(t, expectedSetId, idSet)
-=======
+}
+
 func TestMessageHandler_HandleSetRecord_JetMiss(t *testing.T) {
 	t.Parallel()
 	ctx := inslogger.TestContext(t)
@@ -858,5 +858,4 @@
 		require.True(t, ok)
 		assert.Equal(t, *recID, id.ID)
 	})
->>>>>>> 1fb75443
 }