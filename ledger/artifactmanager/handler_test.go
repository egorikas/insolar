//
// Copyright 2019 Insolar Technologies GmbH
//
// Licensed under the Apache License, Version 2.0 (the "License");
// you may not use this file except in compliance with the License.
// You may obtain a copy of the License at
//
//     http://www.apache.org/licenses/LICENSE-2.0
//
// Unless required by applicable law or agreed to in writing, software
// distributed under the License is distributed on an "AS IS" BASIS,
// WITHOUT WARRANTIES OR CONDITIONS OF ANY KIND, either express or implied.
// See the License for the specific language governing permissions and
// limitations under the License.
//

package artifactmanager

import (
	"bytes"
	"context"
	"crypto/rand"
	"testing"

	"github.com/gojuno/minimock"
	"github.com/insolar/insolar/insolar/record"
	"github.com/stretchr/testify/assert"
	"github.com/stretchr/testify/require"
	"github.com/stretchr/testify/suite"

	"github.com/insolar/insolar/component"
	"github.com/insolar/insolar/configuration"
	"github.com/insolar/insolar/insolar"
	"github.com/insolar/insolar/insolar/delegationtoken"
	"github.com/insolar/insolar/insolar/gen"
	"github.com/insolar/insolar/insolar/jet"
	"github.com/insolar/insolar/insolar/message"
	"github.com/insolar/insolar/insolar/reply"
	"github.com/insolar/insolar/instrumentation/inslogger"
	"github.com/insolar/insolar/internal/ledger/store"
	"github.com/insolar/insolar/ledger/recentstorage"
	"github.com/insolar/insolar/ledger/storage"
	"github.com/insolar/insolar/ledger/storage/blob"
	"github.com/insolar/insolar/ledger/storage/drop"
	"github.com/insolar/insolar/ledger/storage/node"
	"github.com/insolar/insolar/ledger/storage/object"
	"github.com/insolar/insolar/ledger/storage/storagetest"
	"github.com/insolar/insolar/testutils"
	"github.com/insolar/insolar/testutils/network"
)

type handlerSuite struct {
	suite.Suite

	cm      *component.Manager
	ctx     context.Context
	cleaner func()
	db      storage.DBContext

	scheme        insolar.PlatformCryptographyScheme
	pulseTracker  storage.PulseTracker
	nodeStorage   node.Accessor
	objectStorage storage.ObjectStorage // TODO @imarkin 27.03.19 remove it after all new storages integration
	jetStorage    jet.Storage
<<<<<<< HEAD
	dropModifier  drop.Modifier
	dropAccessor  drop.Accessor

	recordModifier object.RecordModifier
	recordAccessor object.RecordAccessor
=======

	dropModifier drop.Modifier
	dropAccessor drop.Accessor

	blobModifier blob.Modifier
	blobAccessor blob.Accessor
>>>>>>> 912298da
}

var (
	domainID = *genRandomID(0)
)

func genRandomID(pulse insolar.PulseNumber) *insolar.ID {
	buff := [insolar.RecordIDSize - insolar.PulseNumberSize]byte{}
	_, err := rand.Read(buff[:])
	if err != nil {
		panic(err)
	}
	return insolar.NewID(pulse, buff[:])
}

func genRefWithID(id *insolar.ID) *insolar.Reference {
	return insolar.NewReference(domainID, *id)
}

func genRandomRef(pulse insolar.PulseNumber) *insolar.Reference {
	return genRefWithID(genRandomID(pulse))
}

func NewHandlerSuite() *handlerSuite {
	return &handlerSuite{
		Suite: suite.Suite{},
	}
}

// Init and run suite
func TestHandlerSuite(t *testing.T) {
	suite.Run(t, NewHandlerSuite())
}

func (s *handlerSuite) BeforeTest(suiteName, testName string) {
	s.cm = &component.Manager{}
	s.ctx = inslogger.TestContext(s.T())

	tmpDB, _, cleaner := storagetest.TmpDB(s.ctx, s.T())
	s.cleaner = cleaner
	s.db = tmpDB
	s.scheme = testutils.NewPlatformCryptographyScheme()
	s.jetStorage = jet.NewStore()
	s.nodeStorage = node.NewStorage()
	s.pulseTracker = storage.NewPulseTracker()
	s.objectStorage = storage.NewObjectStorage()

	storageDB := store.NewMemoryMockDB()
	dropStorage := drop.NewStorageDB(storageDB)
	s.dropAccessor = dropStorage
	s.dropModifier = dropStorage
	recordStorage := object.NewRecordMemory()
	s.recordModifier = recordStorage
	s.recordAccessor = recordStorage

	blobStorage := blob.NewStorageMemory()
	s.blobAccessor = blobStorage
	s.blobModifier = blobStorage

	s.cm.Inject(
		s.scheme,
		s.db,
		store.NewMemoryMockDB(),
		s.jetStorage,
		s.nodeStorage,
		s.pulseTracker,
		s.objectStorage,
		s.dropAccessor,
		s.dropModifier,
		s.recordAccessor,
		s.recordModifier,
	)

	err := s.cm.Init(s.ctx)
	if err != nil {
		s.T().Error("ComponentManager init failed", err)
	}
	err = s.cm.Start(s.ctx)
	if err != nil {
		s.T().Error("ComponentManager start failed", err)
	}
}

func (s *handlerSuite) AfterTest(suiteName, testName string) {
	err := s.cm.Stop(s.ctx)
	if err != nil {
		s.T().Error("ComponentManager stop failed", err)
	}
	s.cleaner()
}

func (s *handlerSuite) TestMessageHandler_HandleGetObject_FetchesObject() {
	mc := minimock.NewController(s.T())
	defer mc.Finish()
	jetID := insolar.ID(*insolar.NewJetID(0, nil))

	tf := testutils.NewDelegationTokenFactoryMock(mc)
	jc := testutils.NewJetCoordinatorMock(mc)
	msg := message.GetObject{
		Head: *genRandomRef(insolar.FirstPulseNumber),
	}

	h := NewMessageHandler(&configuration.Ledger{
		LightChainLimit: 2,
	})
	h.JetStorage = s.jetStorage
	h.Nodes = s.nodeStorage
	h.DBContext = s.db
	h.PulseTracker = s.pulseTracker
	h.ObjectStorage = s.objectStorage
	h.RecordAccessor = s.recordAccessor

	idLock := storage.NewIDLockerMock(s.T())
	idLock.LockMock.Return()
	idLock.UnlockMock.Return()
	h.IDLocker = idLock

	indexMock := recentstorage.NewRecentIndexStorageMock(s.T())
	pendingMock := recentstorage.NewPendingStorageMock(s.T())

	indexMock.AddObjectMock.Return()
	pendingMock.GetRequestsForObjectMock.Return(nil)
	pendingMock.AddPendingRequestMock.Return()
	pendingMock.RemovePendingRequestMock.Return()

	provideMock := recentstorage.NewProviderMock(s.T())
	provideMock.GetIndexStorageMock.Return(indexMock)
	provideMock.GetPendingStorageMock.Return(pendingMock)

	mb := testutils.NewMessageBusMock(mc)
	mb.MustRegisterMock.Return()

	h.RecentStorageProvider = provideMock
	h.JetCoordinator = jc
	h.DelegationTokenFactory = tf
	h.Bus = mb

	err := h.Init(s.ctx)
	require.NoError(s.T(), err)

	s.T().Run("fetches state from heavy when no index", func(t *testing.T) {
		idxState := genRandomID(insolar.FirstPulseNumber)
		objIndex := object.Lifeline{
			LatestState: idxState,
		}
		lightRef := genRandomRef(0)
		heavyRef := genRandomRef(1)

		mb.SendFunc = func(c context.Context, gm insolar.Message, o *insolar.MessageSendOptions) (r insolar.Reply, r1 error) {
			if m, ok := gm.(*message.GetObjectIndex); ok {
				assert.Equal(t, msg.Head, m.Object)
				buf := object.EncodeIndex(objIndex)
				require.NoError(t, err)
				return &reply.ObjectIndex{Index: buf}, nil
			}

			if _, ok := gm.(*message.GetObject); ok {
				return &reply.Object{Memory: []byte{42, 16, 2}}, nil
			}

			panic("unexpected call")
		}

		jc.IsBeyondLimitMock.Return(false, nil)
		jc.HeavyMock.Return(heavyRef, nil)
		jc.NodeForJetMock.Return(lightRef, nil)

		rep, err := h.handleGetObject(contextWithJet(s.ctx, jetID), &message.Parcel{
			Msg:         &msg,
			PulseNumber: insolar.FirstPulseNumber,
		})
		require.NoError(t, err)
		obj, ok := rep.(*reply.Object)
		require.True(t, ok)
		assert.Equal(t, []byte{42, 16, 2}, obj.Memory)

		idx, err := s.objectStorage.GetObjectIndex(s.ctx, jetID, msg.Head.Record())
		require.NoError(t, err)
		assert.Equal(t, objIndex.LatestState, idx.LatestState)
	})

	err = s.pulseTracker.AddPulse(s.ctx, insolar.Pulse{PulseNumber: insolar.FirstPulseNumber + 1})
	require.NoError(s.T(), err)
	s.T().Run("fetches state from light when has index and state later than limit", func(t *testing.T) {
		lightRef := genRandomRef(0)
		jc.IsBeyondLimitMock.Return(false, nil)
		jc.NodeForJetMock.Return(lightRef, nil)
		stateID := genRandomID(insolar.FirstPulseNumber)
		err = s.objectStorage.SetObjectIndex(s.ctx, jetID, msg.Head.Record(), &object.Lifeline{
			LatestState: stateID,
		})
		require.NoError(t, err)

		mb.SendFunc = func(c context.Context, gm insolar.Message, o *insolar.MessageSendOptions) (r insolar.Reply, r1 error) {
			if _, ok := gm.(*message.GetObject); ok {
				return &reply.Object{Memory: []byte{42, 16, 2}}, nil
			}

			panic("unexpected call")
		}

		rep, err := h.handleGetObject(contextWithJet(s.ctx, jetID), &message.Parcel{
			Msg:         &msg,
			PulseNumber: insolar.FirstPulseNumber + 1,
		})
		require.NoError(t, err)
		obj, ok := rep.(*reply.Object)
		require.True(t, ok)
		assert.Equal(t, []byte{42, 16, 2}, obj.Memory)
	})

	err = s.pulseTracker.AddPulse(s.ctx, insolar.Pulse{
		PulseNumber: insolar.FirstPulseNumber + 2,
	})
	require.NoError(s.T(), err)
	s.T().Run("fetches state from heavy when has index and state earlier than limit", func(t *testing.T) {
		heavyRef := genRandomRef(0)
		jc.IsBeyondLimitMock.Return(false, nil)
		jc.NodeForJetMock.Return(heavyRef, nil)
		stateID := genRandomID(insolar.FirstPulseNumber)

		err = s.objectStorage.SetObjectIndex(s.ctx, jetID, msg.Head.Record(), &object.Lifeline{
			LatestState: stateID,
		})
		require.NoError(t, err)

		mb.SendFunc = func(c context.Context, gm insolar.Message, o *insolar.MessageSendOptions) (r insolar.Reply, r1 error) {
			if _, ok := gm.(*message.GetObject); ok {
				return &reply.Object{Memory: []byte{42, 16, 2}}, nil
			}

			panic("unexpected call")
		}

		rep, err := h.handleGetObject(contextWithJet(s.ctx, jetID), &message.Parcel{
			Msg:         &msg,
			PulseNumber: insolar.FirstPulseNumber + 2,
		})
		require.NoError(t, err)
		obj, ok := rep.(*reply.Object)
		require.True(t, ok)
		assert.Equal(t, []byte{42, 16, 2}, obj.Memory)
	})
}

func (s *handlerSuite) TestMessageHandler_HandleGetChildren_Redirects() {
	mc := minimock.NewController(s.T())
	defer mc.Finish()
	jetID := insolar.ID(*insolar.NewJetID(0, nil))

	tf := testutils.NewDelegationTokenFactoryMock(mc)
	tf.IssueGetChildrenRedirectMock.Return(&delegationtoken.GetChildrenRedirectToken{Signature: []byte{1, 2, 3}}, nil)
	mb := testutils.NewMessageBusMock(mc)
	mb.MustRegisterMock.Return()
	jc := testutils.NewJetCoordinatorMock(mc)

	indexMock := recentstorage.NewRecentIndexStorageMock(s.T())
	pendingMock := recentstorage.NewPendingStorageMock(s.T())

	indexMock.AddObjectMock.Return()
	pendingMock.GetRequestsForObjectMock.Return(nil)
	pendingMock.AddPendingRequestMock.Return()
	pendingMock.RemovePendingRequestMock.Return()

	provideMock := recentstorage.NewProviderMock(s.T())
	provideMock.GetIndexStorageMock.Return(indexMock)
	provideMock.GetPendingStorageMock.Return(pendingMock)

	msg := message.GetChildren{
		Parent: *genRandomRef(0),
	}
	h := NewMessageHandler(&configuration.Ledger{
		LightChainLimit: 2,
	})
	h.JetCoordinator = jc
	h.DelegationTokenFactory = tf
	h.Bus = mb
	h.JetStorage = s.jetStorage
	h.Nodes = s.nodeStorage
	h.DBContext = s.db
	h.PulseTracker = s.pulseTracker
	h.ObjectStorage = s.objectStorage
	h.RecordAccessor = s.recordAccessor

	locker := storage.NewIDLockerMock(s.T())
	locker.LockMock.Return()
	locker.UnlockMock.Return()
	h.IDLocker = locker

	err := h.Init(s.ctx)
	require.NoError(s.T(), err)

	h.RecentStorageProvider = provideMock

	err = s.pulseTracker.AddPulse(s.ctx, insolar.Pulse{PulseNumber: insolar.FirstPulseNumber + 1})
	require.NoError(s.T(), err)

	s.T().Run("redirects to heavy when no index", func(t *testing.T) {
		objIndex := object.Lifeline{
			LatestState:  genRandomID(insolar.FirstPulseNumber),
			ChildPointer: genRandomID(insolar.FirstPulseNumber),
		}
		mb.SendFunc = func(c context.Context, gm insolar.Message, o *insolar.MessageSendOptions) (r insolar.Reply, r1 error) {
			if m, ok := gm.(*message.GetObjectIndex); ok {
				assert.Equal(t, msg.Parent, m.Object)
				buf := object.EncodeIndex(objIndex)
				require.NoError(t, err)
				return &reply.ObjectIndex{Index: buf}, nil
			}

			panic("unexpected call")
		}
		heavyRef := genRandomRef(0)

		jc.HeavyMock.Return(heavyRef, nil)
		jc.IsBeyondLimitMock.Return(true, nil)
		rep, err := h.handleGetChildren(contextWithJet(s.ctx, jetID), &message.Parcel{
			Msg:         &msg,
			PulseNumber: insolar.FirstPulseNumber + 1,
		})
		require.NoError(t, err)
		redirect, ok := rep.(*reply.GetChildrenRedirectReply)
		require.True(t, ok)
		token, ok := redirect.Token.(*delegationtoken.GetChildrenRedirectToken)
		assert.Equal(t, []byte{1, 2, 3}, token.Signature)
		assert.Equal(t, heavyRef, redirect.GetReceiver())

		idx, err := s.objectStorage.GetObjectIndex(s.ctx, jetID, msg.Parent.Record())
		require.NoError(t, err)
		assert.Equal(t, objIndex.LatestState, idx.LatestState)
	})

	s.T().Run("redirect to light when has index and child later than limit", func(t *testing.T) {
		lightRef := genRandomRef(0)
		jc.IsBeyondLimitMock.Return(false, nil)
		jc.NodeForJetMock.Return(lightRef, nil)
		err = s.objectStorage.SetObjectIndex(s.ctx, jetID, msg.Parent.Record(), &object.Lifeline{
			ChildPointer: genRandomID(insolar.FirstPulseNumber),
		})
		require.NoError(t, err)
		rep, err := h.handleGetChildren(contextWithJet(s.ctx, jetID), &message.Parcel{
			Msg:         &msg,
			PulseNumber: insolar.FirstPulseNumber + 1,
		})
		require.NoError(t, err)
		redirect, ok := rep.(*reply.GetChildrenRedirectReply)
		require.True(t, ok)
		token, ok := redirect.Token.(*delegationtoken.GetChildrenRedirectToken)
		assert.Equal(t, []byte{1, 2, 3}, token.Signature)
		assert.Equal(t, lightRef, redirect.GetReceiver())
	})

	s.T().Run("redirect to heavy when has index and child earlier than limit", func(t *testing.T) {
		err = s.pulseTracker.AddPulse(s.ctx, insolar.Pulse{PulseNumber: insolar.FirstPulseNumber + 2})
		require.NoError(t, err)
		heavyRef := genRandomRef(0)
		jc.IsBeyondLimitMock.Return(false, nil)
		jc.NodeForJetMock.Return(heavyRef, nil)
		err = s.objectStorage.SetObjectIndex(s.ctx, jetID, msg.Parent.Record(), &object.Lifeline{
			ChildPointer: genRandomID(insolar.FirstPulseNumber),
		})
		require.NoError(t, err)
		rep, err := h.handleGetChildren(contextWithJet(s.ctx, jetID), &message.Parcel{
			Msg:         &msg,
			PulseNumber: insolar.FirstPulseNumber + 2,
		})
		require.NoError(t, err)
		redirect, ok := rep.(*reply.GetChildrenRedirectReply)
		require.True(t, ok)
		token, ok := redirect.Token.(*delegationtoken.GetChildrenRedirectToken)
		assert.Equal(t, []byte{1, 2, 3}, token.Signature)
		assert.Equal(t, heavyRef, redirect.GetReceiver())
	})
}

func (s *handlerSuite) TestMessageHandler_HandleGetDelegate_FetchesIndexFromHeavy() {
	mc := minimock.NewController(s.T())
	defer mc.Finish()
	jetID := insolar.ID(*insolar.NewJetID(0, nil))

	indexMock := recentstorage.NewRecentIndexStorageMock(s.T())
	pendingMock := recentstorage.NewPendingStorageMock(s.T())

	indexMock.AddObjectMock.Return()
	pendingMock.GetRequestsForObjectMock.Return(nil)
	pendingMock.AddPendingRequestMock.Return()
	pendingMock.RemovePendingRequestMock.Return()

	provideMock := recentstorage.NewProviderMock(s.T())
	provideMock.GetIndexStorageMock.Return(indexMock)
	provideMock.GetPendingStorageMock.Return(pendingMock)

	mb := testutils.NewMessageBusMock(mc)
	mb.MustRegisterMock.Return()
	jc := testutils.NewJetCoordinatorMock(mc)

	h := NewMessageHandler(&configuration.Ledger{
		LightChainLimit: 3,
	})
	h.JetStorage = s.jetStorage
	h.Nodes = s.nodeStorage
	h.DBContext = s.db
	h.PulseTracker = s.pulseTracker
	h.ObjectStorage = s.objectStorage

	h.RecentStorageProvider = provideMock
	idLock := storage.NewIDLockerMock(s.T())
	idLock.LockMock.Return()
	idLock.UnlockMock.Return()
	h.IDLocker = idLock

	delegateType := *genRandomRef(0)
	delegate := *genRandomRef(0)
	objIndex := object.Lifeline{Delegates: map[insolar.Reference]insolar.Reference{delegateType: delegate}}
	msg := message.GetDelegate{
		Head:   *genRandomRef(0),
		AsType: delegateType,
	}

	mb.SendFunc = func(c context.Context, gm insolar.Message, o *insolar.MessageSendOptions) (r insolar.Reply, r1 error) {
		if m, ok := gm.(*message.GetObjectIndex); ok {
			assert.Equal(s.T(), msg.Head, m.Object)
			buf := object.EncodeIndex(objIndex)
			return &reply.ObjectIndex{Index: buf}, nil
		}

		panic("unexpected call")
	}

	h.JetCoordinator = jc
	h.Bus = mb
	err := h.Init(s.ctx)
	require.NoError(s.T(), err)

	heavyRef := genRandomRef(0)
	jc.HeavyMock.Return(heavyRef, nil)
	rep, err := h.handleGetDelegate(contextWithJet(s.ctx, jetID), &message.Parcel{
		Msg: &msg,
	})
	require.NoError(s.T(), err)
	delegateRep, ok := rep.(*reply.Delegate)
	require.True(s.T(), ok)
	assert.Equal(s.T(), delegate, delegateRep.Head)

	idx, err := s.objectStorage.GetObjectIndex(s.ctx, jetID, msg.Head.Record())
	require.NoError(s.T(), err)
	assert.Equal(s.T(), objIndex.Delegates, idx.Delegates)
}

func (s *handlerSuite) TestMessageHandler_HandleUpdateObject_FetchesIndexFromHeavy() {
	mc := minimock.NewController(s.T())
	defer mc.Finish()
	jetID := insolar.ID(*insolar.NewJetID(0, nil))

	indexMock := recentstorage.NewRecentIndexStorageMock(s.T())
	pendingMock := recentstorage.NewPendingStorageMock(s.T())

	indexMock.AddObjectMock.Return()
	pendingMock.GetRequestsForObjectMock.Return(nil)
	pendingMock.AddPendingRequestMock.Return()
	pendingMock.RemovePendingRequestMock.Return()

	provideMock := recentstorage.NewProviderMock(s.T())
	provideMock.GetIndexStorageMock.Return(indexMock)
	provideMock.GetPendingStorageMock.Return(pendingMock)

	mb := testutils.NewMessageBusMock(mc)
	mb.MustRegisterMock.Return()
	jc := testutils.NewJetCoordinatorMock(mc)

	h := NewMessageHandler(&configuration.Ledger{
		LightChainLimit: 3,
	})
	h.JetStorage = s.jetStorage
	h.Nodes = s.nodeStorage
	h.DBContext = s.db
	h.PulseTracker = s.pulseTracker
	h.ObjectStorage = s.objectStorage
	h.PlatformCryptographyScheme = s.scheme
	h.RecentStorageProvider = provideMock
	h.RecordModifier = s.recordModifier

	blobStorage := blob.NewStorageMemory()
	h.BlobModifier = blobStorage
	h.BlobAccessor = blobStorage

	idLockMock := storage.NewIDLockerMock(s.T())
	idLockMock.LockMock.Return()
	idLockMock.UnlockMock.Return()
	h.IDLocker = idLockMock

	objIndex := object.Lifeline{LatestState: genRandomID(0), State: object.StateActivation}
	amendRecord := object.AmendRecord{
		PrevState: *objIndex.LatestState,
	}
	amendHash := s.scheme.ReferenceHasher()
	_, err := amendRecord.WriteHashData(amendHash)
	require.NoError(s.T(), err)

	msg := message.UpdateObject{
		Record: object.SerializeRecord(&amendRecord),
		Object: *genRandomRef(0),
	}

	mb.SendFunc = func(c context.Context, gm insolar.Message, o *insolar.MessageSendOptions) (r insolar.Reply, r1 error) {
		if m, ok := gm.(*message.GetObjectIndex); ok {
			assert.Equal(s.T(), msg.Object, m.Object)
			buf := object.EncodeIndex(objIndex)
			require.NoError(s.T(), err)
			return &reply.ObjectIndex{Index: buf}, nil
		}

		panic("unexpected call")
	}

	h.JetCoordinator = jc
	h.Bus = mb
	err = h.Init(s.ctx)
	require.NoError(s.T(), err)
	heavyRef := genRandomRef(0)
	jc.HeavyMock.Return(heavyRef, nil)
	rep, err := h.handleUpdateObject(contextWithJet(s.ctx, jetID), &message.Parcel{
		Msg:         &msg,
		PulseNumber: insolar.FirstPulseNumber,
	})
	require.NoError(s.T(), err)
	objRep, ok := rep.(*reply.Object)
	require.True(s.T(), ok)

	idx, err := s.objectStorage.GetObjectIndex(s.ctx, jetID, msg.Object.Record())
	require.NoError(s.T(), err)
	assert.Equal(s.T(), objRep.State, *idx.LatestState)
}

func (s *handlerSuite) TestMessageHandler_HandleUpdateObject_UpdateIndexState() {
	// Arrange
	mc := minimock.NewController(s.T())
	defer mc.Finish()
	jetID := insolar.ID(*insolar.NewJetID(0, nil))

	indexMock := recentstorage.NewRecentIndexStorageMock(s.T())
	pendingMock := recentstorage.NewPendingStorageMock(s.T())

	indexMock.AddObjectMock.Return()
	pendingMock.GetRequestsForObjectMock.Return(nil)
	pendingMock.AddPendingRequestMock.Return()
	pendingMock.RemovePendingRequestMock.Return()

	provideMock := recentstorage.NewProviderMock(s.T())
	provideMock.GetIndexStorageMock.Return(indexMock)
	provideMock.GetPendingStorageMock.Return(pendingMock)

	h := NewMessageHandler(&configuration.Ledger{
		LightChainLimit: 3,
	})
	h.JetStorage = s.jetStorage
	h.Nodes = s.nodeStorage
	h.DBContext = s.db
	h.PulseTracker = s.pulseTracker
	h.ObjectStorage = s.objectStorage
	h.RecentStorageProvider = provideMock
	h.PlatformCryptographyScheme = s.scheme
	h.RecordModifier = s.recordModifier

	blobStorage := blob.NewStorageMemory()
	h.BlobModifier = blobStorage
	h.BlobAccessor = blobStorage

	idLockMock := storage.NewIDLockerMock(s.T())
	idLockMock.LockMock.Return()
	idLockMock.UnlockMock.Return()
	h.IDLocker = idLockMock

	objIndex := object.Lifeline{
		LatestState:  genRandomID(0),
		State:        object.StateActivation,
		LatestUpdate: 0,
	}
	amendRecord := object.AmendRecord{
		PrevState: *objIndex.LatestState,
	}
	amendHash := s.scheme.ReferenceHasher()
	_, err := amendRecord.WriteHashData(amendHash)
	require.NoError(s.T(), err)

	msg := message.UpdateObject{
		Record: object.SerializeRecord(&amendRecord),
		Object: *genRandomRef(0),
	}
	err = s.objectStorage.SetObjectIndex(s.ctx, jetID, msg.Object.Record(), &objIndex)
	require.NoError(s.T(), err)

	// Act
	rep, err := h.handleUpdateObject(contextWithJet(s.ctx, jetID), &message.Parcel{
		Msg:         &msg,
		PulseNumber: insolar.FirstPulseNumber,
	})
	require.NoError(s.T(), err)
	_, ok := rep.(*reply.Object)
	require.True(s.T(), ok)

	// Arrange
	idx, err := s.objectStorage.GetObjectIndex(s.ctx, jetID, msg.Object.Record())
	require.NoError(s.T(), err)
	require.Equal(s.T(), insolar.FirstPulseNumber, int(idx.LatestUpdate))
}

func (s *handlerSuite) TestMessageHandler_HandleGetObjectIndex() {
	mc := minimock.NewController(s.T())
	defer mc.Finish()
	jetID := insolar.ID(*insolar.NewJetID(0, nil))
	msg := message.GetObjectIndex{
		Object: *genRandomRef(0),
	}
	indexMock := recentstorage.NewRecentIndexStorageMock(s.T())
	pendingMock := recentstorage.NewPendingStorageMock(s.T())

	indexMock.AddObjectMock.Return()
	pendingMock.GetRequestsForObjectMock.Return(nil)
	pendingMock.AddPendingRequestMock.Return()
	pendingMock.RemovePendingRequestMock.Return()

	provideMock := recentstorage.NewProviderMock(s.T())
	provideMock.GetIndexStorageMock.Return(indexMock)
	provideMock.GetPendingStorageMock.Return(pendingMock)

	jc := testutils.NewJetCoordinatorMock(mc)

	mb := testutils.NewMessageBusMock(mc)
	mb.MustRegisterMock.Return()

	h := NewMessageHandler(&configuration.Ledger{
		LightChainLimit: 3,
	})
	h.JetCoordinator = jc
	h.Bus = mb
	h.JetStorage = s.jetStorage
	h.Nodes = s.nodeStorage
	h.DBContext = s.db
	h.PulseTracker = s.pulseTracker
	h.ObjectStorage = s.objectStorage

	idLock := storage.NewIDLockerMock(s.T())
	idLock.LockMock.Return()
	idLock.UnlockMock.Return()
	h.IDLocker = idLock

	err := h.Init(s.ctx)
	require.NoError(s.T(), err)

	h.RecentStorageProvider = provideMock

	objectIndex := object.Lifeline{LatestState: genRandomID(0)}
	err = s.objectStorage.SetObjectIndex(s.ctx, jetID, msg.Object.Record(), &objectIndex)
	require.NoError(s.T(), err)

	rep, err := h.handleGetObjectIndex(contextWithJet(s.ctx, jetID), &message.Parcel{
		Msg: &msg,
	})
	require.NoError(s.T(), err)
	indexRep, ok := rep.(*reply.ObjectIndex)
	require.True(s.T(), ok)
	decodedIndex := object.DecodeIndex(indexRep.Index)
	assert.Equal(s.T(), objectIndex, decodedIndex)
}

func (s *handlerSuite) TestMessageHandler_HandleHasPendingRequests() {
	mc := minimock.NewController(s.T())
	defer mc.Finish()
	msg := message.GetPendingRequests{
		Object: *genRandomRef(0),
	}
	pendingRequests := []insolar.ID{
		*genRandomID(insolar.FirstPulseNumber),
		*genRandomID(insolar.FirstPulseNumber),
	}

	recentStorageMock := recentstorage.NewPendingStorageMock(s.T())
	recentStorageMock.GetRequestsForObjectMock.Return(pendingRequests)

	jetID := insolar.ID(*insolar.NewJetID(0, nil))
	jc := testutils.NewJetCoordinatorMock(mc)
	mb := testutils.NewMessageBusMock(mc)
	mb.MustRegisterMock.Return()

	h := NewMessageHandler(&configuration.Ledger{})
	h.JetCoordinator = jc
	h.Bus = mb
	h.JetStorage = s.jetStorage
	h.Nodes = s.nodeStorage
	h.DBContext = s.db
	h.PulseTracker = s.pulseTracker
	h.ObjectStorage = s.objectStorage

	err := h.Init(s.ctx)
	require.NoError(s.T(), err)

	provideMock := recentstorage.NewProviderMock(s.T())
	provideMock.GetPendingStorageMock.Return(recentStorageMock)

	h.RecentStorageProvider = provideMock

	rep, err := h.handleHasPendingRequests(contextWithJet(s.ctx, jetID), &message.Parcel{
		Msg:         &msg,
		PulseNumber: insolar.FirstPulseNumber + 1,
	})
	require.NoError(s.T(), err)
	has, ok := rep.(*reply.HasPendingRequests)
	require.True(s.T(), ok)
	assert.True(s.T(), has.Has)
}

func (s *handlerSuite) TestMessageHandler_HandleGetCode_Redirects() {
	mc := minimock.NewController(s.T())
	defer mc.Finish()

	tf := testutils.NewDelegationTokenFactoryMock(mc)
	jc := testutils.NewJetCoordinatorMock(mc)
	mb := testutils.NewMessageBusMock(mc)
	mb.MustRegisterMock.Return()

	indexMock := recentstorage.NewRecentIndexStorageMock(s.T())
	pendingMock := recentstorage.NewPendingStorageMock(s.T())

	indexMock.AddObjectMock.Return()
	pendingMock.GetRequestsForObjectMock.Return(nil)
	pendingMock.AddPendingRequestMock.Return()
	pendingMock.RemovePendingRequestMock.Return()

	provideMock := recentstorage.NewProviderMock(s.T())
	provideMock.GetIndexStorageMock.Return(indexMock)
	provideMock.GetPendingStorageMock.Return(pendingMock)

	tf.IssueGetCodeRedirectMock.Return(&delegationtoken.GetCodeRedirectToken{Signature: []byte{1, 2, 3}}, nil)

	h := NewMessageHandler(&configuration.Ledger{
		LightChainLimit: 2,
	})
	h.JetCoordinator = jc
	h.DelegationTokenFactory = tf
	h.Bus = mb
	h.JetStorage = s.jetStorage
	h.Nodes = s.nodeStorage
	h.DBContext = s.db
	h.PulseTracker = s.pulseTracker
	h.ObjectStorage = s.objectStorage
	h.RecordAccessor = s.recordAccessor
	err := h.Init(s.ctx)
	require.NoError(s.T(), err)

	h.RecentStorageProvider = provideMock

	jetID := insolar.ID(*insolar.NewJetID(0, nil))
	msg := message.GetCode{
		Code: *genRandomRef(insolar.FirstPulseNumber),
	}

	s.T().Run("redirects to light before limit threshold", func(t *testing.T) {
		err := s.pulseTracker.AddPulse(s.ctx, insolar.Pulse{PulseNumber: insolar.FirstPulseNumber + 1})
		require.NoError(t, err)
		lightRef := genRandomRef(0)
		jc.NodeForJetMock.Return(lightRef, nil)
		rep, err := h.handleGetCode(contextWithJet(s.ctx, jetID), &message.Parcel{
			Msg:         &msg,
			PulseNumber: insolar.FirstPulseNumber + 1,
		})
		require.NoError(t, err)
		redirect, ok := rep.(*reply.GetCodeRedirectReply)
		require.True(t, ok)
		token, ok := redirect.Token.(*delegationtoken.GetCodeRedirectToken)
		assert.Equal(t, []byte{1, 2, 3}, token.Signature)
		assert.Equal(t, lightRef, redirect.GetReceiver())
	})

	s.T().Run("redirects to heavy after limit threshold", func(t *testing.T) {
		err = s.pulseTracker.AddPulse(s.ctx, insolar.Pulse{PulseNumber: insolar.FirstPulseNumber + 2})
		require.NoError(t, err)
		heavyRef := genRandomRef(0)
		jc.NodeForJetMock.Return(heavyRef, nil)
		rep, err := h.handleGetCode(contextWithJet(s.ctx, jetID), &message.Parcel{
			Msg:         &msg,
			PulseNumber: insolar.FirstPulseNumber + 2,
		})
		require.NoError(t, err)
		redirect, ok := rep.(*reply.GetCodeRedirectReply)
		require.True(t, ok)
		token, ok := redirect.Token.(*delegationtoken.GetCodeRedirectToken)
		assert.Equal(t, []byte{1, 2, 3}, token.Signature)
		assert.Equal(t, heavyRef, redirect.GetReceiver())
	})
}

func (s *handlerSuite) TestMessageHandler_HandleRegisterChild_FetchesIndexFromHeavy() {
	mc := minimock.NewController(s.T())
	defer mc.Finish()
	jetID := insolar.ID(*insolar.NewJetID(0, nil))

	indexMock := recentstorage.NewRecentIndexStorageMock(s.T())
	pendingMock := recentstorage.NewPendingStorageMock(s.T())

	indexMock.AddObjectMock.Return()
	pendingMock.GetRequestsForObjectMock.Return(nil)
	pendingMock.AddPendingRequestMock.Return()
	pendingMock.RemovePendingRequestMock.Return()

	provideMock := recentstorage.NewProviderMock(s.T())
	provideMock.GetIndexStorageMock.Return(indexMock)
	provideMock.GetPendingStorageMock.Return(pendingMock)

	mb := testutils.NewMessageBusMock(mc)
	mb.MustRegisterMock.Return()
	jc := testutils.NewJetCoordinatorMock(mc)
	h := NewMessageHandler(&configuration.Ledger{
		LightChainLimit: 2,
	})
	h.JetStorage = s.jetStorage
	h.Nodes = s.nodeStorage
	h.DBContext = s.db
	h.PulseTracker = s.pulseTracker
	h.ObjectStorage = s.objectStorage
	h.RecentStorageProvider = provideMock
	h.PlatformCryptographyScheme = s.scheme
	h.RecordModifier = s.recordModifier

	idLockMock := storage.NewIDLockerMock(s.T())
	idLockMock.LockMock.Return()
	idLockMock.UnlockMock.Return()
	h.IDLocker = idLockMock

	objIndex := object.Lifeline{LatestState: genRandomID(0), State: object.StateActivation}
	childRecord := object.ChildRecord{
		Ref:       *genRandomRef(0),
		PrevChild: nil,
	}
	amendHash := s.scheme.ReferenceHasher()
	_, err := childRecord.WriteHashData(amendHash)
	require.NoError(s.T(), err)
	childID := insolar.NewID(0, amendHash.Sum(nil))

	msg := message.RegisterChild{
		Record: object.SerializeRecord(&childRecord),
		Parent: *genRandomRef(0),
	}

	mb.SendFunc = func(c context.Context, gm insolar.Message, o *insolar.MessageSendOptions) (r insolar.Reply, r1 error) {
		if m, ok := gm.(*message.GetObjectIndex); ok {
			assert.Equal(s.T(), msg.Parent, m.Object)
			buf := object.EncodeIndex(objIndex)
			require.NoError(s.T(), err)
			return &reply.ObjectIndex{Index: buf}, nil
		}

		panic("unexpected call")
	}

	h.JetCoordinator = jc
	h.Bus = mb
	err = h.Init(s.ctx)
	require.NoError(s.T(), err)
	heavyRef := genRandomRef(0)
	jc.HeavyMock.Return(heavyRef, nil)
	rep, err := h.handleRegisterChild(contextWithJet(s.ctx, jetID), &message.Parcel{
		Msg: &msg,
	})
	require.NoError(s.T(), err)
	objRep, ok := rep.(*reply.ID)
	require.True(s.T(), ok)
	assert.Equal(s.T(), *childID, objRep.ID)

	idx, err := s.objectStorage.GetObjectIndex(s.ctx, jetID, msg.Parent.Record())
	require.NoError(s.T(), err)
	assert.Equal(s.T(), childID, idx.ChildPointer)
}

func (s *handlerSuite) TestMessageHandler_HandleRegisterChild_IndexStateUpdated() {
	// Arrange
	mc := minimock.NewController(s.T())
	defer mc.Finish()
	jetID := insolar.ID(*insolar.NewJetID(0, nil))

	indexMock := recentstorage.NewRecentIndexStorageMock(s.T())
	pendingMock := recentstorage.NewPendingStorageMock(s.T())

	indexMock.AddObjectMock.Return()
	pendingMock.GetRequestsForObjectMock.Return(nil)
	pendingMock.AddPendingRequestMock.Return()
	pendingMock.RemovePendingRequestMock.Return()

	provideMock := recentstorage.NewProviderMock(s.T())
	provideMock.GetIndexStorageMock.Return(indexMock)
	provideMock.GetPendingStorageMock.Return(pendingMock)

	h := NewMessageHandler(&configuration.Ledger{
		LightChainLimit: 2,
	})
	h.JetStorage = s.jetStorage
	h.Nodes = s.nodeStorage
	h.DBContext = s.db
	h.PulseTracker = s.pulseTracker
	h.ObjectStorage = s.objectStorage
	h.RecentStorageProvider = provideMock
	h.PlatformCryptographyScheme = s.scheme
	h.RecordModifier = s.recordModifier

	idLockMock := storage.NewIDLockerMock(s.T())
	idLockMock.LockMock.Return()
	idLockMock.UnlockMock.Return()
	h.IDLocker = idLockMock

	objIndex := object.Lifeline{
		LatestState:  genRandomID(0),
		State:        object.StateActivation,
		LatestUpdate: insolar.FirstPulseNumber,
	}
	childRecord := object.ChildRecord{
		Ref:       *genRandomRef(0),
		PrevChild: nil,
	}
	msg := message.RegisterChild{
		Record: object.SerializeRecord(&childRecord),
		Parent: *genRandomRef(0),
	}

	err := s.objectStorage.SetObjectIndex(s.ctx, jetID, msg.Parent.Record(), &objIndex)
	require.NoError(s.T(), err)

	// Act
	_, err = h.handleRegisterChild(contextWithJet(s.ctx, jetID), &message.Parcel{
		Msg:         &msg,
		PulseNumber: insolar.FirstPulseNumber + 100,
	})
	require.NoError(s.T(), err)

	// Assert
	idx, err := s.objectStorage.GetObjectIndex(s.ctx, jetID, msg.Parent.Record())
	require.NoError(s.T(), err)
	require.Equal(s.T(), int(idx.LatestUpdate), insolar.FirstPulseNumber+100)
}

func (s *handlerSuite) TestMessageHandler_HandleHotRecords() {
	mc := minimock.NewController(s.T())
	jetID := gen.JetID()

	err := s.pulseTracker.AddPulse(s.ctx, insolar.Pulse{PulseNumber: insolar.FirstPulseNumber + 1})
	require.NoError(s.T(), err)

	jc := testutils.NewJetCoordinatorMock(mc)

	firstID := insolar.NewID(insolar.FirstPulseNumber, []byte{1, 2, 3})
	secondID := object.NewRecordIDFromRecord(s.scheme, insolar.FirstPulseNumber, &object.CodeRecord{})
	thirdID := object.NewRecordIDFromRecord(s.scheme, insolar.FirstPulseNumber-1, &object.CodeRecord{})

	mb := testutils.NewMessageBusMock(mc)
	mb.MustRegisterMock.Return()
	mb.SendFunc = func(p context.Context, p1 insolar.Message, p2 *insolar.MessageSendOptions) (r insolar.Reply, r1 error) {
		parsedMsg, ok := p1.(*message.AbandonedRequestsNotification)
		require.Equal(s.T(), true, ok)
		require.Equal(s.T(), *secondID, parsedMsg.Object)
		return &reply.OK{}, nil
	}

	firstIndex := object.EncodeIndex(object.Lifeline{
		LatestState: firstID,
	})
	err = s.objectStorage.SetObjectIndex(s.ctx, insolar.ID(jetID), firstID, &object.Lifeline{
		LatestState: firstID,
	})

	hotIndexes := &message.HotData{
		Jet:         *insolar.NewReference(insolar.DomainID, insolar.ID(jetID)),
		PulseNumber: insolar.FirstPulseNumber,
		RecentObjects: map[insolar.ID]message.HotIndex{
			*firstID: {
				Index: firstIndex,
				TTL:   320,
			},
		},
		PendingRequests: map[insolar.ID]recentstorage.PendingObjectContext{
			*secondID: {},
			*thirdID:  {Active: true},
		},
		Drop: drop.Drop{Pulse: insolar.FirstPulseNumber, Hash: []byte{88}, JetID: jetID},
	}

	indexMock := recentstorage.NewRecentIndexStorageMock(s.T())
	pendingMock := recentstorage.NewPendingStorageMock(s.T())

	pendingMock.SetContextToObjectFunc = func(p context.Context, p1 insolar.ID, p2 recentstorage.PendingObjectContext) {

		if bytes.Equal(p1.Bytes(), secondID.Bytes()) {
			require.Equal(s.T(), false, p2.Active)
			return
		}
		if bytes.Equal(p1.Bytes(), thirdID.Bytes()) {
			require.Equal(s.T(), false, p2.Active)
			return
		}
		s.T().Fail()
	}
	indexMock.AddObjectWithTLLFunc = func(ctx context.Context, p insolar.ID, ttl int) {
		require.Equal(s.T(), p, *firstID)
		require.Equal(s.T(), 320, ttl)
	}
	provideMock := recentstorage.NewProviderMock(s.T())
	provideMock.GetPendingStorageMock.Return(pendingMock)
	provideMock.GetIndexStorageMock.Return(indexMock)

	h := NewMessageHandler(&configuration.Ledger{})
	h.JetCoordinator = jc
	h.RecentStorageProvider = provideMock
	h.Bus = mb
	h.JetStorage = s.jetStorage
	h.Nodes = s.nodeStorage
	h.DBContext = s.db
	h.PulseTracker = s.pulseTracker
	h.ObjectStorage = s.objectStorage
	h.DropModifier = s.dropModifier

	err = h.Init(s.ctx)
	require.NoError(s.T(), err)

	res, err := h.handleHotRecords(s.ctx, &message.Parcel{Msg: hotIndexes})

	require.NoError(s.T(), err)
	require.Equal(s.T(), res, &reply.OK{})

	savedDrop, err := s.dropAccessor.ForPulse(s.ctx, jetID, insolar.FirstPulseNumber)
	require.NoError(s.T(), err)
	require.Equal(s.T(), drop.Drop{Pulse: insolar.FirstPulseNumber, Hash: []byte{88}, JetID: jetID}, savedDrop)

	indexMock.MinimockFinish()
	pendingMock.MinimockFinish()
}

func (s *handlerSuite) TestMessageHandler_HandleValidationCheck() {
	mc := minimock.NewController(s.T())
	defer mc.Finish()
	jetID := insolar.ID(*insolar.NewJetID(0, nil))

	indexMock := recentstorage.NewRecentIndexStorageMock(s.T())
	pendingMock := recentstorage.NewPendingStorageMock(s.T())

	indexMock.AddObjectMock.Return()
	pendingMock.AddPendingRequestMock.Return()
	pendingMock.RemovePendingRequestMock.Return()

	provideMock := recentstorage.NewProviderMock(s.T())
	provideMock.GetIndexStorageMock.Return(indexMock)
	provideMock.GetPendingStorageMock.Return(pendingMock)

	nodeMock := network.NewNetworkNodeMock(s.T())
	nodeMock.RoleMock.Return(insolar.StaticRoleLightMaterial)
	nodeNetworkMock := network.NewNodeNetworkMock(s.T())
	nodeNetworkMock.GetOriginMock.Return(nodeMock)

	jc := testutils.NewJetCoordinatorMock(mc)

	mb := testutils.NewMessageBusMock(mc)
	mb.MustRegisterMock.Return()
	h := NewMessageHandler(&configuration.Ledger{
		LightChainLimit: 3,
	})
	h.JetCoordinator = jc
	h.Bus = mb
	h.JetStorage = s.jetStorage
	h.Nodes = s.nodeStorage
	h.DBContext = s.db
	h.PulseTracker = s.pulseTracker
	h.ObjectStorage = s.objectStorage
	h.RecordAccessor = s.recordAccessor
	h.RecentStorageProvider = provideMock

	err := h.Init(s.ctx)
	require.NoError(s.T(), err)

	s.T().Run("returns not ok when not valid", func(t *testing.T) {
		virtRec := &object.AmendRecord{}
		validatedStateID := object.NewRecordIDFromRecord(s.scheme, 0, virtRec)
		rec := record.MaterialRecord{
			Record: virtRec,
			JetID:  insolar.JetID(jetID),
		}
		err := s.recordModifier.Set(s.ctx, *validatedStateID, rec)
		require.NoError(t, err)

		msg := message.ValidationCheck{
			Object:              *genRandomRef(0),
			ValidatedState:      *validatedStateID,
			LatestStateApproved: genRandomID(0),
		}

		rep, err := h.handleValidationCheck(contextWithJet(s.ctx, jetID), &message.Parcel{
			Msg: &msg,
		})
		require.NoError(t, err)
		_, ok := rep.(*reply.NotOK)
		assert.True(t, ok)
	})

	s.T().Run("returns ok when valid", func(t *testing.T) {
		approvedStateID := *genRandomID(0)
		virtRec := &object.AmendRecord{PrevState: approvedStateID}
		validatedStateID := object.NewRecordIDFromRecord(s.scheme, 0, virtRec)
		rec := record.MaterialRecord{
			Record: virtRec,
			JetID:  insolar.JetID(jetID),
		}
		err := s.recordModifier.Set(s.ctx, *validatedStateID, rec)
		require.NoError(t, err)

		msg := message.ValidationCheck{
			Object:              *genRandomRef(0),
			ValidatedState:      *validatedStateID,
			LatestStateApproved: &approvedStateID,
		}

		rep, err := h.handleValidationCheck(contextWithJet(s.ctx, jetID), &message.Parcel{
			Msg: &msg,
		})
		require.NoError(t, err)
		_, ok := rep.(*reply.OK)
		assert.True(t, ok)
	})
}

func (s *handlerSuite) TestMessageHandler_HandleGetRequest() {
	mc := minimock.NewController(s.T())
	defer mc.Finish()

	jetID := insolar.ID(*insolar.NewJetID(0, nil))

	req := object.RequestRecord{
		MessageHash: []byte{1, 2, 3},
		Object:      *genRandomID(0),
	}

	reqID := object.NewRecordIDFromRecord(s.scheme, insolar.FirstPulseNumber, &req)
	rec := record.MaterialRecord{
		Record: &req,
		JetID:  insolar.JetID(jetID),
	}
	err := s.recordModifier.Set(s.ctx, *reqID, rec)
	require.NoError(s.T(), err)

	msg := message.GetRequest{
		Request: *reqID,
	}

	h := NewMessageHandler(&configuration.Ledger{})
	h.RecordAccessor = s.recordAccessor

	rep, err := h.handleGetRequest(contextWithJet(s.ctx, jetID), &message.Parcel{
		Msg:         &msg,
		PulseNumber: insolar.FirstPulseNumber + 1,
	})
	require.NoError(s.T(), err)
	reqReply, ok := rep.(*reply.Request)
	require.True(s.T(), ok)
	assert.Equal(s.T(), req, *object.DeserializeRecord(reqReply.Record).(*object.RequestRecord))
}<|MERGE_RESOLUTION|>--- conflicted
+++ resolved
@@ -62,20 +62,15 @@
 	nodeStorage   node.Accessor
 	objectStorage storage.ObjectStorage // TODO @imarkin 27.03.19 remove it after all new storages integration
 	jetStorage    jet.Storage
-<<<<<<< HEAD
-	dropModifier  drop.Modifier
-	dropAccessor  drop.Accessor
+
+	dropModifier drop.Modifier
+	dropAccessor drop.Accessor
+
+	blobModifier blob.Modifier
+	blobAccessor blob.Accessor
 
 	recordModifier object.RecordModifier
 	recordAccessor object.RecordAccessor
-=======
-
-	dropModifier drop.Modifier
-	dropAccessor drop.Accessor
-
-	blobModifier blob.Modifier
-	blobAccessor blob.Accessor
->>>>>>> 912298da
 }
 
 var (
@@ -127,13 +122,14 @@
 	dropStorage := drop.NewStorageDB(storageDB)
 	s.dropAccessor = dropStorage
 	s.dropModifier = dropStorage
+
+	blobStorage := blob.NewStorageMemory()
+	s.blobAccessor = blobStorage
+	s.blobModifier = blobStorage
+
 	recordStorage := object.NewRecordMemory()
 	s.recordModifier = recordStorage
 	s.recordAccessor = recordStorage
-
-	blobStorage := blob.NewStorageMemory()
-	s.blobAccessor = blobStorage
-	s.blobModifier = blobStorage
 
 	s.cm.Inject(
 		s.scheme,
