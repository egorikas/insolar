--- conflicted
+++ resolved
@@ -32,6 +32,7 @@
 	"github.com/insolar/insolar/core/delegationtoken"
 	"github.com/insolar/insolar/core/message"
 	"github.com/insolar/insolar/core/reply"
+	"github.com/insolar/insolar/gen"
 	"github.com/insolar/insolar/instrumentation/inslogger"
 	"github.com/insolar/insolar/ledger/internal/jet"
 	"github.com/insolar/insolar/ledger/recentstorage"
@@ -945,7 +946,7 @@
 
 func (s *handlerSuite) TestMessageHandler_HandleHotRecords() {
 	mc := minimock.NewController(s.T())
-	jetID := testutils.RandomJet()
+	jetID := gen.JetID()
 
 	err := s.pulseTracker.AddPulse(s.ctx, core.Pulse{PulseNumber: core.FirstPulseNumber + 1})
 	require.NoError(s.T(), err)
@@ -968,12 +969,12 @@
 	firstIndex := object.Encode(object.Lifeline{
 		LatestState: firstID,
 	})
-	err = s.objectStorage.SetObjectIndex(s.ctx, jetID, firstID, &object.Lifeline{
+	err = s.objectStorage.SetObjectIndex(s.ctx, core.RecordID(jetID), firstID, &object.Lifeline{
 		LatestState: firstID,
 	})
 
 	hotIndexes := &message.HotData{
-		Jet:         *core.NewRecordRef(core.DomainID, jetID),
+		Jet:         *core.NewRecordRef(core.DomainID, core.RecordID(jetID)),
 		PulseNumber: core.FirstPulseNumber,
 		RecentObjects: map[core.RecordID]message.HotIndex{
 			*firstID: {
@@ -985,12 +986,7 @@
 			*secondID: {},
 			*thirdID:  {Active: true},
 		},
-<<<<<<< HEAD
-		Drop:    drop.Drop{Pulse: core.FirstPulseNumber, Hash: []byte{88}},
-		DropJet: jetID,
-=======
-		Drop: jet.Drop{Pulse: core.FirstPulseNumber, Hash: []byte{88}, JetID: core.JetID(jetID)},
->>>>>>> b86b7e42
+		Drop: drop.Drop{Pulse: core.FirstPulseNumber, Hash: []byte{88}, JetID: jetID},
 	}
 
 	indexMock := recentstorage.NewRecentIndexStorageMock(s.T())
@@ -1038,13 +1034,9 @@
 	require.NoError(s.T(), err)
 	require.Equal(s.T(), res, &reply.OK{})
 
-	savedDrop, err := s.dropAccessor.ForPulse(s.ctx, core.JetID(jetID), core.FirstPulseNumber)
-	require.NoError(s.T(), err)
-<<<<<<< HEAD
-	require.Equal(s.T(), drop.Drop{Pulse: core.FirstPulseNumber, Hash: []byte{88}}, savedDrop)
-=======
-	require.Equal(s.T(), jet.Drop{Pulse: core.FirstPulseNumber, Hash: []byte{88}, JetID: core.JetID(jetID)}, savedDrop)
->>>>>>> b86b7e42
+	savedDrop, err := s.dropAccessor.ForPulse(s.ctx, jetID, core.FirstPulseNumber)
+	require.NoError(s.T(), err)
+	require.Equal(s.T(), drop.Drop{Pulse: core.FirstPulseNumber, Hash: []byte{88}, JetID: jetID}, savedDrop)
 
 	indexMock.MinimockFinish()
 	pendingMock.MinimockFinish()
