//
// Copyright 2019 Insolar Technologies GmbH
//
// Licensed under the Apache License, Version 2.0 (the "License");
// you may not use this file except in compliance with the License.
// You may obtain a copy of the License at
//
//     http://www.apache.org/licenses/LICENSE-2.0
//
// Unless required by applicable law or agreed to in writing, software
// distributed under the License is distributed on an "AS IS" BASIS,
// WITHOUT WARRANTIES OR CONDITIONS OF ANY KIND, either express or implied.
// See the License for the specific language governing permissions and
// limitations under the License.
//

package object

import (
	"bytes"
	"context"
	"sync"

	"github.com/insolar/insolar/insolar"
	"github.com/insolar/insolar/insolar/record"
	"github.com/insolar/insolar/insolar/store"
	"github.com/insolar/insolar/instrumentation/inslogger"
	"github.com/pkg/errors"
	"go.opencensus.io/stats"
)

// IndexDB is a db-based storage, that stores a collection of IndexBuckets
type IndexDB struct {
	lock sync.RWMutex
	db   store.DB

	recordStore *RecordDB
}

type indexKey struct {
	pn    insolar.PulseNumber
	objID insolar.ID
}

func newIndexKey(raw []byte) indexKey {
	ik := indexKey{}
	ik.pn = insolar.NewPulseNumber(raw)
	ik.objID = *insolar.NewIDFromBytes(raw[ik.pn.Size():])

	return ik
}

func (k indexKey) Scope() store.Scope {
	return store.ScopeIndex
}

func (k indexKey) ID() []byte {
	return append(k.pn.Bytes(), k.objID.Bytes()...)
}

type lastKnownIndexPNKey struct {
	objID insolar.ID
}

func (k lastKnownIndexPNKey) Scope() store.Scope {
	return store.ScopeLastKnownIndexPN
}

func (k lastKnownIndexPNKey) ID() []byte {
	id := k.objID
	return bytes.Join([][]byte{id.Pulse().Bytes(), id.Hash()}, nil)
}

// NewIndexDB creates a new instance of IndexDB
func NewIndexDB(db store.DB, recordStore *RecordDB) *IndexDB {
	return &IndexDB{db: db, recordStore: recordStore}
}

// SetIndex adds a bucket with provided pulseNumber and ID
func (i *IndexDB) SetIndex(ctx context.Context, pn insolar.PulseNumber, bucket record.Index) error {
	i.lock.Lock()
	defer i.lock.Unlock()

	err := i.setBucket(pn, bucket.ObjID, &bucket)
	if err != nil {
		return err
	}

	stats.Record(ctx,
		statBucketAddedCount.M(1),
	)

	inslogger.FromContext(ctx).Debugf("[SetIndex] bucket for obj - %v was set successfully. Pulse: %d", bucket.ObjID.DebugString(), pn)

	return nil
}

// UpdateLastKnownPulse must be called after updating TopSyncPulse
func (i *IndexDB) UpdateLastKnownPulse(ctx context.Context, topSyncPulse insolar.PulseNumber) error {
	i.lock.Lock()
	defer i.lock.Unlock()

	indexes := i.ForPulse(ctx, topSyncPulse)

	for idx := range indexes {
		inslogger.FromContext(ctx).Debugf("UpdateLastKnownPulse. pulse: %d, object: %s", topSyncPulse, indexes[idx].ObjID.DebugString())
		if err := i.setLastKnownPN(topSyncPulse, indexes[idx].ObjID); err != nil {
			return errors.Wrapf(err, "can't setLastKnownPN. objId: %s. pulse: %d", indexes[idx].ObjID.DebugString(), topSyncPulse)
		}
	}

	return nil
}

// TruncateHead remove all records after lastPulse
func (i *IndexDB) TruncateHead(ctx context.Context, from insolar.PulseNumber) error {
	i.lock.Lock()
	defer i.lock.Unlock()

	it := i.db.NewIterator(&indexKey{objID: insolar.ID{}, pn: from}, false)
	defer it.Close()

	var hasKeys bool
	for it.Next() {
		hasKeys = true
		key := newIndexKey(it.Key())
		err := i.db.Delete(&key)
		if err != nil {
			return errors.Wrapf(err, "can't delete key: %+v", key)
		}

		inslogger.FromContext(ctx).Debugf("Erased key. Pulse number: %s. ObjectID: %s", key.pn.String(), key.objID.String())
	}

	if !hasKeys {
		inslogger.FromContext(ctx).Infof("No records. Nothing done. Pulse number: %s", from.String())
	}

	return nil
}

// ForID returns a lifeline from a bucket with provided PN and ObjID
func (i *IndexDB) ForID(ctx context.Context, pn insolar.PulseNumber, objID insolar.ID) (record.Index, error) {
	var buck *record.Index
	buck, err := i.getBucket(pn, objID)
	if err == ErrIndexNotFound {
		lastPN, err := i.getLastKnownPN(objID)
		if err != nil {
			return record.Index{}, ErrIndexNotFound
		}

		buck, err = i.getBucket(lastPN, objID)
		if err != nil {
			return record.Index{}, err
		}
	} else if err != nil {
		return record.Index{}, err
	}

	return *buck, nil
}

<<<<<<< HEAD
func (i *IndexDB) ForPulse(ctx context.Context, pn insolar.PulseNumber) ([]record.Index, error) {
=======
func (i *IndexDB) ForPulse(ctx context.Context, pn insolar.PulseNumber) []record.Index {
>>>>>>> 08892fd9
	indexes := make([]record.Index, 0)

	key := &indexKey{objID: insolar.ID{}, pn: pn}
	it := i.db.NewIterator(key, false)
	defer it.Close()

	for it.Next() {
<<<<<<< HEAD
		key := newIndexKey(it.Key())
		index, err := i.getBucket(key.pn, key.objID)
		if err != nil {
			return nil, errors.Wrap(err, "Index iterator not consistent")
		}
		indexes = append(indexes, *index)
	}
	return indexes, nil
=======
		bucket := record.Index{}
		rawIndex, err := it.Value()
		if err != nil {
			panic("can't get value: " + err.Error())
		}
		err = bucket.Unmarshal(rawIndex)
		if err != nil {
			panic("Can't unmarshal raw index: " + err.Error())
		}
		indexes = append(indexes, bucket)
	}
	return indexes
>>>>>>> 08892fd9
}

func (i *IndexDB) setBucket(pn insolar.PulseNumber, objID insolar.ID, bucket *record.Index) error {
	key := indexKey{pn: pn, objID: objID}

	buff, err := bucket.Marshal()
	if err != nil {
		return err
	}

	return i.db.Set(key, buff)
}

func (i *IndexDB) getBucket(pn insolar.PulseNumber, objID insolar.ID) (*record.Index, error) {
	buff, err := i.db.Get(indexKey{pn: pn, objID: objID})
	if err == store.ErrNotFound {
		return nil, ErrIndexNotFound
	}
	if err != nil {
		return nil, err
	}
	bucket := record.Index{}
	err = bucket.Unmarshal(buff)
	return &bucket, err
}

func (i *IndexDB) setLastKnownPN(pn insolar.PulseNumber, objID insolar.ID) error {
	key := lastKnownIndexPNKey{objID: objID}
	return i.db.Set(key, pn.Bytes())
}

func (i *IndexDB) getLastKnownPN(objID insolar.ID) (insolar.PulseNumber, error) {
	buff, err := i.db.Get(lastKnownIndexPNKey{objID: objID})
	if err != nil {
		return insolar.FirstPulseNumber, err
	}
	return insolar.NewPulseNumber(buff), err
}

func (i *IndexDB) filament(b *record.Index) ([]record.CompositeFilamentRecord, error) {
	tempRes := make([]record.CompositeFilamentRecord, len(b.PendingRecords))
	for idx, metaID := range b.PendingRecords {
		metaRec, err := i.recordStore.get(metaID)
		if err != nil {
			return nil, err
		}
		pend := record.Unwrap(&metaRec.Virtual).(*record.PendingFilament)
		rec, err := i.recordStore.get(pend.RecordID)
		if err != nil {
			return nil, err
		}

		tempRes[idx] = record.CompositeFilamentRecord{
			Meta:     metaRec,
			MetaID:   metaID,
			Record:   rec,
			RecordID: pend.RecordID,
		}
	}

	return tempRes, nil
}

func (i *IndexDB) nextFilament(b *record.Index) (canContinue bool, nextPN insolar.PulseNumber, err error) {
	firstRecord := b.PendingRecords[0]
	metaRec, err := i.recordStore.get(firstRecord)
	if err != nil {
		return false, insolar.PulseNumber(0), err
	}
	pf := record.Unwrap(&metaRec.Virtual).(*record.PendingFilament)
	if pf.PreviousRecord != nil {
		return true, pf.PreviousRecord.Pulse(), nil
	}

	return false, insolar.PulseNumber(0), nil
}

func (i *IndexDB) Records(ctx context.Context, readFrom insolar.PulseNumber, readUntil insolar.PulseNumber, objID insolar.ID) ([]record.CompositeFilamentRecord, error) {
	currentPN := readFrom
	var res []record.CompositeFilamentRecord

	if readUntil > readFrom {
		return nil, errors.New("readUntil can't be more then readFrom")
	}

	hasFilamentBehind := true
	for hasFilamentBehind && currentPN >= readUntil {
		b, err := i.getBucket(currentPN, objID)
		if err != nil {
			return nil, err
		}
		if len(b.PendingRecords) == 0 {
			return nil, errors.New("can't fetch pendings from index")
		}

		tempRes, err := i.filament(b)
		if err != nil {
			return nil, err
		}
		if len(tempRes) == 0 {
			return nil, errors.New("can't fetch pendings from index")
		}
		res = append(tempRes, res...)

		hasFilamentBehind, currentPN, err = i.nextFilament(b)
		if err != nil {
			return nil, err
		}
	}

	return res, nil
}<|MERGE_RESOLUTION|>--- conflicted
+++ resolved
@@ -100,7 +100,10 @@
 	i.lock.Lock()
 	defer i.lock.Unlock()
 
-	indexes := i.ForPulse(ctx, topSyncPulse)
+	indexes, err := i.ForPulse(ctx, topSyncPulse)
+	if err != nil && err != ErrIndexNotFound {
+		return errors.Wrapf(err, "failed to get indexes for pulse: %d", topSyncPulse)
+	}
 
 	for idx := range indexes {
 		inslogger.FromContext(ctx).Debugf("UpdateLastKnownPulse. pulse: %d, object: %s", topSyncPulse, indexes[idx].ObjID.DebugString())
@@ -160,11 +163,7 @@
 	return *buck, nil
 }
 
-<<<<<<< HEAD
 func (i *IndexDB) ForPulse(ctx context.Context, pn insolar.PulseNumber) ([]record.Index, error) {
-=======
-func (i *IndexDB) ForPulse(ctx context.Context, pn insolar.PulseNumber) []record.Index {
->>>>>>> 08892fd9
 	indexes := make([]record.Index, 0)
 
 	key := &indexKey{objID: insolar.ID{}, pn: pn}
@@ -172,7 +171,6 @@
 	defer it.Close()
 
 	for it.Next() {
-<<<<<<< HEAD
 		key := newIndexKey(it.Key())
 		index, err := i.getBucket(key.pn, key.objID)
 		if err != nil {
@@ -181,20 +179,6 @@
 		indexes = append(indexes, *index)
 	}
 	return indexes, nil
-=======
-		bucket := record.Index{}
-		rawIndex, err := it.Value()
-		if err != nil {
-			panic("can't get value: " + err.Error())
-		}
-		err = bucket.Unmarshal(rawIndex)
-		if err != nil {
-			panic("Can't unmarshal raw index: " + err.Error())
-		}
-		indexes = append(indexes, bucket)
-	}
-	return indexes
->>>>>>> 08892fd9
 }
 
 func (i *IndexDB) setBucket(pn insolar.PulseNumber, objID insolar.ID, bucket *record.Index) error {
