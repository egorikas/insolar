--- conflicted
+++ resolved
@@ -17,14 +17,8 @@
 package drop
 
 import (
-<<<<<<< HEAD
-	"io/ioutil"
-=======
 	context "context"
 	"io/ioutil"
-	"os"
-
->>>>>>> 1032b2d3
 	"math/rand"
 	"os"
 	"testing"
