--- conflicted
+++ resolved
@@ -34,11 +34,7 @@
 
 func TestNewPulse(t *testing.T) {
 	generator := &MockEntropyGenerator{}
-<<<<<<< HEAD
-	previousPulse := core.PulseNumber(876)
-=======
 	previousPulse := uint32(876)
->>>>>>> 34aa7df8
 	expectedPulse := previousPulse + 1
 
 	result := NewPulse(previousPulse, generator)
