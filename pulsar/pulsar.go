--- conflicted
+++ resolved
@@ -96,16 +96,11 @@
 				log.Error(err)
 			}
 		}
-<<<<<<< HEAD
-		// React connections in a new goroutine.
-		go handleRequest(conn)
-=======
 	}
 
 	err := pulsar.Sock.Close()
 	if err != nil {
 		log.Error(err)
->>>>>>> 60c113fb
 	}
 }
 
