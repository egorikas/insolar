/*
 *    Copyright 2018 Insolar
 *
 *    Licensed under the Apache License, Version 2.0 (the "License");
 *    you may not use this file except in compliance with the License.
 *    You may obtain a copy of the License at
 *
 *        http://www.apache.org/licenses/LICENSE-2.0
 *
 *    Unless required by applicable law or agreed to in writing, software
 *    distributed under the License is distributed on an "AS IS" BASIS,
 *    WITHOUT WARRANTIES OR CONDITIONS OF ANY KIND, either express or implied.
 *    See the License for the specific language governing permissions and
 *    limitations under the License.
 */

package genesis

import (
	"context"
	"crypto"
	"encoding/json"
	"io/ioutil"
	"log"
	"path"
	"strconv"

	"github.com/insolar/insolar/application/contract/member"
	"github.com/insolar/insolar/application/contract/nodedomain"
	"github.com/insolar/insolar/application/contract/noderecord"
	"github.com/insolar/insolar/application/contract/rootdomain"
	"github.com/insolar/insolar/application/contract/wallet"
	"github.com/insolar/insolar/certificate"
	"github.com/insolar/insolar/core"
	"github.com/insolar/insolar/core/message"
	"github.com/insolar/insolar/core/utils"
	"github.com/insolar/insolar/instrumentation/inslogger"
	"github.com/pkg/errors"
)

const (
	nodeDomain        = "nodedomain"
	nodeRecord        = "noderecord"
	rootDomain        = "rootdomain"
	walletContract    = "wallet"
	memberContract    = "member"
	allowanceContract = "allowance"
)

var contractNames = []string{walletContract, memberContract, allowanceContract, rootDomain, nodeDomain, nodeRecord}

type messageBusLocker interface {
	Lock(ctx context.Context)
	Unlock(ctx context.Context)
}

// Genesis is a component for precreation core contracts types and RootDomain instance
type Genesis struct {
	rootDomainRef   *core.RecordRef
	nodeDomainRef   *core.RecordRef
	rootMemberRef   *core.RecordRef
	prototypeRefs   map[string]*core.RecordRef
	isGenesis       bool
	config          *genesisConfig
	keyOut          string
	ArtifactManager core.ArtifactManager `inject:""`
	PulseManager    core.PulseManager    `inject:""`
	JetCoordinator  core.JetCoordinator  `inject:""`
	Network         core.Network         `inject:""`
	MBLock          messageBusLocker     `inject:""`
}

// NewGenesis creates new Genesis
func NewGenesis(isGenesis bool, genesisConfigPath string, genesisKeyOut string) (*Genesis, error) {
	var err error
	genesis := &Genesis{}
	genesis.rootDomainRef = &core.RecordRef{}
	genesis.isGenesis = isGenesis
	if isGenesis {
		genesis.config, err = parseGenesisConfig(genesisConfigPath)
		genesis.keyOut = genesisKeyOut
	}
	return genesis, err
}

func buildSmartContracts(ctx context.Context, cb *ContractsBuilder) error {
	inslog := inslogger.FromContext(ctx)
	inslog.Info("[ buildSmartContracts ] building contracts:", contractNames)
	contracts, err := getContractsMap()
	if err != nil {
		return errors.Wrap(err, "[ buildSmartContracts ] couldn't build contracts")
	}

	inslog.Info("[ buildSmartContracts ] Start building contracts ...")
	err = cb.Build(contracts)
	if err != nil {
		return errors.Wrap(err, "[ buildSmartContracts ] couldn't build contracts")
	}
	inslog.Info("[ buildSmartContracts ] Stop building contracts ...")

	return nil
}

func (g *Genesis) activateRootDomain(
	ctx context.Context, cb *ContractsBuilder,
) (*core.RecordID, core.ObjectDescriptor, error) {
	rd, err := rootdomain.NewRootDomain()
	if err != nil {
		return nil, nil, errors.Wrap(err, "[ ActivateRootDomain ]")
	}

	instanceData, err := serializeInstance(rd)
	if err != nil {
		return nil, nil, errors.Wrap(err, "[ ActivateRootDomain ]")
	}

	contractID, err := g.ArtifactManager.RegisterRequest(ctx, &message.Parcel{Msg: &message.GenesisRequest{Name: "RootDomain"}})

	if err != nil {
		return nil, nil, errors.Wrap(err, "[ ActivateRootDomain ] Couldn't create rootdomain instance")
	}
	contract := core.NewRecordRef(*contractID, *contractID)
	desc, err := g.ArtifactManager.ActivateObject(
		ctx,
		core.RecordRef{},
		*contract,
		*g.ArtifactManager.GenesisRef(),
		*cb.Prototypes[rootDomain],
		false,
		instanceData,
	)
	if err != nil {
		return nil, nil, errors.Wrap(err, "[ ActivateRootDomain ] Couldn't create rootdomain instance")
	}
	g.rootDomainRef = contract

	return contractID, desc, nil
}

func (g *Genesis) activateNodeDomain(
	ctx context.Context, domain *core.RecordID, cb *ContractsBuilder,
) error {
	nd, err := nodedomain.NewNodeDomain()
	if err != nil {
		return errors.Wrap(err, "[ ActivateNodeDomain ]")
	}

	instanceData, err := serializeInstance(nd)
	if err != nil {
		return errors.Wrap(err, "[ ActivateNodeDomain ]")
	}

	contractID, err := g.ArtifactManager.RegisterRequest(ctx, &message.Parcel{Msg: &message.GenesisRequest{Name: "NodeDomain"}})

	if err != nil {
		return errors.Wrap(err, "[ ActivateNodeDomain ] couldn't create nodedomain instance")
	}
	contract := core.NewRecordRef(*domain, *contractID)
	_, err = g.ArtifactManager.ActivateObject(
		ctx,
		core.RecordRef{},
		*contract,
		*g.rootDomainRef,
		*cb.Prototypes[nodeDomain],
		false,
		instanceData,
	)
	if err != nil {
		return errors.Wrap(err, "[ ActivateNodeDomain ] couldn't create nodedomain instance")
	}

	g.nodeDomainRef = contract

	return nil
}

func (g *Genesis) activateRootMember(
	ctx context.Context, domain *core.RecordID, cb *ContractsBuilder, rootPubKey string,
) error {

	m, err := member.New("RootMember", rootPubKey)
	if err != nil {
		return errors.Wrap(err, "[ ActivateRootMember ]")
	}

	instanceData, err := serializeInstance(m)
	if err != nil {
		return errors.Wrap(err, "[ ActivateRootMember ]")
	}

	contractID, err := g.ArtifactManager.RegisterRequest(ctx, &message.Parcel{Msg: &message.GenesisRequest{Name: "RootMember"}})

	if err != nil {
		return errors.Wrap(err, "[ ActivateRootMember ] couldn't create root member instance")
	}
	contract := core.NewRecordRef(*domain, *contractID)
	_, err = g.ArtifactManager.ActivateObject(
		ctx,
		core.RecordRef{},
		*contract,
		*g.rootDomainRef,
		*cb.Prototypes[memberContract],
		false,
		instanceData,
	)

	if err != nil {
		return errors.Wrap(err, "[ ActivateRootMember ] couldn't create root member instance")
	}
	g.rootMemberRef = contract
	return nil
}

// TODO: this is not required since we refer by request id.
func (g *Genesis) updateRootDomain(
	ctx context.Context, cb *ContractsBuilder, domainDesc core.ObjectDescriptor,
) error {
	updateData, err := serializeInstance(&rootdomain.RootDomain{RootMember: *g.rootMemberRef, NodeDomainRef: *g.nodeDomainRef})
	if err != nil {
		return errors.Wrap(err, "[ updateRootDomain ]")
	}
	_, err = g.ArtifactManager.UpdateObject(
		ctx,
		core.RecordRef{},
		core.RecordRef{},
		domainDesc,
		updateData,
	)
	if err != nil {
		return errors.Wrap(err, "[ updateRootDomain ]")
	}

	return nil
}

func (g *Genesis) activateRootMemberWallet(
	ctx context.Context, domain *core.RecordID, cb *ContractsBuilder,
) error {
	w, err := wallet.New(g.config.RootBalance)
	if err != nil {
		return errors.Wrap(err, "[ ActivateRootWallet ]")
	}

	instanceData, err := serializeInstance(w)
	if err != nil {
		return errors.Wrap(err, "[ ActivateRootWallet ]")
	}

	contractID, err := g.ArtifactManager.RegisterRequest(ctx, &message.Parcel{Msg: &message.GenesisRequest{Name: "RootWallet"}})

	if err != nil {
		return errors.Wrap(err, "[ ActivateRootWallet ] couldn't create root wallet")
	}
	contract := core.NewRecordRef(*domain, *contractID)
	_, err = g.ArtifactManager.ActivateObject(
		ctx,
		core.RecordRef{},
		*contract,
		*g.rootMemberRef,
		*cb.Prototypes[walletContract],
		true,
		instanceData,
	)
	if err != nil {
		return errors.Wrap(err, "[ ActivateRootWallet ] couldn't create root wallet")
	}

	return nil
}

func (g *Genesis) activateSmartContracts(ctx context.Context, cb *ContractsBuilder, rootPubKey string) error {
	domain, domainDesc, err := g.activateRootDomain(ctx, cb)
	errMsg := "[ ActivateSmartContracts ]"
	if err != nil {
		return errors.Wrap(err, errMsg)
	}
	err = g.activateNodeDomain(ctx, domain, cb)
	if err != nil {
		return errors.Wrap(err, errMsg)
	}
	err = g.activateRootMember(ctx, domain, cb, rootPubKey)
	if err != nil {
		return errors.Wrap(err, errMsg)
	}
	// TODO: this is not required since we refer by request id.
	err = g.updateRootDomain(ctx, cb, domainDesc)
	if err != nil {
		return errors.Wrap(err, errMsg)
	}
	err = g.activateRootMemberWallet(ctx, domain, cb)
	if err != nil {
		return errors.Wrap(err, errMsg)
	}

	return nil
}

type genesisNode struct {
	node    certificate.BootstrapNode
	privKey crypto.PrivateKey
	ref     *core.RecordRef
	role    string
}

func (g *Genesis) registerDiscoveryNodes(ctx context.Context, cb *ContractsBuilder) ([]genesisNode, error) {

	nodes := make([]genesisNode, len(g.config.DiscoveryNodes))

	for i, discoverNode := range g.config.DiscoveryNodes {
		privKey, nodePubKey, err := getKeysFromFile(ctx, discoverNode.KeysFile)
		if err != nil {
			log.Fatal(err)
		}

		nodeState := &noderecord.NodeRecord{
			Record: noderecord.RecordInfo{
				PublicKey: nodePubKey,
				Role:      core.GetStaticRoleFromString(discoverNode.Role),
			},
		}
		nodeData, err := serializeInstance(nodeState)
		if err != nil {
			return nil, errors.Wrap(err, "[ registerDiscoveryNodes ] Couldn't serialize discovery node instance")
		}

		nodeID, err := g.ArtifactManager.RegisterRequest(ctx, &message.Parcel{Msg: &message.GenesisRequest{Name: "noderecord_" + strconv.Itoa(i)}})
		if err != nil {
			return nil, errors.Wrap(err, "[ registerDiscoveryNodes ] Couldn't register request to artifact manager")
		}
		contract := core.NewRecordRef(*g.rootDomainRef.Record(), *nodeID)
		_, err = g.ArtifactManager.ActivateObject(
			ctx,
			core.RecordRef{},
			*contract,
			*g.nodeDomainRef,
			*cb.Prototypes[nodeRecord],
			false,
			nodeData,
		)
		if err != nil {
			return nil, errors.Wrap(err, "[ registerDiscoveryNodes ] Could'n activate discovery node object")
		}

		nodes[i] = genesisNode{
			node: certificate.BootstrapNode{
				PublicKey: nodePubKey,
				Host:      discoverNode.Host,
				NodeRef:   contract.String(),
			},
			privKey: privKey,
			ref:     contract,
			role:    discoverNode.Role,
		}
	}
	return nodes, nil
}

// Start creates types and RootDomain instance
func (g *Genesis) Start(ctx context.Context) error {
	inslog := inslogger.FromContext(ctx)
	inslog.Info("[ Genesis ] Starting Genesis ...")

<<<<<<< HEAD
	_, insgocc, err := Build()
=======
	g.MBLock.Unlock(ctx)
	defer g.MBLock.Lock(ctx)
	_, insgocc, err := goplugintestutils.Build()
>>>>>>> a12c0da2
	if err != nil {
		return errors.Wrap(err, "[ Genesis ] couldn't build insgocc")
	}

	cb := NewContractBuilder(g.ArtifactManager, insgocc)
	g.prototypeRefs = cb.Prototypes
	defer cb.Clean()

	err = buildSmartContracts(ctx, cb)
	if err != nil {
		return errors.Wrap(err, "[ Genesis ] couldn't build contracts")
	}

	_, rootPubKey, err := getKeysFromFile(ctx, g.config.RootKeysFile)
	if err != nil {
		return errors.Wrap(err, "[ Genesis ] couldn't get root keys")
	}

	err = g.activateSmartContracts(ctx, cb, rootPubKey)
	if err != nil {
		return errors.Wrap(err, "[ Genesis ]")
	}

	nodes, err := g.registerDiscoveryNodes(ctx, cb)
	if err != nil {
		return errors.Wrap(err, "[ Genesis ]")
	}

	err = g.makeCertificates(nodes)
	if err != nil {
		return errors.Wrap(err, "[ Genesis ] Couldn't generate discovery certificates")
	}

	err = utils.SendGracefulStopSignal()
	if err != nil {
		return errors.Wrap(err, "[ Genesis ] Couldn't stop genesis graceful")
	}
	return nil
}

func (g *Genesis) makeCertificates(nodes []genesisNode) error {
	certs := make([]certificate.Certificate, len(nodes))
	for i, node := range nodes {
		certs[i].Role = node.role
		certs[i].Reference = node.ref.String()
		certs[i].PublicKey = node.node.PublicKey
		certs[i].RootDomainReference = g.rootDomainRef.String()
		certs[i].MajorityRule = g.config.MajorityRule
		certs[i].MinRoles.Virtual = g.config.MinRoles.Virtual
		certs[i].MinRoles.HeavyMaterial = g.config.MinRoles.HeavyMaterial
		certs[i].MinRoles.LightMaterial = g.config.MinRoles.LightMaterial
		certs[i].BootstrapNodes = make([]certificate.BootstrapNode, len(nodes))
		for j, node := range nodes {
			certs[i].BootstrapNodes[j] = node.node
		}
	}

	var err error
	for i := range nodes {
		for j, node := range nodes {
			certs[i].BootstrapNodes[j].NetworkSign, err = certs[i].SignNetworkPart(node.privKey)
			if err != nil {
				return errors.Wrap(err, "[ makeCertificates ]")
			}

			certs[i].BootstrapNodes[j].NodeSign, err = certs[i].SignNodePart(node.privKey)
			if err != nil {
				return errors.Wrap(err, "[ makeCertificates ]")
			}
		}

		// save cert to disk
		cert, err := json.MarshalIndent(certs[i], "", "  ")
		if err != nil {
			return errors.Wrap(err, "[ makeCertificates ]")
		}

		err = ioutil.WriteFile(path.Join(g.keyOut, g.config.DiscoveryNodes[i].CertName), cert, 0644)
		if err != nil {
			return errors.Wrap(err, "[ makeCertificates ]")
		}
	}
	return nil
}<|MERGE_RESOLUTION|>--- conflicted
+++ resolved
@@ -92,7 +92,7 @@
 	}
 
 	inslog.Info("[ buildSmartContracts ] Start building contracts ...")
-	err = cb.Build(contracts)
+	err = cb.Build(ctx, contracts)
 	if err != nil {
 		return errors.Wrap(err, "[ buildSmartContracts ] couldn't build contracts")
 	}
@@ -360,13 +360,9 @@
 	inslog := inslogger.FromContext(ctx)
 	inslog.Info("[ Genesis ] Starting Genesis ...")
 
-<<<<<<< HEAD
-	_, insgocc, err := Build()
-=======
 	g.MBLock.Unlock(ctx)
 	defer g.MBLock.Lock(ctx)
-	_, insgocc, err := goplugintestutils.Build()
->>>>>>> a12c0da2
+	_, insgocc, err := Build()
 	if err != nil {
 		return errors.Wrap(err, "[ Genesis ] couldn't build insgocc")
 	}
