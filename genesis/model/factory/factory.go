/*
 *    Copyright 2018 INS Ecosystem
 *
 *    Licensed under the Apache License, Version 2.0 (the "License");
 *    you may not use this file except in compliance with the License.
 *    You may obtain a copy of the License at
 *
 *        http://www.apache.org/licenses/LICENSE-2.0
 *
 *    Unless required by applicable law or agreed to in writing, software
 *    distributed under the License is distributed on an "AS IS" BASIS,
 *    WITHOUT WARRANTIES OR CONDITIONS OF ANY KIND, either express or implied.
 *    See the License for the specific language governing permissions and
 *    limitations under the License.
 */

package factory

import (
	"github.com/insolar/insolar/genesis/model/object"
	"github.com/insolar/insolar/genesis/model/resolver"
)

// Factory allows to create new objects with reference.
type Factory interface {
	resolver.Proxy
	// Create returns new instance of specified type.
	Create(parent object.Parent) (resolver.Proxy, error)
}

<<<<<<< HEAD
// Composite marks that instance have ability to be compose in another object.
type Composite interface {
	GetInterfaceKey() string // string ID of interface/type of Composite object; basically, GetClassID()
}

// CompositeFactory allows to create new composites.
type CompositeFactory interface {
	resolver.Proxy
	Create(parent object.Parent) (Composite, error)
	GetInterfaceKey() string // string ID of interface/type of Composite object; basically, GetClassID()
}

// ComposingContainer allows to store composites.
type ComposingContainer interface {
	CreateComposite(compositeFactory CompositeFactory) (Composite, error)
	GetComposite(interfaceKey string) (Composite, error)
	GetOrCreateComposite(compositeFactory CompositeFactory) (Composite, error)
=======
type BaseFactory struct {
	resolver.BaseProxy
>>>>>>> 61f9cb2f
}<|MERGE_RESOLUTION|>--- conflicted
+++ resolved
@@ -28,7 +28,10 @@
 	Create(parent object.Parent) (resolver.Proxy, error)
 }
 
-<<<<<<< HEAD
+type BaseFactory struct {
+	resolver.BaseProxy
+}
+
 // Composite marks that instance have ability to be compose in another object.
 type Composite interface {
 	GetInterfaceKey() string // string ID of interface/type of Composite object; basically, GetClassID()
@@ -46,8 +49,4 @@
 	CreateComposite(compositeFactory CompositeFactory) (Composite, error)
 	GetComposite(interfaceKey string) (Composite, error)
 	GetOrCreateComposite(compositeFactory CompositeFactory) (Composite, error)
-=======
-type BaseFactory struct {
-	resolver.BaseProxy
->>>>>>> 61f9cb2f
 }