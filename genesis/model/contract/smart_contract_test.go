/*
 *    Copyright 2018 INS Ecosystem
 *
 *    Licensed under the Apache License, Version 2.0 (the "License");
 *    you may not use this file except in compliance with the License.
 *    You may obtain a copy of the License at
 *
 *        http://www.apache.org/licenses/LICENSE-2.0
 *
 *    Unless required by applicable law or agreed to in writing, software
 *    distributed under the License is distributed on an "AS IS" BASIS,
 *    WITHOUT WARRANTIES OR CONDITIONS OF ANY KIND, either express or implied.
 *    See the License for the specific language governing permissions and
 *    limitations under the License.
 */

package contract

import (
	"fmt"
	"testing"

	"github.com/insolar/insolar/genesis/mock/storage"
	"github.com/insolar/insolar/genesis/model/class"
	"github.com/insolar/insolar/genesis/model/object"
	"github.com/stretchr/testify/assert"
)

type mockProxy struct {
	reference object.Reference
}

func (p *mockProxy) GetClassID() string {
	return "mockProxy"
}

func (p *mockProxy) GetReference() object.Reference {
	return p.reference
}

func (p *mockProxy) SetReference(reference object.Reference) {
	p.reference = reference
}

type mockChildProxy struct {
	mockProxy
	parent object.Parent
}

func (c *mockChildProxy) GetClassID() string {
	return "mockChild"
}

func (c *mockChildProxy) GetParent() object.Parent {
	return c.parent
}

type mockParent struct {
	ContextStorage storage.Storage
}

func (p *mockParent) GetClassID() string {
	return "mockParent"
}

func (p *mockParent) GetChildStorage() storage.Storage {
	return nil
}

func (p *mockParent) AddChild(child object.Child) (string, error) {
	return "", nil
}

func (p *mockParent) GetChild(key string) (object.Child, error) {
	return nil, nil
}

func (p *mockParent) GetContext() []string {
	return []string{}
}

func (p *mockParent) GetContextStorage() storage.Storage {
	return p.ContextStorage
}

type BaseComposite struct{}

func (bc *BaseComposite) GetInterfaceKey() string {
	return "BaseComposite"
}

func (bc *BaseComposite) GetClassID() string {
	return "BaseComposite"
}

func (bc *BaseComposite) GetParent() object.Parent {
	return nil
}

func (bc *BaseComposite) GetReference() object.Reference {
	return nil
}

type BaseCompositeNotChild struct{}

func (bc *BaseCompositeNotChild) GetInterfaceKey() string {
	return "BaseCompositeNotChild"
}

func (bc *BaseCompositeNotChild) GetClassID() string {
	return "BaseCompositeNotChild"
}

func (bc *BaseCompositeNotChild) GetReference() object.Reference {
	return nil
}

func (bc *BaseComposite) SetReference(reference object.Reference) {}

type BaseCompositeFactory struct{}

func (bcf *BaseCompositeFactory) SetReference(reference object.Reference) {
}

func (bcf *BaseCompositeFactory) GetReference() object.Reference {
	return nil
}

func (bcf *BaseCompositeFactory) GetParent() object.Parent {
	return nil
}

func (bcf *BaseCompositeFactory) GetClassID() string {
	return "BaseComposite"
}

func (bcf *BaseCompositeFactory) GetInterfaceKey() string {
	return "BaseComposite"
}

func (bcf *BaseCompositeFactory) Create(parent object.Parent) (object.Composite, error) {
	return &BaseComposite{}, nil
}

type BaseCompositeFactoryWithError struct{}

func (bcf *BaseCompositeFactoryWithError) GetClassID() string {
	return "BaseCompositeFactoryWithError_ID"
}

func (bcf *BaseCompositeFactoryWithError) SetReference(reference object.Reference) {
}

func (bcf *BaseCompositeFactoryWithError) GetReference() object.Reference {
	return nil
}

func (bcf *BaseCompositeFactoryWithError) GetParent() object.Parent {
	return nil
}

func (bcf *BaseCompositeFactoryWithError) GetInterfaceKey() string {
	return "BaseCompositeFactoryWithError_ID"
}

func (bcf *BaseCompositeFactoryWithError) Create(parent object.Parent) (object.Composite, error) {
	return nil, fmt.Errorf("composite factory create error")
}

type BaseCompositeNotChildFactory struct{}

func (bcf *BaseCompositeNotChildFactory) GetClassID() string {
	return "BaseCompositeNotChildFactory_ID"
}

func (bcf *BaseCompositeNotChildFactory) SetReference(reference object.Reference) {
}

func (bcf *BaseCompositeNotChildFactory) GetReference() object.Reference {
	return nil
}

func (bcf *BaseCompositeNotChildFactory) GetParent() object.Parent {
	return nil
}

func (bcf *BaseCompositeNotChildFactory) GetInterfaceKey() string {
	return "BaseCompositeNotChildFactory"
}

func (bcf *BaseCompositeNotChildFactory) Create(parent object.Parent) (object.Composite, error) {
	return &BaseCompositeNotChild{}, nil
}

func TestNewBaseSmartContract(t *testing.T) {
	parent := &mockParent{}
	childStorage := storage.NewMapStorage()
	sc := NewBaseSmartContract(parent)

	assert.Equal(t, &BaseSmartContract{
<<<<<<< HEAD
		CompositeMap: make(map[string]object.Reference),
=======
		CompositeMap: make(map[string]object.Composite),
>>>>>>> 69742dba
		ChildStorage: childStorage,
		Parent:       parent,
	}, sc)
}

func TestSmartContract_GetClassID(t *testing.T) {
	parent := &mockParent{}
	sc := NewBaseSmartContract(parent)

	classID := sc.GetClassID()

	assert.Equal(t, class.SmartContractID, classID)
}

func TestSmartContract_CreateComposite(t *testing.T) {
	parent := &mockParent{}
	sc := NewBaseSmartContract(parent)
	compositeFactory := BaseCompositeFactory{}

	composite, err := sc.CreateComposite(&compositeFactory)

	assert.Len(t, sc.CompositeMap, 1)
	assert.Len(t, sc.ChildStorage.GetKeys(), 1)
	compositeRecord := sc.ChildStorage.GetKeys()[0]
	compositeInChildStorage, _ := sc.ChildStorage.Get(compositeRecord)
	assert.Equal(t, compositeInChildStorage, composite)
	assert.NoError(t, err)
}

func TestSmartContract_CreateComposite_Error(t *testing.T) {
	parent := &mockParent{}
	sc := NewBaseSmartContract(parent)
	compositeFactory := BaseCompositeFactory{}
	// Add to CompositeMap and ChildStorage prepared item
	sc.CreateComposite(&compositeFactory)

	res, err := sc.CreateComposite(&compositeFactory)

	assert.Nil(t, res)
	assert.EqualError(t, err, "delegate with name BaseComposite already exist")
	// CompositeMap and ChildStorage contains only one prepared item
	assert.Len(t, sc.CompositeMap, 1)
	assert.Len(t, sc.ChildStorage.GetKeys(), 1)
}

func TestSmartContract_CreateComposite_NotChild(t *testing.T) {
	parent := &mockParent{}
	sc := NewBaseSmartContract(parent)
	compositeFactory := BaseCompositeNotChildFactory{}

	res, err := sc.CreateComposite(&compositeFactory)

	assert.Nil(t, res)
	assert.EqualError(t, err, "composite is not a Child")
	// CompositeMap and ChildStorage contains zero items
	assert.Len(t, sc.CompositeMap, 0)
	assert.Len(t, sc.ChildStorage.GetKeys(), 0)
}

func TestSmartContract_CreateComposite_CreateError(t *testing.T) {
	parent := &mockParent{}
	sc := NewBaseSmartContract(parent)
	errorFactory := BaseCompositeFactoryWithError{}

	_, err := sc.CreateComposite(&errorFactory)
	assert.EqualError(t, err, "composite factory create error")
}

func TestSmartContract_GetComposite(t *testing.T) {
	parent := &mockParent{}
	sc := NewBaseSmartContract(parent)
	compositeFactory := BaseCompositeFactory{}
	composite, err := sc.CreateComposite(&compositeFactory)

	assert.NoError(t, err)

	res, err := sc.GetComposite(composite.GetInterfaceKey(), composite.(object.Object).GetClassID())

	assert.NoError(t, err)
	assert.Equal(t, composite, res)

}

func TestSmartContract_GetComposite_Error(t *testing.T) {
	parent := &mockParent{}
	sc := NewBaseSmartContract(parent)

	compositeFactory := BaseCompositeFactory{}

	res, err := sc.GetComposite(compositeFactory.GetInterfaceKey(), compositeFactory.GetClassID())

	assert.Nil(t, res)
	assert.EqualError(t, err, "delegate with name BaseComposite does not exist")
}

func TestSmartContract_GetOrCreateComposite_Get(t *testing.T) {
	parent := &mockParent{}
	sc := NewBaseSmartContract(parent)
	composite := &BaseComposite{}
	compositeFactory := &BaseCompositeFactory{}

	res, err := sc.GetOrCreateComposite(compositeFactory)

	assert.NoError(t, err)
	assert.Equal(t, composite, res)
}

func TestSmartContract_GetOrCreateComposite_Create(t *testing.T) {
	parent := &mockParent{}
	sc := NewBaseSmartContract(parent)
	composite := &BaseComposite{}
	compositeFactory := &BaseCompositeFactory{}

	assert.Len(t, sc.CompositeMap, 0)
	res, err := sc.GetOrCreateComposite(compositeFactory)

	assert.NoError(t, err)
	assert.Len(t, sc.CompositeMap, 1)
	assert.Equal(t, composite, res)

	res, err = sc.GetOrCreateComposite(compositeFactory)

	assert.NoError(t, err)
	assert.Len(t, sc.CompositeMap, 1)
	assert.Equal(t, composite, res)

}

func TestSmartContract_GetChildStorage(t *testing.T) {
	parent := &mockParent{}
	sc := NewBaseSmartContract(parent)

	res := sc.GetChildStorage()

	assert.Equal(t, sc.ChildStorage, res)
}

func TestSmartContract_AddChild(t *testing.T) {
	parent := &mockParent{}
	sc := NewBaseSmartContract(parent)
	child := &mockChildProxy{}

	res, err := sc.AddChild(child)

	assert.NoError(t, err)
	assert.Len(t, sc.ChildStorage.GetKeys(), 1)
	assert.Equal(t, sc.ChildStorage.GetKeys()[0], res)
}

func TestSmartContract_GetChild(t *testing.T) {
	parent := &mockParent{}
	sc := NewBaseSmartContract(parent)
	child := &mockChildProxy{}
	key, _ := sc.AddChild(child)

	res, err := sc.GetChild(key)

	assert.NoError(t, err)
	assert.Equal(t, child, res)
}

func TestSmartContract_GetChild_Error(t *testing.T) {
	parent := &mockParent{}
	sc := NewBaseSmartContract(parent)

	res, err := sc.GetChild("someKey")

	assert.Nil(t, res)
	assert.EqualError(t, err, "object with record someKey does not exist")
}

func TestSmartContract_GetContextStorage(t *testing.T) {
	parent := &mockParent{}
	sc := NewBaseSmartContract(parent)

	res := sc.GetContextStorage()

	assert.Equal(t, sc.ContextStorage, res)
}

func TestSmartContract_GetContext(t *testing.T) {
	parent := &mockParent{}
	contextStorage := storage.NewMapStorage()
	sc := NewBaseSmartContract(parent)
	sc.ContextStorage = contextStorage

	res := sc.GetContext()

	assert.Equal(t, contextStorage.GetKeys(), res)
}

func TestSmartContract_GetParent(t *testing.T) {
	parent := &mockParent{}
	sc := NewBaseSmartContract(parent)

	res := sc.GetParent()

	assert.Equal(t, sc.Parent, res)
}

func TestSmartContract_GetResolver(t *testing.T) {
	parent := &mockParent{}
	sc := BaseSmartContract{
<<<<<<< HEAD
=======
		CompositeMap: make(map[string]object.Composite),
>>>>>>> 69742dba
		ChildStorage: storage.NewMapStorage(),
		Parent:       parent,
	}
	assert.Nil(t, sc.resolver)
	sc.GetResolver()

	assert.NotNil(t, sc.resolver)
}

func TestSmartContract_GetResolver_Twice(t *testing.T) {
	parent := &mockParent{}
	sc := BaseSmartContract{
<<<<<<< HEAD
=======
		CompositeMap: make(map[string]object.Composite),
>>>>>>> 69742dba
		ChildStorage: storage.NewMapStorage(),
		Parent:       parent,
	}
	sc.GetResolver()
	assert.NotNil(t, sc.resolver)

	sc.GetResolver()

	assert.NotNil(t, sc.resolver)
}<|MERGE_RESOLUTION|>--- conflicted
+++ resolved
@@ -198,11 +198,7 @@
 	sc := NewBaseSmartContract(parent)
 
 	assert.Equal(t, &BaseSmartContract{
-<<<<<<< HEAD
 		CompositeMap: make(map[string]object.Reference),
-=======
-		CompositeMap: make(map[string]object.Composite),
->>>>>>> 69742dba
 		ChildStorage: childStorage,
 		Parent:       parent,
 	}, sc)
@@ -406,10 +402,7 @@
 func TestSmartContract_GetResolver(t *testing.T) {
 	parent := &mockParent{}
 	sc := BaseSmartContract{
-<<<<<<< HEAD
-=======
-		CompositeMap: make(map[string]object.Composite),
->>>>>>> 69742dba
+		CompositeMap: make(map[string]object.Reference),
 		ChildStorage: storage.NewMapStorage(),
 		Parent:       parent,
 	}
@@ -422,10 +415,7 @@
 func TestSmartContract_GetResolver_Twice(t *testing.T) {
 	parent := &mockParent{}
 	sc := BaseSmartContract{
-<<<<<<< HEAD
-=======
-		CompositeMap: make(map[string]object.Composite),
->>>>>>> 69742dba
+		CompositeMap: make(map[string]object.Reference),
 		ChildStorage: storage.NewMapStorage(),
 		Parent:       parent,
 	}
