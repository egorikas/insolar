--- conflicted
+++ resolved
@@ -275,15 +275,10 @@
 
 	assert.NoError(t, err)
 	assert.Equal(t, &referenceDomainProxy{
-<<<<<<< HEAD
 		BaseProxy: object.BaseProxy{
 			Instance: newReferenceDomain(parent),
 		},
-	}, refDomainProxy)
-=======
-		instance: newReferenceDomain(parent),
 	}, proxy)
->>>>>>> 988809e1
 }
 
 func TestReferenceDomainFactory_CreateWithError(t *testing.T) {
