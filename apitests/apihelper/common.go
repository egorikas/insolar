package apihelper

import (
	"crypto/ecdsa"
	"crypto/elliptic"
	"crypto/rand"
	"crypto/x509"
	"encoding/json"
	"encoding/pem"
	"github.com/stretchr/testify/require"
	"testing"
)

type errorStruct struct {
	Error struct {
		Data struct {
			RequestReference string `json:"requestReference"`
			TraceID          string `json:"traceID"`
		} `json:"data"`
		Code    int    `json:"code"`
		Message string `json:"message"`
	} `json:"error"`
}

func NewMemberSignature() (MemberSignature, error) {
	var err error
	privateKey := new(ecdsa.PrivateKey)
	privateKey, err = ecdsa.GenerateKey(elliptic.P256(), rand.Reader)
	if err != nil {
		return MemberSignature{}, err
	}
	var publicKey ecdsa.PublicKey
	publicKey = privateKey.PublicKey
	// Convert the public key into PEM format:
	x509PublicKey, err := x509.MarshalPKIXPublicKey(&publicKey)
	if err != nil {
		return MemberSignature{}, err
	}
	pemPublicKey := pem.EncodeToMemory(&pem.Block{Type: "PUBLIC KEY", Bytes: x509PublicKey})

	return MemberSignature{
		PublicKey:     publicKey,
		PrivateKey:    privateKey,
		X509PublicKey: x509PublicKey,
		PemPublicKey:  pemPublicKey,
	}, err
}

<<<<<<< HEAD
//func loadAdminMemberKeys() (string, string) {
//	text, err := ioutil.ReadFile("~/go/src/github.com/insolar/insolar/.artifacts/launchnet/configs/migration_admin_member_keys.json")
//	if err != nil {
//		errors.Wrapf(err, "[ loadMemberKeys ] could't load member keys")
//	}
//	var data map[string]string
//	err = json.Unmarshal(text, &data)
//	if err != nil {
//		 errors.Wrapf(err, "[ loadMemberKeys ] could't unmarshal member keys")
//	}
//	if data["private_key"] == "" || data["public_key"] == "" {
//		errors.New("[ loadMemberKeys ] could't find any keys")
//	}
//	privateKey := data["private_key"]
//	publicKey := data["public_key"]
//
//	return privateKey, publicKey
//}
=======
func checkResponseHasNoError(t *testing.T, response interface{}) {
	j, err := json.Marshal(response)
	require.Nil(t, err)
	var errorBody errorStruct
	err = json.Unmarshal(j, &errorBody)
	require.Nil(t, err, "error while unmarshaling")
	if errorBody.Error.Message != "" || errorBody.Error.Code != 0 {
		require.Emptyf(t, errorBody.Error.Message, "error in response: %v", errorBody.Error.Message)
	}
}
>>>>>>> 977ebbd8
<|MERGE_RESOLUTION|>--- conflicted
+++ resolved
@@ -46,7 +46,17 @@
 	}, err
 }
 
-<<<<<<< HEAD
+func checkResponseHasNoError(t *testing.T, response interface{}) {
+	j, err := json.Marshal(response)
+	require.Nil(t, err)
+	var errorBody errorStruct
+	err = json.Unmarshal(j, &errorBody)
+	require.Nil(t, err, "error while unmarshaling")
+	if errorBody.Error.Message != "" || errorBody.Error.Code != 0 {
+		require.Emptyf(t, errorBody.Error.Message, "error in response: %v", errorBody.Error.Message)
+	}
+}
+
 //func loadAdminMemberKeys() (string, string) {
 //	text, err := ioutil.ReadFile("~/go/src/github.com/insolar/insolar/.artifacts/launchnet/configs/migration_admin_member_keys.json")
 //	if err != nil {
@@ -64,16 +74,4 @@
 //	publicKey := data["public_key"]
 //
 //	return privateKey, publicKey
-//}
-=======
-func checkResponseHasNoError(t *testing.T, response interface{}) {
-	j, err := json.Marshal(response)
-	require.Nil(t, err)
-	var errorBody errorStruct
-	err = json.Unmarshal(j, &errorBody)
-	require.Nil(t, err, "error while unmarshaling")
-	if errorBody.Error.Message != "" || errorBody.Error.Code != 0 {
-		require.Emptyf(t, errorBody.Error.Message, "error in response: %v", errorBody.Error.Message)
-	}
-}
->>>>>>> 977ebbd8
+//}