//
// Copyright 2019 Insolar Technologies GmbH
//
// Licensed under the Apache License, Version 2.0 (the "License");
// you may not use this file except in compliance with the License.
// You may obtain a copy of the License at
//
//     http://www.apache.org/licenses/LICENSE-2.0
//
// Unless required by applicable law or agreed to in writing, software
// distributed under the License is distributed on an "AS IS" BASIS,
// WITHOUT WARRANTIES OR CONDITIONS OF ANY KIND, either express or implied.
// See the License for the specific language governing permissions and
// limitations under the License.
//

package genesisdataprovider

import (
	"context"
	"sync"

	"github.com/insolar/insolar/application/extractor"
	"github.com/insolar/insolar/insolar"
	"github.com/insolar/insolar/insolar/reply"
	"github.com/pkg/errors"
)

// GenesisDataProvider gives access to basic information about genesis objects
type GenesisDataProvider struct {
	CertificateManager insolar.CertificateManager `inject:""`
	ContractRequester  insolar.ContractRequester  `inject:""`

<<<<<<< HEAD
	rootMemberRef             *insolar.Reference
	migrationAdminMemberRef   *insolar.Reference
	migrationDamonMembersRefs []*insolar.Reference
	nodeDomainRef             *insolar.Reference
	lock                      sync.RWMutex
=======
	rootMemberRef              *insolar.Reference
	migrationAdminMemberRef    *insolar.Reference
	migrationDaemonMembersRefs []*insolar.Reference
	nodeDomainRef              *insolar.Reference
	lock                       sync.RWMutex
>>>>>>> f19ea2bc
}

// New creates new GenesisDataProvider
func New() (*GenesisDataProvider, error) {
	return &GenesisDataProvider{}, nil
}

func (gdp *GenesisDataProvider) setInfo(ctx context.Context) error {
	routResult, err := gdp.ContractRequester.SendRequest(ctx, gdp.GetRootDomain(ctx), "Info", []interface{}{})
	if err != nil {
		return errors.Wrap(err, "[ setInfo ] Can't send request")
	}

	info, err := extractor.InfoResponse(routResult.(*reply.CallMethod).Result)
	if err != nil {
		return errors.Wrap(err, "[ setInfo ] Can't extract response")
	}
	rootMemberRef, err := insolar.NewReferenceFromBase58(info.RootMember)
	if err != nil {
		return errors.Wrap(err, "[ setInfo ] Failed to parse info.RootMember")
	}
	gdp.rootMemberRef = rootMemberRef
	migrationAdminMemberRef, err := insolar.NewReferenceFromBase58(info.MigrationAdminMember)
	if err != nil {
		return errors.Wrap(err, "[ setInfo ] Failed to parse info.MigrationAdminMember")
	}
	gdp.migrationAdminMemberRef = migrationAdminMemberRef
<<<<<<< HEAD
	migrationDamonsMembers := []*insolar.Reference{}
	for _, refStr := range info.MigrationDamonsMembers {
		ref, err := insolar.NewReferenceFromBase58(refStr)
		if err != nil {
			return errors.Wrap(err, "[ setInfo ] Failed to parse info.MigrationDamonsMembers ref: '"+refStr+"'")
		}
		migrationDamonsMembers = append(migrationDamonsMembers, ref)
	}
	gdp.migrationDamonMembersRefs = migrationDamonsMembers
=======
	migrationDaemonsMembers := []*insolar.Reference{}
	for _, refStr := range info.MigrationDaemonsMembers {
		ref, err := insolar.NewReferenceFromBase58(refStr)
		if err != nil {
			return errors.Wrap(err, "[ setInfo ] Failed to parse info.MigrationDaemonsMembers ref: '"+refStr+"'")
		}
		migrationDaemonsMembers = append(migrationDaemonsMembers, ref)
	}
	gdp.migrationDaemonMembersRefs = migrationDaemonsMembers
>>>>>>> f19ea2bc
	nodeDomainRef, err := insolar.NewReferenceFromBase58(info.NodeDomain)
	if err != nil {
		return errors.Wrap(err, "[ setInfo ] Failed to parse info.NodeDomain")
	}
	gdp.nodeDomainRef = nodeDomainRef

	return nil
}

// GetRootDomain returns reference to RootDomain
func (gdp *GenesisDataProvider) GetRootDomain(ctx context.Context) *insolar.Reference {
	return gdp.CertificateManager.GetCertificate().GetRootDomainReference()
}

// GetNodeDomain returns reference to NodeDomain
func (gdp *GenesisDataProvider) GetNodeDomain(ctx context.Context) (*insolar.Reference, error) {
	gdp.lock.Lock()
	defer gdp.lock.Unlock()
	if gdp.nodeDomainRef == nil {
		err := gdp.setInfo(ctx)
		if err != nil {
			return nil, errors.Wrap(err, "[ GenesisDataProvider::GetNodeDomain ] Can't get info")
		}
	}
	return gdp.nodeDomainRef, nil
}

// GetRootMember returns reference to root member
func (gdp *GenesisDataProvider) GetRootMember(ctx context.Context) (*insolar.Reference, error) {
	gdp.lock.Lock()
	defer gdp.lock.Unlock()
	if gdp.rootMemberRef == nil {
		err := gdp.setInfo(ctx)
		if err != nil {
			return nil, errors.Wrap(err, "[ GenesisDataProvider::GetRootMember ] Can't get info")
		}
	}
	return gdp.rootMemberRef, nil
}

<<<<<<< HEAD
// GetRootMember returns reference to RootMember
func (gdp *GenesisDataProvider) GetMigrationDamonMembers(ctx context.Context) ([]*insolar.Reference, error) {
	gdp.lock.Lock()
	defer gdp.lock.Unlock()
	if gdp.migrationDamonMembersRefs == nil {
		err := gdp.setInfo(ctx)
		if err != nil {
			return nil, errors.Wrap(err, "[ GenesisDataProvider::GetMigrationDamonMembers ] Can't get info")
		}
	}
	return gdp.migrationDamonMembersRefs, nil
}

// GetRootMember returns reference to RootMember
=======
// GetMigrationDaemonMembers returns references to migration daemons members
func (gdp *GenesisDataProvider) GetMigrationDaemonMembers(ctx context.Context) ([]*insolar.Reference, error) {
	gdp.lock.Lock()
	defer gdp.lock.Unlock()
	if gdp.migrationDaemonMembersRefs == nil {
		err := gdp.setInfo(ctx)
		if err != nil {
			return nil, errors.Wrap(err, "[ GenesisDataProvider::GetMigrationDaemonMembers ] Can't get info")
		}
	}
	return gdp.migrationDaemonMembersRefs, nil
}

// GetMigrationAdminMember returns reference to migration admin member
>>>>>>> f19ea2bc
func (gdp *GenesisDataProvider) GetMigrationAdminMember(ctx context.Context) (*insolar.Reference, error) {
	gdp.lock.Lock()
	defer gdp.lock.Unlock()
	if gdp.migrationAdminMemberRef == nil {
		err := gdp.setInfo(ctx)
		if err != nil {
			return nil, errors.Wrap(err, "[ GenesisDataProvider::GetMigrationAdminMember ] Can't get info")
		}
	}
	return gdp.migrationAdminMemberRef, nil
}<|MERGE_RESOLUTION|>--- conflicted
+++ resolved
@@ -31,19 +31,11 @@
 	CertificateManager insolar.CertificateManager `inject:""`
 	ContractRequester  insolar.ContractRequester  `inject:""`
 
-<<<<<<< HEAD
-	rootMemberRef             *insolar.Reference
-	migrationAdminMemberRef   *insolar.Reference
-	migrationDamonMembersRefs []*insolar.Reference
-	nodeDomainRef             *insolar.Reference
-	lock                      sync.RWMutex
-=======
 	rootMemberRef              *insolar.Reference
 	migrationAdminMemberRef    *insolar.Reference
 	migrationDaemonMembersRefs []*insolar.Reference
 	nodeDomainRef              *insolar.Reference
 	lock                       sync.RWMutex
->>>>>>> f19ea2bc
 }
 
 // New creates new GenesisDataProvider
@@ -71,17 +63,6 @@
 		return errors.Wrap(err, "[ setInfo ] Failed to parse info.MigrationAdminMember")
 	}
 	gdp.migrationAdminMemberRef = migrationAdminMemberRef
-<<<<<<< HEAD
-	migrationDamonsMembers := []*insolar.Reference{}
-	for _, refStr := range info.MigrationDamonsMembers {
-		ref, err := insolar.NewReferenceFromBase58(refStr)
-		if err != nil {
-			return errors.Wrap(err, "[ setInfo ] Failed to parse info.MigrationDamonsMembers ref: '"+refStr+"'")
-		}
-		migrationDamonsMembers = append(migrationDamonsMembers, ref)
-	}
-	gdp.migrationDamonMembersRefs = migrationDamonsMembers
-=======
 	migrationDaemonsMembers := []*insolar.Reference{}
 	for _, refStr := range info.MigrationDaemonsMembers {
 		ref, err := insolar.NewReferenceFromBase58(refStr)
@@ -91,7 +72,6 @@
 		migrationDaemonsMembers = append(migrationDaemonsMembers, ref)
 	}
 	gdp.migrationDaemonMembersRefs = migrationDaemonsMembers
->>>>>>> f19ea2bc
 	nodeDomainRef, err := insolar.NewReferenceFromBase58(info.NodeDomain)
 	if err != nil {
 		return errors.Wrap(err, "[ setInfo ] Failed to parse info.NodeDomain")
@@ -132,22 +112,6 @@
 	return gdp.rootMemberRef, nil
 }
 
-<<<<<<< HEAD
-// GetRootMember returns reference to RootMember
-func (gdp *GenesisDataProvider) GetMigrationDamonMembers(ctx context.Context) ([]*insolar.Reference, error) {
-	gdp.lock.Lock()
-	defer gdp.lock.Unlock()
-	if gdp.migrationDamonMembersRefs == nil {
-		err := gdp.setInfo(ctx)
-		if err != nil {
-			return nil, errors.Wrap(err, "[ GenesisDataProvider::GetMigrationDamonMembers ] Can't get info")
-		}
-	}
-	return gdp.migrationDamonMembersRefs, nil
-}
-
-// GetRootMember returns reference to RootMember
-=======
 // GetMigrationDaemonMembers returns references to migration daemons members
 func (gdp *GenesisDataProvider) GetMigrationDaemonMembers(ctx context.Context) ([]*insolar.Reference, error) {
 	gdp.lock.Lock()
@@ -162,7 +126,6 @@
 }
 
 // GetMigrationAdminMember returns reference to migration admin member
->>>>>>> f19ea2bc
 func (gdp *GenesisDataProvider) GetMigrationAdminMember(ctx context.Context) (*insolar.Reference, error) {
 	gdp.lock.Lock()
 	defer gdp.lock.Unlock()
