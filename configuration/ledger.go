--- conflicted
+++ resolved
@@ -15,6 +15,10 @@
 //
 
 package configuration
+
+import (
+	"time"
+)
 
 // Storage configures Ledger's storage.
 type Storage struct {
@@ -35,7 +39,6 @@
 	DepthLimit uint8
 }
 
-<<<<<<< HEAD
 // Backoff configures retry backoff algorithm
 type Backoff struct {
 	Factor float64
@@ -45,12 +48,6 @@
 	Min, Max time.Duration
 	// MaxAttempts holds max count of attempts for a instance of Backoff
 	MaxAttempts int
-}
-
-// Exporter holds configuration of Exporter
-type Exporter struct {
-	// ExportLag is lag in second before we start to export pulse
-	ExportLag uint32
 }
 
 // Replica holds configuration for Replicator.
@@ -73,8 +70,6 @@
 	DefaultBatchSize uint32
 }
 
-=======
->>>>>>> 639a6acc
 // Ledger holds configuration for ledger.
 type Ledger struct {
 	// Storage defines storage configuration.
@@ -90,17 +85,12 @@
 	// IMPORTANT: It should be the same on ALL nodes.
 	LightChainLimit int
 
-<<<<<<< HEAD
-	// Exporter holds configuration of Exporter
-	Exporter Exporter
+	// CleanerDelay holds value of pulses, that should happen before end of LightChainLimit and start
+	// of LME's data cleaning
+	CleanerDelay int
 
 	// Replica holds configuration for Replicator.
 	Replica Replica
-=======
-	// CleanerDelay holds value of pulses, that should happen before end of LightChainLimit and start
-	// of LME's data cleaning
-	CleanerDelay int
->>>>>>> 639a6acc
 }
 
 // NewLedger creates new default Ledger configuration.
@@ -118,11 +108,7 @@
 			DepthLimit:             10, // limit to 1024 jets
 		},
 		LightChainLimit: 5, // 5 pulses
-<<<<<<< HEAD
-
-		Exporter: Exporter{
-			ExportLag: 40, // 40 seconds
-		},
+		CleanerDelay:    3, // 3 pulses
 
 		Replica: Replica{
 			Role:              "root",
@@ -134,8 +120,5 @@
 			DelayForAttempt:   1 * time.Second,
 			DefaultBatchSize:  uint32(1000),
 		},
-=======
-		CleanerDelay:    3, // 3 pulses
->>>>>>> 639a6acc
 	}
 }