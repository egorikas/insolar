/*
 *    Copyright 2018 Insolar
 *
 *    Licensed under the Apache License, Version 2.0 (the "License");
 *    you may not use this file except in compliance with the License.
 *    You may obtain a copy of the License at
 *
 *        http://www.apache.org/licenses/LICENSE-2.0
 *
 *    Unless required by applicable law or agreed to in writing, software
 *    distributed under the License is distributed on an "AS IS" BASIS,
 *    WITHOUT WARRANTIES OR CONDITIONS OF ANY KIND, either express or implied.
 *    See the License for the specific language governing permissions and
 *    limitations under the License.
 */

package component

import (
	"context"
	"fmt"
	"reflect"

	"github.com/insolar/insolar/log"
	"github.com/pkg/errors"
)

// Manager provide methods to manage components lifecycle
type Manager struct {
	components []interface{}
}

<<<<<<< HEAD
=======
// Register components in Manager and inject required dependencies.
// Register can inject interfaces only, tag public struct fields with `inject:""`.
// If the injectable struct already has a value on the tagged field, the value WILL NOT be overridden.
>>>>>>> f21f7a81
func (m *Manager) Register(components ...interface{}) {
	m.components = append(m.components, components...)
}

<<<<<<< HEAD
// Inject components in Manager and inject required dependencies
// Inject can inject interfaces only, tag public struct fields with `inject:""`
func (m *Manager) Inject(components ...interface{}) {
	m.Register(components...)

	for _, componentMeta := range components {
		component := reflect.ValueOf(componentMeta).Elem()
		componentType := component.Type()
		log.Infof("ComponentManager: Inject component: %s", componentType.String())
=======
		for i := 0; i < componentType.NumField(); i++ {
			f := componentType.Field(i)
			if _, ok := f.Tag.Lookup("inject"); ok && componentValue.Field(i).IsNil() {
				log.Debugf("ComponentManager: Component %s need inject: ", componentType.String(), f.Name)

				// try to inject
				isInjected := false
				for _, cc := range m.components {
					fieldValue := componentValue.Field(i)
					if reflect.ValueOf(cc).Type().Implements(fieldValue.Type()) {
						fieldValue.Set(reflect.ValueOf(cc))
						log.Infof("ComponentManager: Inject interface %s with %s: ", fieldValue.Type().String(), reflect.ValueOf(cc).Type().String())
						isInjected = true
						break
					}
				}

				if !isInjected {
					panic(fmt.Sprintf(
						"Component %s injects not existing component with interface %s",
						componentType.String(), f.Type.String(),
					))
				}
>>>>>>> f21f7a81

		for i := 0; i < componentType.NumField(); i++ {
			fieldMeta := componentType.Field(i)
			if _, ok := fieldMeta.Tag.Lookup("inject"); ok {
				log.Debugf("ComponentManager: Component %s need inject: ", componentType.String(), fieldMeta.Name)
				m.mustInject(component, fieldMeta)
			}
		}
	}
}

func (m *Manager) mustInject(component reflect.Value, fieldMeta reflect.StructField) {
	for _, componentMeta := range m.components {
		componentType := reflect.ValueOf(componentMeta).Type()

		if componentType.Implements(fieldMeta.Type) {
			field := component.FieldByName(fieldMeta.Name)
			field.Set(reflect.ValueOf(componentMeta))

			log.Infof(
				"ComponentManager: Inject interface %s with %s: ",
				field.Type().String(),
				componentType.String(),
			)
			return
		}
	}

	panic(fmt.Sprintf(
		"Component %s injects not existing component with interface %s to field %s",
		component.Type().String(),
		fieldMeta.Type.String(),
		fieldMeta.Name,
	))
}

// Start invokes Start method of all components which implements Starter interface
func (m *Manager) Start(ctx context.Context) error {
	for _, c := range m.components {
		name := reflect.TypeOf(c).Elem().String()
		if s, ok := c.(Starter); ok {
			log.Infoln("ComponentManager: Start component: ", name)
			err := s.Start(ctx)
			if err != nil {
				return errors.Wrap(err, "Failed to start components.")
			}
		} else {
			log.Warnf("ComponentManager: Component %s has no Start method", name)
		}
	}
	return nil
}

// Init invokes Init method of all components which implements Initer interface
func (m *Manager) Init(ctx context.Context) error {
	for _, c := range m.components {
		name := reflect.TypeOf(c).Elem().String()
		s, ok := c.(Initer)
		if !ok {
			log.Debugf("ComponentManager: Component %s has no Init method", name)
			continue
		}
		log.Infoln("ComponentManager: Init component: ", name)
		err := s.Init(ctx)
		if err != nil {
			return errors.Wrap(err, "Failed to init components.")
		}
	}
	return nil
}

// Stop invokes Stop method of all components which implements Starter interface
func (m *Manager) Stop(ctx context.Context) error {

	for i := len(m.components) - 1; i >= 0; i-- {
		name := reflect.TypeOf(m.components[i]).Elem().String()
		if s, ok := m.components[i].(Stopper); ok {
			log.Infoln("ComponentManager: Stop component: ", name)

			err := s.Stop(ctx)
			if err != nil {
				return errors.Wrap(err, "Failed to stop components.")
			}
		} else {
			log.Warnf("ComponentManager: Component %s has no Stop method", name)
		}
	}
	return nil
}<|MERGE_RESOLUTION|>--- conflicted
+++ resolved
@@ -30,17 +30,13 @@
 	components []interface{}
 }
 
-<<<<<<< HEAD
-=======
 // Register components in Manager and inject required dependencies.
 // Register can inject interfaces only, tag public struct fields with `inject:""`.
 // If the injectable struct already has a value on the tagged field, the value WILL NOT be overridden.
->>>>>>> f21f7a81
 func (m *Manager) Register(components ...interface{}) {
 	m.components = append(m.components, components...)
 }
 
-<<<<<<< HEAD
 // Inject components in Manager and inject required dependencies
 // Inject can inject interfaces only, tag public struct fields with `inject:""`
 func (m *Manager) Inject(components ...interface{}) {
@@ -50,35 +46,10 @@
 		component := reflect.ValueOf(componentMeta).Elem()
 		componentType := component.Type()
 		log.Infof("ComponentManager: Inject component: %s", componentType.String())
-=======
-		for i := 0; i < componentType.NumField(); i++ {
-			f := componentType.Field(i)
-			if _, ok := f.Tag.Lookup("inject"); ok && componentValue.Field(i).IsNil() {
-				log.Debugf("ComponentManager: Component %s need inject: ", componentType.String(), f.Name)
-
-				// try to inject
-				isInjected := false
-				for _, cc := range m.components {
-					fieldValue := componentValue.Field(i)
-					if reflect.ValueOf(cc).Type().Implements(fieldValue.Type()) {
-						fieldValue.Set(reflect.ValueOf(cc))
-						log.Infof("ComponentManager: Inject interface %s with %s: ", fieldValue.Type().String(), reflect.ValueOf(cc).Type().String())
-						isInjected = true
-						break
-					}
-				}
-
-				if !isInjected {
-					panic(fmt.Sprintf(
-						"Component %s injects not existing component with interface %s",
-						componentType.String(), f.Type.String(),
-					))
-				}
->>>>>>> f21f7a81
 
 		for i := 0; i < componentType.NumField(); i++ {
 			fieldMeta := componentType.Field(i)
-			if _, ok := fieldMeta.Tag.Lookup("inject"); ok {
+			if _, ok := fieldMeta.Tag.Lookup("inject"); ok && component.Field(i).IsNil() {
 				log.Debugf("ComponentManager: Component %s need inject: ", componentType.String(), fieldMeta.Name)
 				m.mustInject(component, fieldMeta)
 			}
