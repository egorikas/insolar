//
// Copyright 2019 Insolar Technologies GmbH
//
// Licensed under the Apache License, Version 2.0 (the "License");
// you may not use this file except in compliance with the License.
// You may obtain a copy of the License at
//
//     http://www.apache.org/licenses/LICENSE-2.0
//
// Unless required by applicable law or agreed to in writing, software
// distributed under the License is distributed on an "AS IS" BASIS,
// WITHOUT WARRANTIES OR CONDITIONS OF ANY KIND, either express or implied.
// See the License for the specific language governing permissions and
// limitations under the License.
//

package insolar

import (
	"context"
)

// Cascade contains routing data for cascade sending
type Cascade struct {
	// NodeIds contains the slice of node identifiers that will receive the message
	NodeIds []Reference
	// GeneratedEntropy is used for pseudorandom cascade building
	Entropy Entropy
	// Replication factor is the number of children nodes of the each node of the cascade
	ReplicationFactor uint
}

// RemoteProcedure is remote procedure call function.
type RemoteProcedure func(ctx context.Context, args []byte) ([]byte, error)

<<<<<<< HEAD
// NetworkOperableCallback is callback for notifying is network is operable or not
type NetworkOperableCallback func(ctx context.Context, isNetworkOperable bool)

//go:generate minimock -i github.com/insolar/insolar/insolar.Network -o ../testutils -s _mock.go
=======
//go:generate minimock -i github.com/insolar/insolar/insolar.Network -o ../testutils -s _mock.go -g
>>>>>>> cd5cae48

// Network is interface for network modules facade.
type Network interface {
	// SendParcel sends a message.
	SendMessage(nodeID Reference, method string, msg Parcel) ([]byte, error)
	// SendCascadeMessage sends a message.
	SendCascadeMessage(data Cascade, method string, msg Parcel) error
	// RemoteProcedureRegister is remote procedure register func.
	RemoteProcedureRegister(name string, method RemoteProcedure)
	// Leave notify other nodes that this node want to leave and doesn't want to receive new tasks
	Leave(ctx context.Context, ETA PulseNumber)
	// GetState returns our current thoughs about whole network
	GetState() NetworkState
	// SetOperableFunc registers callback for notifying of network state
	SetOperableFunc(NetworkOperableCallback)
	GetCert(context.Context, *Reference) (Certificate, error)
}

//go:generate minimock -i github.com/insolar/insolar/insolar.PulseDistributor -o ../testutils -s _mock.go -g

// PulseDistributor is interface for pulse distribution.
type PulseDistributor interface {
	// Distribute distributes a pulse across the network.
	Distribute(context.Context, Pulse)
}

// NetworkState type for bootstrapping process
type NetworkState int

//go:generate stringer -type=NetworkState
const (
	// NoNetworkState state means that nodes doesn`t match majority_rule
	NoNetworkState NetworkState = iota
	JoinerBootstrap
	DiscoveryBootstrap
	WaitConsensus
	WaitMinRoles
	CompleteNetworkState
)<|MERGE_RESOLUTION|>--- conflicted
+++ resolved
@@ -33,14 +33,10 @@
 // RemoteProcedure is remote procedure call function.
 type RemoteProcedure func(ctx context.Context, args []byte) ([]byte, error)
 
-<<<<<<< HEAD
 // NetworkOperableCallback is callback for notifying is network is operable or not
 type NetworkOperableCallback func(ctx context.Context, isNetworkOperable bool)
 
-//go:generate minimock -i github.com/insolar/insolar/insolar.Network -o ../testutils -s _mock.go
-=======
 //go:generate minimock -i github.com/insolar/insolar/insolar.Network -o ../testutils -s _mock.go -g
->>>>>>> cd5cae48
 
 // Network is interface for network modules facade.
 type Network interface {
