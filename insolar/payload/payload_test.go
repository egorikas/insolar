--- conflicted
+++ resolved
@@ -42,48 +42,6 @@
 	require.Equal(t, morph, uint32(morph64))
 }
 
-<<<<<<< HEAD
-func TestMarshalUnmarshal(t *testing.T) {
-	type data struct {
-		tp payload.Type
-		pl payload.Payload
-	}
-	table := []data{
-		{tp: payload.TypeMeta, pl: &payload.Meta{}},
-		{tp: payload.TypeError, pl: &payload.Error{}},
-		{tp: payload.TypeID, pl: &payload.ID{}},
-		{tp: payload.TypeIDs, pl: &payload.IDs{}},
-		{tp: payload.TypeJet, pl: &payload.Jet{}},
-		{tp: payload.TypeState, pl: &payload.State{}},
-		{tp: payload.TypeGetObject, pl: &payload.GetObject{}},
-		{tp: payload.TypePassState, pl: &payload.PassState{}},
-		{tp: payload.TypeIndex, pl: &payload.Index{}},
-		{tp: payload.TypePass, pl: &payload.Pass{}},
-		{tp: payload.TypeCode, pl: &payload.Code{}},
-		{tp: payload.TypeGetCode, pl: &payload.GetCode{}},
-		{tp: payload.TypeSetCode, pl: &payload.SetCode{}},
-		{tp: payload.TypeGetFilament, pl: &payload.GetFilament{}},
-		{tp: payload.TypeFilamentSegment, pl: &payload.FilamentSegment{}},
-		{tp: payload.TypeSetIncomingRequest, pl: &payload.SetIncomingRequest{}},
-		{tp: payload.TypeRequest, pl: &payload.Request{}},
-		{tp: payload.TypeReplication, pl: &payload.Replication{}},
-		{tp: payload.TypeSetResult, pl: &payload.SetResult{}},
-		{tp: payload.TypeActivate, pl: &payload.Activate{}},
-		{tp: payload.TypeRequestInfo, pl: &payload.RequestInfo{}},
-		{tp: payload.TypeGotHotConfirmation, pl: &payload.GotHotConfirmation{}},
-		{tp: payload.TypeDeactivate, pl: &payload.Deactivate{}},
-		{tp: payload.TypeUpdate, pl: &payload.Update{}},
-		{tp: payload.TypeHotObjects, pl: &payload.HotObjects{}},
-		{tp: payload.TypeGetRequest, pl: &payload.GetRequest{}},
-		{tp: payload.TypeGetPendings, pl: &payload.GetPendings{}},
-		{tp: payload.TypeHasPendings, pl: &payload.HasPendings{}},
-		{tp: payload.TypePendingsInfo, pl: &payload.PendingsInfo{}},
-		{tp: payload.TypeGetJet, pl: &payload.GetJet{}},
-		{tp: payload.TypeAbandonedRequestsNotification, pl: &payload.AbandonedRequestsNotification{}},
-		{tp: payload.TypeGetLightInitialState, pl: &payload.GetLightInitialState{}},
-		{tp: payload.TypeLightInitialState, pl: &payload.LightInitialState{}},
-		{tp: payload.TypeGetIndex, pl: &payload.GetIndex{}},
-=======
 func TestMarshalUnmarshalType(t *testing.T) {
 	for _, expectedType := range payload.TypesMap {
 		buf, err := payload.MarshalType(expectedType)
@@ -92,7 +50,6 @@
 		tp, err := payload.UnmarshalType(buf)
 		require.NoError(t, err)
 		require.Equal(t, expectedType, tp)
->>>>>>> cd5cae48
 	}
 }
 
