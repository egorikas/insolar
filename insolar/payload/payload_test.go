--- conflicted
+++ resolved
@@ -60,12 +60,7 @@
 		{tp: payload.TypeCode, pl: &payload.Code{}},
 		{tp: payload.TypeGetCode, pl: &payload.GetCode{}},
 		{tp: payload.TypeSetCode, pl: &payload.SetCode{}},
-<<<<<<< HEAD
-		// {tp: payload.TypeGetPendingFilament, pl: &payload.GetPendingFilament{}},
-		// {tp: payload.TypePendingFilament, pl: &payload.PendingFilament{}},
-=======
 		{tp: payload.TypeSetRequest, pl: &payload.SetRequest{}},
->>>>>>> 7eefd7c0
 	}
 
 	for _, d := range table {
