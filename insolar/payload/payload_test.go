--- conflicted
+++ resolved
@@ -80,12 +80,9 @@
 		{tp: payload.TypePendingsInfo, pl: &payload.PendingsInfo{}},
 		{tp: payload.TypeGetJet, pl: &payload.GetJet{}},
 		{tp: payload.TypeAbandonedRequestsNotification, pl: &payload.AbandonedRequestsNotification{}},
-<<<<<<< HEAD
-		{tp: payload.TypeEnsureIndex, pl: &payload.EnsureIndex{}},
-=======
 		{tp: payload.TypeGetLightInitialState, pl: &payload.GetLightInitialState{}},
 		{tp: payload.TypeLightInitialState, pl: &payload.LightInitialState{}},
->>>>>>> 8c0e34f8
+		{tp: payload.TypeEnsureIndex, pl: &payload.EnsureIndex{}},
 	}
 
 	for _, d := range table {
