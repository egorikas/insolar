//
// Copyright 2019 Insolar Technologies GmbH
//
// Licensed under the Apache License, Version 2.0 (the "License");
// you may not use this file except in compliance with the License.
// You may obtain a copy of the License at
//
//     http://www.apache.org/licenses/LICENSE-2.0
//
// Unless required by applicable law or agreed to in writing, software
// distributed under the License is distributed on an "AS IS" BASIS,
// WITHOUT WARRANTIES OR CONDITIONS OF ANY KIND, either express or implied.
// See the License for the specific language governing permissions and
// limitations under the License.
//

package payload

import (
	"github.com/gogo/protobuf/proto"
	base58 "github.com/jbenet/go-base58"
	"github.com/pkg/errors"
)

type Type uint32

//go:generate stringer -type=Type

const (
<<<<<<< HEAD
	TypeUnknown         Type = 0
	TypeError           Type = 1
	TypeID              Type = 2
	TypeState           Type = 4
	TypeGetObject       Type = 5
	TypePassState       Type = 6
	TypeObjIndex        Type = 7
	TypeObjState        Type = 8
	TypeIndex           Type = 9
	TypePass            Type = 10
	TypeGetCode         Type = 11
	TypeCode            Type = 12
	TypeSetCode         Type = 13
	TypeGetFilament     Type = 14
	TypeFilamentSegment Type = 15
	TypeSetRequest      Type = 16
=======
	TypeUnknown    Type = 0
	TypeError      Type = 1
	TypeID         Type = 2
	TypeState      Type = 4
	TypeGetObject  Type = 5
	TypePassState  Type = 6
	TypeObjIndex   Type = 7
	TypeObjState   Type = 8
	TypeIndex      Type = 9
	TypePass       Type = 10
	TypeGetCode    Type = 11
	TypeCode       Type = 12
	TypeSetCode    Type = 13
	TypeSetRequest Type = 14
	TypeSetResult  Type = 15
>>>>>>> 8a217bd2
)

// Payload represents any kind of data that can be encoded in consistent manner.
type Payload interface {
	Marshal() ([]byte, error)
}

const (
	MessageHashSize = 28
)

type MessageHash [MessageHashSize]byte

func (h *MessageHash) MarshalTo(data []byte) (int, error) {
	if len(data) < len(h) {
		return 0, errors.New("Not enough bytes to marshal PulseNumber")
	}
	copy(data, h[:])
	return len(h), nil
}

func (h *MessageHash) Unmarshal(data []byte) error {
	if len(data) < MessageHashSize {
		return errors.New("not enough bytes")
	}
	copy(h[:], data)
	return nil
}

func (h MessageHash) Equal(other MessageHash) bool {
	return h == other
}

func (h MessageHash) Size() int {
	return len(h)
}

func (h *MessageHash) String() string {
	return base58.Encode(h[:])
}

func (h *MessageHash) IsZero() bool {
	for _, b := range h {
		if b != 0 {
			return false
		}
	}
	return true
}

// UnmarshalType decodes payload type from given binary.
func UnmarshalType(data []byte) (Type, error) {
	buf := proto.NewBuffer(data)
	_, err := buf.DecodeVarint()
	if err != nil {
		return TypeUnknown, errors.Wrap(err, "failed to decode polymorph")
	}
	morph, err := buf.DecodeVarint()
	if err != nil {
		return TypeUnknown, errors.Wrap(err, "failed to decode polymorph")
	}
	return Type(morph), nil
}

func Marshal(payload Payload) ([]byte, error) {
	switch pl := payload.(type) {
	case *Error:
		pl.Polymorph = uint32(TypeError)
		return pl.Marshal()
	case *ID:
		pl.Polymorph = uint32(TypeID)
		return pl.Marshal()
	case *State:
		pl.Polymorph = uint32(TypeState)
		return pl.Marshal()
	case *GetObject:
		pl.Polymorph = uint32(TypeGetObject)
		return pl.Marshal()
	case *PassState:
		pl.Polymorph = uint32(TypePassState)
		return pl.Marshal()
	case *Index:
		pl.Polymorph = uint32(TypeIndex)
		return pl.Marshal()
	case *Pass:
		pl.Polymorph = uint32(TypePass)
		return pl.Marshal()
	case *GetCode:
		pl.Polymorph = uint32(TypeGetCode)
		return pl.Marshal()
	case *Code:
		pl.Polymorph = uint32(TypeCode)
		return pl.Marshal()
	case *SetCode:
		pl.Polymorph = uint32(TypeSetCode)
		return pl.Marshal()
	case *GetFilament:
		pl.Polymorph = uint32(TypeGetFilament)
		return pl.Marshal()
	case *FilamentSegment:
		pl.Polymorph = uint32(TypeFilamentSegment)
		return pl.Marshal()
	case *SetRequest:
		pl.Polymorph = uint32(TypeSetRequest)
		return pl.Marshal()
	case *SetResult:
		pl.Polymorph = uint32(TypeSetResult)
		return pl.Marshal()
	}

	return nil, errors.New("unknown payload type")
}

func Unmarshal(data []byte) (Payload, error) {
	tp, err := UnmarshalType(data)
	if err != nil {
		return nil, err
	}
	switch tp {
	case TypeError:
		pl := Error{}
		err := pl.Unmarshal(data)
		return &pl, err
	case TypeID:
		pl := ID{}
		err := pl.Unmarshal(data)
		return &pl, err
	case TypeState:
		pl := State{}
		err := pl.Unmarshal(data)
		return &pl, err
	case TypeGetObject:
		pl := GetObject{}
		err := pl.Unmarshal(data)
		return &pl, err
	case TypePassState:
		pl := PassState{}
		err := pl.Unmarshal(data)
		return &pl, err
	case TypeIndex:
		pl := Index{}
		err := pl.Unmarshal(data)
		return &pl, err
	case TypePass:
		pl := Pass{}
		err := pl.Unmarshal(data)
		return &pl, err
	case TypeGetCode:
		pl := GetCode{}
		err := pl.Unmarshal(data)
		return &pl, err
	case TypeCode:
		pl := Code{}
		err := pl.Unmarshal(data)
		return &pl, err
	case TypeSetCode:
		pl := SetCode{}
		err := pl.Unmarshal(data)
		return &pl, err
	case TypeGetFilament:
		pl := GetFilament{}
		err := pl.Unmarshal(data)
		return &pl, err
	case TypeFilamentSegment:
		pl := FilamentSegment{}
		err := pl.Unmarshal(data)
		return &pl, err
	case TypeSetRequest:
		pl := SetRequest{}
		err := pl.Unmarshal(data)
		return &pl, err
	case TypeSetResult:
		pl := SetResult{}
		err := pl.Unmarshal(data)
		return &pl, err
	}

	return nil, errors.New("unknown payload type")
}

// UnmarshalFromMeta reads only payload skipping meta decoding. Use this instead of regular Unmarshal if you don't need
// Meta data.
func UnmarshalFromMeta(meta []byte) (Payload, error) {
	m := Meta{}
	// Can be optimized by using proto.NewBuffer.
	err := m.Unmarshal(meta)
	if err != nil {
		return nil, err
	}
	pl, err := Unmarshal(m.Payload)
	if err != nil {
		return nil, err
	}

	return pl, nil
}<|MERGE_RESOLUTION|>--- conflicted
+++ resolved
@@ -27,24 +27,6 @@
 //go:generate stringer -type=Type
 
 const (
-<<<<<<< HEAD
-	TypeUnknown         Type = 0
-	TypeError           Type = 1
-	TypeID              Type = 2
-	TypeState           Type = 4
-	TypeGetObject       Type = 5
-	TypePassState       Type = 6
-	TypeObjIndex        Type = 7
-	TypeObjState        Type = 8
-	TypeIndex           Type = 9
-	TypePass            Type = 10
-	TypeGetCode         Type = 11
-	TypeCode            Type = 12
-	TypeSetCode         Type = 13
-	TypeGetFilament     Type = 14
-	TypeFilamentSegment Type = 15
-	TypeSetRequest      Type = 16
-=======
 	TypeUnknown    Type = 0
 	TypeError      Type = 1
 	TypeID         Type = 2
@@ -58,9 +40,10 @@
 	TypeGetCode    Type = 11
 	TypeCode       Type = 12
 	TypeSetCode    Type = 13
-	TypeSetRequest Type = 14
-	TypeSetResult  Type = 15
->>>>>>> 8a217bd2
+	TypeGetFilament     Type = 14
+	TypeFilamentSegment Type = 15
+	TypeSetRequest Type = 16
+	TypeSetResult  Type = 17
 )
 
 // Payload represents any kind of data that can be encoded in consistent manner.
