--- conflicted
+++ resolved
@@ -65,12 +65,9 @@
 	TypeReplication
 	TypeGetJet
 	TypeAbandonedRequestsNotification
-<<<<<<< HEAD
-	TypeEnsureIndex
-=======
 	TypeGetLightInitialState
 	TypeLightInitialState
->>>>>>> 8c0e34f8
+	TypeEnsureIndex
 
 	TypeReturnResults
 	TypeCallMethod
@@ -282,16 +279,14 @@
 	case *AbandonedRequestsNotification:
 		pl.Polymorph = uint32(TypeAbandonedRequestsNotification)
 		return pl.Marshal()
-<<<<<<< HEAD
+	case *GetLightInitialState:
+		pl.Polymorph = uint32(TypeGetLightInitialState)
+		return pl.Marshal()
+	case *LightInitialState:
+		pl.Polymorph = uint32(TypeLightInitialState)
+		return pl.Marshal()
 	case *EnsureIndex:
 		pl.Polymorph = uint32(TypeEnsureIndex)
-=======
-	case *GetLightInitialState:
-		pl.Polymorph = uint32(TypeGetLightInitialState)
-		return pl.Marshal()
-	case *LightInitialState:
-		pl.Polymorph = uint32(TypeLightInitialState)
->>>>>>> 8c0e34f8
 		return pl.Marshal()
 	}
 
@@ -464,17 +459,16 @@
 		pl := AbandonedRequestsNotification{}
 		err := pl.Unmarshal(data)
 		return &pl, err
-<<<<<<< HEAD
+	case TypeGetLightInitialState:
+		pl := GetLightInitialState{}
+		err := pl.Unmarshal(data)
+		return &pl, err
+	case TypeLightInitialState:
+		pl := LightInitialState{}
+		err := pl.Unmarshal(data)
+		return &pl, err
 	case TypeEnsureIndex:
 		pl := EnsureIndex{}
-=======
-	case TypeGetLightInitialState:
-		pl := GetLightInitialState{}
-		err := pl.Unmarshal(data)
-		return &pl, err
-	case TypeLightInitialState:
-		pl := LightInitialState{}
->>>>>>> 8c0e34f8
 		err := pl.Unmarshal(data)
 		return &pl, err
 	}
