--- conflicted
+++ resolved
@@ -202,7 +202,6 @@
     record.Virtual Request = 21 [(gogoproto.nullable) = false];
 }
 
-<<<<<<< HEAD
 message ServiceData {
     uint32 Polymorph = 16;
 
@@ -265,7 +264,8 @@
     uint32 Polymorph = 16;
 
     bytes ObjectRef = 20 [(gogoproto.customtype) = "github.com/insolar/insolar/insolar.Reference", (gogoproto.nullable) = false];
-=======
+}
+
 message GetPendings {
     uint32 Polymorph = 16;
 
@@ -275,10 +275,9 @@
 message Replication {
     uint32 Polymorph = 16;
 
-    bytes JetID      = 20 [(gogoproto.customtype) = "github.com/insolar/insolar/insolar.JetID", (gogoproto.nullable) = false];
-    bytes Pulse      = 21 [(gogoproto.customtype) = "github.com/insolar/insolar/insolar.PulseNumber", (gogoproto.nullable) = false];
+    bytes JetID = 20 [(gogoproto.customtype) = "github.com/insolar/insolar/insolar.JetID", (gogoproto.nullable) = false];
+    bytes Pulse = 21 [(gogoproto.customtype) = "github.com/insolar/insolar/insolar.PulseNumber", (gogoproto.nullable) = false];
     repeated record.Index Indexes = 22 [(gogoproto.nullable) = false];
     repeated record.Material Records = 23 [(gogoproto.nullable) = false];
     bytes Drop = 24;
->>>>>>> eeb7c48b
 }