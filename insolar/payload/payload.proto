syntax = "proto3";

package payload;

import "github.com/gogo/protobuf/gogoproto/gogo.proto";
import "github.com/insolar/insolar/insolar/record/record.proto";


message Meta {
    uint32 Polymorph = 16;

    bytes Payload    = 20;
    bytes Sender     = 21 [(gogoproto.customtype) = "github.com/insolar/insolar/insolar.Reference", (gogoproto.nullable) = false];
    bytes Receiver   = 22 [(gogoproto.customtype) = "github.com/insolar/insolar/insolar.Reference", (gogoproto.nullable) = false];
    bytes Pulse      = 23 [(gogoproto.customtype) = "github.com/insolar/insolar/insolar.PulseNumber", (gogoproto.nullable) = false];
    bytes ID         = 24;
    bytes OriginHash = 25 [(gogoproto.customtype) = "MessageHash", (gogoproto.nullable) = false];
}

message Error {
    uint32 Polymorph = 16;

    uint32 Code = 20;
    string Text = 21;
}

message GetObject {
    uint32 Polymorph = 16;

    bytes ObjectID        = 20 [(gogoproto.customtype) = "github.com/insolar/insolar/insolar.ID", (gogoproto.nullable) = false];
    bytes ObjectRequestID = 21 [(gogoproto.customtype) = "github.com/insolar/insolar/insolar.ID", (gogoproto.nullable) = false];
}

message GetCode {
    uint32 Polymorph = 16;

    bytes CodeID     = 20 [(gogoproto.customtype) = "github.com/insolar/insolar/insolar.ID", (gogoproto.nullable) = false];
}

message PassState {
    uint32 Polymorph = 16;

    bytes Origin   = 20;
    bytes StateID  = 21 [(gogoproto.customtype) = "github.com/insolar/insolar/insolar.ID", (gogoproto.nullable) = false];
}

message Pass {
    uint32 Polymorph = 16;

    bytes Origin   = 20;
}

message SetCode {
    uint32 Polymorph = 16;

    bytes Record = 20;
    bytes Code   = 21;
}

message Index {
    uint32 Polymorph = 16;

    bytes Index = 20;
}

message Code {
    uint32 Polymorph = 16;

    bytes Record   = 20;
    bytes Code     = 21;
}

message State {
    uint32 Polymorph = 16;

    bytes Record   = 20;
    bytes Memory   = 21;
}

message ID {
    uint32 Polymorph = 16;

    bytes ID = 20 [(gogoproto.customtype) = "github.com/insolar/insolar/insolar.ID", (gogoproto.nullable) = false];
}

message Jet {
    uint32 Polymorph = 16;

    bytes JetID = 20 [(gogoproto.customtype) = "github.com/insolar/insolar/insolar.JetID", (gogoproto.nullable) = false];
    bytes Pulse = 21 [(gogoproto.customtype) = "github.com/insolar/insolar/insolar.PulseNumber", (gogoproto.nullable) = false];
}

message SetRequest {
    uint32 Polymorph = 16;

    bytes Request = 20;
}

<<<<<<< HEAD

message GetFilament {
    uint32 Polymorph = 16;

    bytes ObjectID = 20 [(gogoproto.customtype) = "github.com/insolar/insolar/insolar.ID", (gogoproto.nullable) = false];
    bytes StartFrom = 21 [(gogoproto.customtype) = "github.com/insolar/insolar/insolar.ID", (gogoproto.nullable) = false];
    bytes ReadUntil = 22 [(gogoproto.customtype) = "github.com/insolar/insolar/insolar.PulseNumber", (gogoproto.nullable) = false];
}

message FilamentSegment {
    uint32 Polymorph = 16;

    bytes ObjectID = 20 [(gogoproto.customtype) = "github.com/insolar/insolar/insolar.ID", (gogoproto.nullable) = false];
    repeated record.CompositeFilamentRecord Records = 21 [(gogoproto.nullable) = false];
=======
message SetResult {
    uint32 Polymorph = 16;

    bytes Result = 20;
>>>>>>> 8cc8b413
}<|MERGE_RESOLUTION|>--- conflicted
+++ resolved
@@ -96,7 +96,11 @@
     bytes Request = 20;
 }
 
-<<<<<<< HEAD
+message SetResult {
+    uint32 Polymorph = 16;
+
+    bytes Result = 20;
+}
 
 message GetFilament {
     uint32 Polymorph = 16;
@@ -111,10 +115,4 @@
 
     bytes ObjectID = 20 [(gogoproto.customtype) = "github.com/insolar/insolar/insolar.ID", (gogoproto.nullable) = false];
     repeated record.CompositeFilamentRecord Records = 21 [(gogoproto.nullable) = false];
-=======
-message SetResult {
-    uint32 Polymorph = 16;
-
-    bytes Result = 20;
->>>>>>> 8cc8b413
 }