// Code generated by "stringer -type=Type"; DO NOT EDIT.

package payload

import "strconv"

func _() {
	// An "invalid array index" compiler error signifies that the constant values have changed.
	// Re-run the stringer command to generate them again.
	var x [1]struct{}
	_ = x[TypeUnknown-0]
	_ = x[TypeMeta-1]
	_ = x[TypeError-2]
	_ = x[TypeID-3]
<<<<<<< HEAD
	_ = x[TypeState-4]
	_ = x[TypeGetObject-5]
	_ = x[TypePassState-6]
	_ = x[TypeObjIndex-7]
	_ = x[TypeObjState-8]
	_ = x[TypeIndex-9]
	_ = x[TypePass-10]
	_ = x[TypeGetCode-11]
	_ = x[TypeCode-12]
	_ = x[TypeSetCode-13]
	_ = x[TypeSetIncomingRequest-14]
	_ = x[TypeSetOutgoingRequest-15]
	_ = x[TypeSagaCallAcceptNotification-16]
	_ = x[TypeGetFilament-17]
	_ = x[TypeGetRequest-18]
	_ = x[TypeRequest-19]
	_ = x[TypeFilamentSegment-20]
	_ = x[TypeSetResult-21]
	_ = x[TypeActivate-22]
	_ = x[TypeRequestInfo-23]
	_ = x[TypeDeactivate-24]
	_ = x[TypeUpdate-25]
	_ = x[TypeHotObjects-26]
	_ = x[TypeResultInfo-27]
	_ = x[TypeReplication-28]
	_ = x[_latestType-29]
}

const _Type_name = "TypeUnknownTypeMetaTypeErrorTypeIDTypeStateTypeGetObjectTypePassStateTypeObjIndexTypeObjStateTypeIndexTypePassTypeGetCodeTypeCodeTypeSetCodeTypeSetIncomingRequestTypeSetOutgoingRequestTypeSagaCallAcceptNotificationTypeGetFilamentTypeGetRequestTypeRequestTypeFilamentSegmentTypeSetResultTypeActivateTypeRequestInfoTypeDeactivateTypeUpdateTypeHotObjectsTypeResultInfoTypeReplication_latestType"

var _Type_index = [...]uint16{0, 11, 19, 28, 34, 43, 56, 69, 81, 93, 102, 110, 121, 129, 140, 162, 184, 214, 229, 243, 254, 273, 286, 298, 313, 327, 337, 351, 365, 380, 391}
=======
	_ = x[TypeIDs-4]
	_ = x[TypeState-5]
	_ = x[TypeGetObject-6]
	_ = x[TypePassState-7]
	_ = x[TypeObjIndex-8]
	_ = x[TypeObjState-9]
	_ = x[TypeIndex-10]
	_ = x[TypePass-11]
	_ = x[TypeGetCode-12]
	_ = x[TypeCode-13]
	_ = x[TypeSetCode-14]
	_ = x[TypeSetIncomingRequest-15]
	_ = x[TypeSetOutgoingRequest-16]
	_ = x[TypeSagaCallAcceptNotification-17]
	_ = x[TypeGetFilament-18]
	_ = x[TypeGetRequest-19]
	_ = x[TypeRequest-20]
	_ = x[TypeFilamentSegment-21]
	_ = x[TypeSetResult-22]
	_ = x[TypeActivate-23]
	_ = x[TypeRequestInfo-24]
	_ = x[TypeDeactivate-25]
	_ = x[TypeUpdate-26]
	_ = x[TypeHotObjects-27]
	_ = x[TypeResultInfo-28]
	_ = x[TypeGetPendings-29]
	_ = x[_latestType-30]
}

const _Type_name = "TypeUnknownTypeMetaTypeErrorTypeIDTypeIDsTypeStateTypeGetObjectTypePassStateTypeObjIndexTypeObjStateTypeIndexTypePassTypeGetCodeTypeCodeTypeSetCodeTypeSetIncomingRequestTypeSetOutgoingRequestTypeSagaCallAcceptNotificationTypeGetFilamentTypeGetRequestTypeRequestTypeFilamentSegmentTypeSetResultTypeActivateTypeRequestInfoTypeDeactivateTypeUpdateTypeHotObjectsTypeResultInfoTypeGetPendings_latestType"

var _Type_index = [...]uint16{0, 11, 19, 28, 34, 41, 50, 63, 76, 88, 100, 109, 117, 128, 136, 147, 169, 191, 221, 236, 250, 261, 280, 293, 305, 320, 334, 344, 358, 372, 387, 398}
>>>>>>> 5ce15b11

func (i Type) String() string {
	if i >= Type(len(_Type_index)-1) {
		return "Type(" + strconv.FormatInt(int64(i), 10) + ")"
	}
	return _Type_name[_Type_index[i]:_Type_index[i+1]]
}<|MERGE_RESOLUTION|>--- conflicted
+++ resolved
@@ -12,39 +12,6 @@
 	_ = x[TypeMeta-1]
 	_ = x[TypeError-2]
 	_ = x[TypeID-3]
-<<<<<<< HEAD
-	_ = x[TypeState-4]
-	_ = x[TypeGetObject-5]
-	_ = x[TypePassState-6]
-	_ = x[TypeObjIndex-7]
-	_ = x[TypeObjState-8]
-	_ = x[TypeIndex-9]
-	_ = x[TypePass-10]
-	_ = x[TypeGetCode-11]
-	_ = x[TypeCode-12]
-	_ = x[TypeSetCode-13]
-	_ = x[TypeSetIncomingRequest-14]
-	_ = x[TypeSetOutgoingRequest-15]
-	_ = x[TypeSagaCallAcceptNotification-16]
-	_ = x[TypeGetFilament-17]
-	_ = x[TypeGetRequest-18]
-	_ = x[TypeRequest-19]
-	_ = x[TypeFilamentSegment-20]
-	_ = x[TypeSetResult-21]
-	_ = x[TypeActivate-22]
-	_ = x[TypeRequestInfo-23]
-	_ = x[TypeDeactivate-24]
-	_ = x[TypeUpdate-25]
-	_ = x[TypeHotObjects-26]
-	_ = x[TypeResultInfo-27]
-	_ = x[TypeReplication-28]
-	_ = x[_latestType-29]
-}
-
-const _Type_name = "TypeUnknownTypeMetaTypeErrorTypeIDTypeStateTypeGetObjectTypePassStateTypeObjIndexTypeObjStateTypeIndexTypePassTypeGetCodeTypeCodeTypeSetCodeTypeSetIncomingRequestTypeSetOutgoingRequestTypeSagaCallAcceptNotificationTypeGetFilamentTypeGetRequestTypeRequestTypeFilamentSegmentTypeSetResultTypeActivateTypeRequestInfoTypeDeactivateTypeUpdateTypeHotObjectsTypeResultInfoTypeReplication_latestType"
-
-var _Type_index = [...]uint16{0, 11, 19, 28, 34, 43, 56, 69, 81, 93, 102, 110, 121, 129, 140, 162, 184, 214, 229, 243, 254, 273, 286, 298, 313, 327, 337, 351, 365, 380, 391}
-=======
 	_ = x[TypeIDs-4]
 	_ = x[TypeState-5]
 	_ = x[TypeGetObject-6]
@@ -71,13 +38,13 @@
 	_ = x[TypeHotObjects-27]
 	_ = x[TypeResultInfo-28]
 	_ = x[TypeGetPendings-29]
-	_ = x[_latestType-30]
+	_ = x[TypeReplication-30]
+	_ = x[_latestType-31]
 }
 
-const _Type_name = "TypeUnknownTypeMetaTypeErrorTypeIDTypeIDsTypeStateTypeGetObjectTypePassStateTypeObjIndexTypeObjStateTypeIndexTypePassTypeGetCodeTypeCodeTypeSetCodeTypeSetIncomingRequestTypeSetOutgoingRequestTypeSagaCallAcceptNotificationTypeGetFilamentTypeGetRequestTypeRequestTypeFilamentSegmentTypeSetResultTypeActivateTypeRequestInfoTypeDeactivateTypeUpdateTypeHotObjectsTypeResultInfoTypeGetPendings_latestType"
+const _Type_name = "TypeUnknownTypeMetaTypeErrorTypeIDTypeIDsTypeStateTypeGetObjectTypePassStateTypeObjIndexTypeObjStateTypeIndexTypePassTypeGetCodeTypeCodeTypeSetCodeTypeSetIncomingRequestTypeSetOutgoingRequestTypeSagaCallAcceptNotificationTypeGetFilamentTypeGetRequestTypeRequestTypeFilamentSegmentTypeSetResultTypeActivateTypeRequestInfoTypeDeactivateTypeUpdateTypeHotObjectsTypeResultInfoTypeGetPendingsTypeReplication_latestType"
 
-var _Type_index = [...]uint16{0, 11, 19, 28, 34, 41, 50, 63, 76, 88, 100, 109, 117, 128, 136, 147, 169, 191, 221, 236, 250, 261, 280, 293, 305, 320, 334, 344, 358, 372, 387, 398}
->>>>>>> 5ce15b11
+var _Type_index = [...]uint16{0, 11, 19, 28, 34, 41, 50, 63, 76, 88, 100, 109, 117, 128, 136, 147, 169, 191, 221, 236, 250, 261, 280, 293, 305, 320, 334, 344, 358, 372, 387, 402, 413}
 
 func (i Type) String() string {
 	if i >= Type(len(_Type_index)-1) {
