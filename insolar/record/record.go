//
// Copyright 2019 Insolar Technologies GmbH
//
// Licensed under the Apache License, Version 2.0 (the "License");
// you may not use this file except in compliance with the License.
// You may obtain a copy of the License at
//
//     http://www.apache.org/licenses/LICENSE-2.0
//
// Unless required by applicable law or agreed to in writing, software
// distributed under the License is distributed on an "AS IS" BASIS,
// WITHOUT WARRANTIES OR CONDITIONS OF ANY KIND, either express or implied.
// See the License for the specific language governing permissions and
// limitations under the License.
//

package record

import (
	"github.com/insolar/insolar/insolar"
)

type Record interface{}

// StateID is a state of lifeline records.
type StateID int

const (
	// StateUndefined is used for special cases.
	StateUndefined = StateID(iota)
	// StateActivation means it's an activation record.
	StateActivation
	// StateAmend means it's an amend record.
	StateAmend
	// StateDeactivation means it's a deactivation record.
	StateDeactivation
)

func (s *StateID) Equal(other StateID) bool {
	return *s == other
}

// State is common object state record.
type State interface {
	// ID returns state id.
	ID() StateID
	// GetImage returns state code.
	GetImage() *insolar.Reference
	// GetIsPrototype returns state code.
	GetIsPrototype() bool
	// GetMemory returns state indexStorage.
	GetMemory() []byte
	// PrevStateID returns previous state id.
	PrevStateID() *insolar.ID
}

func (Activate) ID() StateID {
	return StateActivation
}

func (p Activate) GetImage() *insolar.Reference {
	return &p.Image
}

func (p Activate) GetIsPrototype() bool {
	return p.IsPrototype
}

func (p Activate) GetMemory() []byte {
	return p.Memory
}

func (Activate) PrevStateID() *insolar.ID {
	return nil
}

func (Amend) ID() StateID {
	return StateAmend
}

func (p Amend) GetImage() *insolar.Reference {
	return &p.Image
}

func (p Amend) GetIsPrototype() bool {
	return p.IsPrototype
}

func (p Amend) GetMemory() []byte {
	return p.Memory
}

func (p Amend) PrevStateID() *insolar.ID {
	return &p.PrevState
}

func (Deactivate) ID() StateID {
	return StateDeactivation
}

func (Deactivate) GetImage() *insolar.Reference {
	return nil
}

func (Deactivate) GetIsPrototype() bool {
	return false
}

func (Deactivate) GetMemory() []byte {
	return nil
}

func (p Deactivate) PrevStateID() *insolar.ID {
	return &p.PrevState
}

func (Genesis) PrevStateID() *insolar.ID {
	return nil
}

func (Genesis) ID() StateID {
	return StateActivation
}

func (Genesis) GetMemory() []byte {
	return nil
}

func (Genesis) GetImage() *insolar.Reference {
	return nil
}

func (Genesis) GetIsPrototype() bool {
	return false
}

//go:generate minimock -i github.com/insolar/insolar/insolar/record.Request -o ./ -s _mock.go

// Request is a common request interface.
type Request interface {
	// AffinityRef returns a pointer to the reference of the object the
	// Request is affine to. The result can be nil, e.g. in case of creating
	// a new object.
	AffinityRef() *insolar.Reference
	// ReasonRef returns a reference of the Request that caused the creating
	// of this Request.
	ReasonRef() insolar.Reference
	// GetCallType returns call type.
	GetCallType() CallType
<<<<<<< HEAD
	// IsCreationRequest checks a request-type.
=======
	IsAPIRequest() bool
>>>>>>> 545f1fd3
	IsCreationRequest() bool
	// IsDetached check is request has detached state.
	IsDetached() bool
}

func (r *IncomingRequest) AffinityRef() *insolar.Reference {
	// IncomingRequests are affine to the Object on which the request
	// is going to be executed.
	return r.Object
}

func (r *IncomingRequest) ReasonRef() insolar.Reference {
	return r.Reason
}

func (r *IncomingRequest) IsAPIRequest() bool {
	return !r.APINode.IsEmpty()
}

func (r *IncomingRequest) IsCreationRequest() bool {
	return r.GetCallType() == CTSaveAsChild || r.GetCallType() == CTSaveAsDelegate
}

func (r *IncomingRequest) IsDetached() bool {
	// incoming requests never should't be in detached state, app code should check it and raise some kind of error.
	return isDetached(r.ReturnMode)
}

func (r *OutgoingRequest) AffinityRef() *insolar.Reference {
	// OutgoingRequests are affine to the Caller which created the Request.
	return &r.Caller
}

func (r *OutgoingRequest) ReasonRef() insolar.Reference {
	return r.Reason
}

func (r *OutgoingRequest) IsAPIRequest() bool {
	return false
}

func (r *OutgoingRequest) IsCreationRequest() bool {
	return false
}

func (r *OutgoingRequest) IsDetached() bool {
	return isDetached(r.ReturnMode)
}

func isDetached(rm ReturnMode) bool {
	return rm == ReturnSaga
}

func (m *Lifeline) SetDelegate(key insolar.Reference, value insolar.Reference) {
	for _, d := range m.Delegates {
		if d.Key == key {
			d.Value = value
			return
		}
	}
	m.Delegates = append(m.Delegates, LifelineDelegate{Key: key, Value: value})
}

func (m *Lifeline) DelegateByKey(key insolar.Reference) (insolar.Reference, bool) {
	for _, d := range m.Delegates {
		if d.Key == key {
			return d.Value, true
		}
	}
	return [64]byte{}, false
}<|MERGE_RESOLUTION|>--- conflicted
+++ resolved
@@ -147,11 +147,9 @@
 	ReasonRef() insolar.Reference
 	// GetCallType returns call type.
 	GetCallType() CallType
-<<<<<<< HEAD
+	// IsAPIRequest tells is it API-request or not.
+	IsAPIRequest() bool
 	// IsCreationRequest checks a request-type.
-=======
-	IsAPIRequest() bool
->>>>>>> 545f1fd3
 	IsCreationRequest() bool
 	// IsDetached check is request has detached state.
 	IsDetached() bool
