--- conflicted
+++ resolved
@@ -143,11 +143,8 @@
 	// of this Request.
 	ReasonRef() insolar.Reference
 	GetCallType() CallType
-<<<<<<< HEAD
-	IsAPIReq() bool
-=======
+	IsAPIRequest() bool
 	IsCreationRequest() bool
->>>>>>> 3a749cf9
 }
 
 func (r *IncomingRequest) AffinityRef() *insolar.Reference {
@@ -160,13 +157,12 @@
 	return r.Reason
 }
 
-<<<<<<< HEAD
-func (r *IncomingRequest) IsAPIReq() bool {
+func (r *IncomingRequest) IsAPIRequest() bool {
 	return !r.APINode.IsEmpty()
-=======
+}
+
 func (r *IncomingRequest) IsCreationRequest() bool {
 	return r.GetCallType() == CTSaveAsChild || r.GetCallType() == CTSaveAsDelegate
->>>>>>> 3a749cf9
 }
 
 func (r *OutgoingRequest) AffinityRef() *insolar.Reference {
@@ -178,11 +174,11 @@
 	return r.Reason
 }
 
-<<<<<<< HEAD
-func (r *OutgoingRequest) IsAPIReq() bool {
-=======
+func (r *OutgoingRequest) IsAPIRequest() bool {
+	return false
+}
+
 func (r *OutgoingRequest) IsCreationRequest() bool {
->>>>>>> 3a749cf9
 	return false
 }
 
