--- conflicted
+++ resolved
@@ -164,36 +164,17 @@
 }
 
 message Lifeline {
-    int32 Polymorph = 16;
+    int32  Polymorph  = 16;
 
     bytes LatestState = 20 [(gogoproto.customtype) = "github.com/insolar/insolar/insolar.ID", (gogoproto.nullable) = true];
-<<<<<<< HEAD
     uint32 StateID = 21 [(gogoproto.customtype) = "StateID", (gogoproto.nullable) = false];
     bytes Parent = 22 [(gogoproto.customtype) = "github.com/insolar/insolar/insolar.Reference", (gogoproto.nullable) = false];
     bytes LatestRequest = 23 [(gogoproto.customtype) = "github.com/insolar/insolar/insolar.ID", (gogoproto.nullable) = true];
     bytes EarliestOpenRequest = 24 [(gogoproto.customtype) = "github.com/insolar/insolar/insolar.PulseNumber", (gogoproto.nullable) = true];
-=======
-    bytes LatestStateApproved = 21 [(gogoproto.customtype) = "github.com/insolar/insolar/insolar.ID", (gogoproto.nullable) = true];
-    bytes ChildPointer = 22 [(gogoproto.customtype) = "github.com/insolar/insolar/insolar.ID", (gogoproto.nullable) = true];
-    bytes Parent = 23 [(gogoproto.customtype) = "github.com/insolar/insolar/insolar.Reference", (gogoproto.nullable) = false];
-    repeated LifelineDelegate Delegates = 24 [(gogoproto.nullable) = false];
-    uint32 StateID = 25 [(gogoproto.customtype) = "StateID", (gogoproto.nullable) = false];
-    uint32 LatestUpdate = 26 [(gogoproto.customtype) = "github.com/insolar/insolar/insolar.PulseNumber", (gogoproto.nullable) = false];
-
-    bytes PendingPointer = 27 [(gogoproto.customtype) = "github.com/insolar/insolar/insolar.ID", (gogoproto.nullable) = true];
-    bytes EarliestOpenRequest = 28 [(gogoproto.customtype) = "github.com/insolar/insolar/insolar.PulseNumber", (gogoproto.nullable) = true];
-}
-
-message LifelineDelegate {
-    int32 Polymorph = 16;
-
-    bytes Key = 20 [(gogoproto.customtype) = "github.com/insolar/insolar/insolar.Reference", (gogoproto.nullable) = false];
-    bytes Value = 21 [(gogoproto.customtype) = "github.com/insolar/insolar/insolar.Reference", (gogoproto.nullable) = false];
->>>>>>> 6ead2334
 }
 
 message Index {
-    int32 Polymorph = 16;
+    int32 Polymorph  = 16;
 
     bytes ObjID = 20 [(gogoproto.customtype) = "github.com/insolar/insolar/insolar.ID", (gogoproto.nullable) = false];
 
