# This file is autogenerated, do not edit; changes may be undone by the next 'dep ensure'.


[[projects]]
  branch = "master"
  name = "github.com/anacrolix/missinggo"
  packages = [
    ".",
    "inproc",
    "pproffd"
  ]
  revision = "7cf54799d7d65e94d17f90d51ac4dee79f57af04"

[[projects]]
  branch = "master"
  name = "github.com/anacrolix/sync"
  packages = ["."]
  revision = "3c4cb11f5a01b7769739b3a408c493e947fb839f"

[[projects]]
  branch = "master"
  name = "github.com/anacrolix/utp"
  packages = ["."]
  revision = "9e0e1d1d0572f5a09a669d4ea0372d8e8078dcc9"

[[projects]]
  branch = "master"
  name = "github.com/ccding/go-stun"
  packages = ["stun"]
  revision = "d9bbe8f8fa7bf7ed03e6cfc6a2796bb36139e1f4"

[[projects]]
  name = "github.com/chzyer/readline"
  packages = ["."]
  revision = "62c6fe6193755f722b8b8788aa7357be55a50ff1"
  version = "v1.4"

[[projects]]
  name = "github.com/davecgh/go-spew"
  packages = ["spew"]
  revision = "346938d642f2ec3594ed81d874461961cd0faa76"
  version = "v1.1.0"

[[projects]]
  branch = "master"
  name = "github.com/golang/snappy"
  packages = ["."]
  revision = "2e65f85255dbc3072edf28d6b5b8efc472979f5a"

[[projects]]
  name = "github.com/huandu/xstrings"
  packages = ["."]
  revision = "2bf18b218c51864a87384c06996e40ff9dcff8e1"
  version = "v1.0.0"

[[projects]]
  name = "github.com/jbenet/go-base58"
  packages = ["."]
  revision = "6237cf65f3a6f7111cd8a42be3590df99a66bc7d"
  version = "1.0.0"

[[projects]]
  name = "github.com/pmezard/go-difflib"
  packages = ["difflib"]
  revision = "792786c7400a136282c1664665ae0a8db921c6c2"
  version = "v1.0.0"

[[projects]]
  branch = "master"
  name = "github.com/satori/go.uuid"
  packages = ["."]
  revision = "36e9d2ebbde5e3f13ab2e25625fd453271d6522e"

[[projects]]
  name = "github.com/stretchr/objx"
  packages = ["."]
  revision = "477a77ecc69700c7cdeb1fa9e129548e1c1c393c"
  version = "v0.1.1"

[[projects]]
  name = "github.com/stretchr/testify"
  packages = [
    "assert",
    "mock"
  ]
  revision = "f35b8ab0b5a2cef36673838d662e249dd9c94686"
  version = "v1.2.2"

[[projects]]
  branch = "master"
  name = "github.com/syndtr/goleveldb"
  packages = [
    "leveldb",
    "leveldb/cache",
    "leveldb/comparer",
    "leveldb/errors",
    "leveldb/filter",
    "leveldb/iterator",
    "leveldb/journal",
    "leveldb/memdb",
    "leveldb/opt",
    "leveldb/storage",
    "leveldb/table",
    "leveldb/util"
  ]
  revision = "c4c61651e9e37fa117f53c5a906d3b63090d8445"

[solve-meta]
  analyzer-name = "dep"
  analyzer-version = 1
<<<<<<< HEAD
  inputs-digest = "a3c77d784e387402de2ba287ee5f716ecea35272fb4f3cf16a4203e3c16cfcf4"
=======
  inputs-digest = "a4de3593f4d443e3031498601f47614713bbb5de5cc7e381ca33d454c84045ac"
>>>>>>> 21506b0a
  solver-name = "gps-cdcl"
  solver-version = 1<|MERGE_RESOLUTION|>--- conflicted
+++ resolved
@@ -9,7 +9,7 @@
     "inproc",
     "pproffd"
   ]
-  revision = "7cf54799d7d65e94d17f90d51ac4dee79f57af04"
+  revision = "c779509d115ae616665f1ab046858f1bb25aa34b"
 
 [[projects]]
   branch = "master"
@@ -27,7 +27,7 @@
   branch = "master"
   name = "github.com/ccding/go-stun"
   packages = ["stun"]
-  revision = "d9bbe8f8fa7bf7ed03e6cfc6a2796bb36139e1f4"
+  revision = "cf47f40ed501fe61ea55cb5b8315da7c4842d045"
 
 [[projects]]
   name = "github.com/chzyer/readline"
@@ -108,10 +108,6 @@
 [solve-meta]
   analyzer-name = "dep"
   analyzer-version = 1
-<<<<<<< HEAD
-  inputs-digest = "a3c77d784e387402de2ba287ee5f716ecea35272fb4f3cf16a4203e3c16cfcf4"
-=======
-  inputs-digest = "a4de3593f4d443e3031498601f47614713bbb5de5cc7e381ca33d454c84045ac"
->>>>>>> 21506b0a
+  inputs-digest = "54a569b7a0b47a0e7ecff4dc0f6bd4dacc419581b3b89d7a4b5194be41d1eb92"
   solver-name = "gps-cdcl"
   solver-version = 1