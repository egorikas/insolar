--- conflicted
+++ resolved
@@ -99,16 +99,12 @@
 	if err != nil {
 		return errors.Wrap(err, "couldn't build insgocc")
 	}
-<<<<<<< HEAD
-	cb, cleaner := testutil.NewContractBuilder(am, insgocc)
-	defer cleaner()
-	log.Info("[Bootstrapper] building contracts")
-	var contractNames = []string{"wallet", "member", "allowance", "rootdomain", "roledomain"}
-=======
+
 	cb := testutil.NewContractBuilder(am, insgocc)
 	defer cb.Clean()
+	log.Info("[Bootstrapper] building contracts")
 	var contractNames = []string{"wallet", "member", "allowance", "rootdomain"}
->>>>>>> f3cdbb54
+	log.Info("[Bootstrapper] building contracts:", contractNames)
 	contracts := make(map[string]string)
 	for _, name := range contractNames {
 		contractPath, _ := getContractPath(name)
