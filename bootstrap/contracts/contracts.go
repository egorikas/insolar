--- conflicted
+++ resolved
@@ -27,11 +27,8 @@
 	"github.com/insolar/insolar/logicrunner/builtin/contract/nodedomain"
 	"github.com/insolar/insolar/logicrunner/builtin/contract/pkshard"
 	"github.com/insolar/insolar/logicrunner/builtin/contract/rootdomain"
-<<<<<<< HEAD
 	"github.com/insolar/insolar/logicrunner/builtin/contract/tariff"
-=======
 	"github.com/insolar/insolar/logicrunner/builtin/contract/shard"
->>>>>>> 49960f29
 	"github.com/insolar/insolar/logicrunner/builtin/contract/wallet"
 )
 
@@ -115,28 +112,8 @@
 	}
 }
 
-<<<<<<< HEAD
-func GetTariffGenesisContractState() insolar.GenesisContractState {
-	t, err := tariff.New()
-	if err != nil {
-		panic("failed to create tariff instance")
-	}
-
-	return insolar.GenesisContractState{
-		Name:       insolar.GenesisNameStandardTariff,
-		Prototype:  insolar.GenesisNameTariff,
-		ParentName: insolar.GenesisNameCostCenter,
-		Delegate:   true,
-		Memory:     mustGenMemory(t),
-	}
-}
-
 func GetPKShardGenesisContractState(name string) insolar.GenesisContractState {
 	s, err := pkshard.New()
-=======
-func GetShardGenesisContractState(name string) insolar.GenesisContractState {
-	s, err := shard.New()
->>>>>>> 49960f29
 	if err != nil {
 		panic(fmt.Sprintf("'%s' shard constructor failed", name))
 	}
