//
// Copyright 2019 Insolar Technologies GmbH
//
// Licensed under the Apache License, Version 2.0 (the "License");
// you may not use this file except in compliance with the License.
// You may obtain a copy of the License at
//
//     http://www.apache.org/licenses/LICENSE-2.0
//
// Unless required by applicable law or agreed to in writing, software
// distributed under the License is distributed on an "AS IS" BASIS,
// WITHOUT WARRANTIES OR CONDITIONS OF ANY KIND, either express or implied.
// See the License for the specific language governing permissions and
// limitations under the License.
//

// +build functest

package functest

import (
	"math/big"
	"strings"
	"testing"
	"time"

	"github.com/stretchr/testify/require"

	"github.com/insolar/insolar/testutils"
)

// TODO: https://insolar.atlassian.net/browse/WLT-768
func TestDepositTransferToken(t *testing.T) {
	member := fullMigration(t, "Eth_TxHash_test")

	firstBalance := getBalanceNoErr(t, member, member.Ref)
	secondBalance := new(big.Int).Add(firstBalance, big.NewInt(1000))

	var err error
	for i := 0; i <= 11; i++ {
		time.Sleep(time.Second)
		_, _, err = makeSignedRequest(member, "deposit.transfer", map[string]interface{}{"amount": "1000", "ethTxHash": "Eth_TxHash_test"})
		require.Error(t, err)
		if !strings.Contains(err.Error(), "hold period didn't end") {
			break
		}
	}
	require.Contains(t, err.Error(), "not enough unholded balance for transfer")

	time.Sleep(11 * time.Second)
	_, _, err = makeSignedRequest(member, "deposit.transfer", map[string]interface{}{"amount": "1000", "ethTxHash": "Eth_TxHash_test"})
	require.NoError(t, err)

	checkBalanceFewTimes(t, member, member.Ref, secondBalance)
}

func TestDepositTransferBeforeUnhold(t *testing.T) {
	member := fullMigration(t, "Eth_TxHash_test")

	_, err := signedRequestWithEmptyRequestRef(t, member, "deposit.transfer", map[string]interface{}{"amount": "100", "ethTxHash": "Eth_TxHash_test"})
	require.Error(t, err)
	require.Contains(t, err.Error(), "hold period didn't end")
}

func TestDepositTransferBiggerAmount(t *testing.T) {
	member := fullMigration(t, "Eth_TxHash_test")

	_, err := signedRequestWithEmptyRequestRef(t, member, "deposit.transfer", map[string]interface{}{"amount": "10000000000000", "ethTxHash": "Eth_TxHash_test"})
	require.Error(t, err)
	require.Contains(t, err.Error(), "not enough balance for transfer")
}

func TestDepositTransferAnotherTx(t *testing.T) {
	member := fullMigration(t, "Eth_TxHash_test")

	_, err := signedRequestWithEmptyRequestRef(t, member, "deposit.transfer", map[string]interface{}{"amount": "100", "ethTxHash": "Eth_TxHash_testNovalid"})
	require.Error(t, err)
	require.Contains(t, err.Error(), "can't find deposit")
}

func TestDepositTransferWrongValueAmount(t *testing.T) {
	member := fullMigration(t, "Eth_TxHash_test")

	_, err := signedRequestWithEmptyRequestRef(t, member, "deposit.transfer", map[string]interface{}{"amount": "foo", "ethTxHash": "Eth_TxHash_test"})
	require.Error(t, err)
	require.Contains(t, err.Error(), "can't parse input amount")
}

func TestDepositTransferNotEnoughConfirms(t *testing.T) {
	migrationAddress := testutils.RandomString()
	member := createMigrationMemberForMA(t, migrationAddress)
	_ = migrate(t, member.ref, "1000", "Eth_TxHash_test", migrationAddress, 2)

<<<<<<< HEAD
	_ = migrate(t, member.ref, "1000", "Eth_TxHash_test", migrationAddress, 0)
=======
	migrate(t, member.Ref, "1000", "Eth_TxHash_test", migrationAddress, 2)
	migrate(t, member.Ref, "1000", "Eth_TxHash_test", migrationAddress, 0)
>>>>>>> 8078f3c3

	_, err := signedRequestWithEmptyRequestRef(t, member, "deposit.transfer", map[string]interface{}{"amount": "100", "ethTxHash": "Eth_TxHash_test"})
	require.Error(t, err)
	require.Contains(t, err.Error(), "not enough balance for transfer")
}<|MERGE_RESOLUTION|>--- conflicted
+++ resolved
@@ -91,12 +91,7 @@
 	member := createMigrationMemberForMA(t, migrationAddress)
 	_ = migrate(t, member.ref, "1000", "Eth_TxHash_test", migrationAddress, 2)
 
-<<<<<<< HEAD
-	_ = migrate(t, member.ref, "1000", "Eth_TxHash_test", migrationAddress, 0)
-=======
-	migrate(t, member.Ref, "1000", "Eth_TxHash_test", migrationAddress, 2)
-	migrate(t, member.Ref, "1000", "Eth_TxHash_test", migrationAddress, 0)
->>>>>>> 8078f3c3
+	_ = migrate(t, member.Ref, "1000", "Eth_TxHash_test", migrationAddress, 0)
 
 	_, err := signedRequestWithEmptyRequestRef(t, member, "deposit.transfer", map[string]interface{}{"amount": "100", "ethTxHash": "Eth_TxHash_test"})
 	require.Error(t, err)
