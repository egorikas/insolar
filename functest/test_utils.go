--- conflicted
+++ resolved
@@ -169,12 +169,7 @@
 	anotherMember := createMember(t)
 
 	_, err := signedRequest(t,
-<<<<<<< HEAD
-		launchnet.TestRPCUrl,
-		&launchnet.MigrationDaemons[mdNum],
-=======
 		launchnet.MigrationDaemons[mdNum],
->>>>>>> 99d84ea7
 		"deposit.migration",
 		map[string]interface{}{"amount": amount, "ethTxHash": tx, "migrationAddress": ma})
 	require.NoError(t, err)
