--- conflicted
+++ resolved
@@ -39,11 +39,7 @@
 	member, err := newUserWithKeys()
 	require.NoError(t, err)
 	member.pubKey = "fake"
-<<<<<<< HEAD
 	_, err = signedRequestWithEmptyRequestRef(t, member, "member.create", nil)
-=======
-	_, err = retryableMemberCreate(member, false)
->>>>>>> 4101357c
 	require.Error(t, err)
 	require.Contains(t, err.Error(), fmt.Sprintf("problems with decoding. Key - %s", member.pubKey))
 }
@@ -55,12 +51,7 @@
 	_, err = signedRequest(t, member, "member.create", nil)
 	require.NoError(t, err)
 
-<<<<<<< HEAD
 	_, err = signedRequestWithEmptyRequestRef(t, member, "member.create", nil)
-	require.NotNil(t, err)
-=======
-	_, err = signedRequest(member, "member.create", map[string]interface{}{})
 	require.Error(t, err)
->>>>>>> 4101357c
 	require.Contains(t, err.Error(), "failed to set reference in public key shard: can't set reference because this key already exists")
 }