BIN_DIR ?= bin
ARTIFACTS_DIR ?= .artefacts
INSOLAR = insolar
INSOLARD = insolard
INSGOCC = $(BIN_DIR)/insgocc
PULSARD = pulsard
INSGORUND = insgorund
BENCHMARK = benchmark
PULSEWATCHER = pulsewatcher
EXPORTER = exporter
APIREQUESTER = apirequester
HEALTHCHECK = healthcheck
CERTGEN = $(BIN_DIR)/certgen

ALL_PACKAGES = ./...
MOCKS_PACKAGE = github.com/insolar/insolar/testutils
TESTED_PACKAGES ?= $(shell go list ${ALL_PACKAGES} | grep -v "${MOCKS_PACKAGE}")
COVERPROFILE ?= coverage.txt
TEST_ARGS ?=

BUILD_NUMBER := $(TRAVIS_BUILD_NUMBER)
BUILD_DATE = $(shell date "+%Y-%m-%d")
BUILD_TIME = $(shell date "+%H:%M:%S")
BUILD_HASH = $(shell git rev-parse --short HEAD)
BUILD_VERSION ?= $(shell git describe --abbrev=0 --tags)

LDFLAGS += -X github.com/insolar/insolar/version.Version=${BUILD_VERSION}
LDFLAGS += -X github.com/insolar/insolar/version.BuildNumber=${BUILD_NUMBER}
LDFLAGS += -X github.com/insolar/insolar/version.BuildDate=${BUILD_DATE}
LDFLAGS += -X github.com/insolar/insolar/version.BuildTime=${BUILD_TIME}
LDFLAGS += -X github.com/insolar/insolar/version.GitHash=${BUILD_HASH}

<<<<<<< HEAD
.PHONY: all lint ci-lint metalint clean install-deps pre-build build functest test integrtest test_with_coverage regen-proxies generate ensure test_git_no_changes
=======
>>>>>>> fdb85d24

.PHONY: all
all: clean install-deps pre-build build test

.PHONY: lint
lint: ci-lint

.PHONY: ci-lint
ci-lint:
	golangci-lint run $(ALL_PACKAGES)

.PHONY: metalint
metalint:
	gometalinter --vendor $(ALL_PACKAGES)

.PHONY: clean
clean:
	go clean $(ALL_PACKAGES)
	rm -f $(COVERPROFILE)
	rm -rf $(BIN_DIR)
	./scripts/insolard/launchnet.sh -l

.PHONY: install-deps
install-deps:
	./scripts/build/fetchdeps github.com/golang/dep/cmd/dep 22125cfaa6ddc71e145b1535d4b7ee9744fefff2
	go get -u golang.org/x/tools/cmd/stringer
	./scripts/build/fetchdeps github.com/gojuno/minimock/cmd/minimock 890c67cef23dd06d694294d4f7b1026ed7bac8e6

.PHONY: pre-build
pre-build: ensure generate

.PHONY: generate
generate:
	GOPATH=`go env GOPATH` go generate -x $(ALL_PACKAGES)

.PHONY: test_git_no_changes
test_git_no_changes:
	git diff --exit-code

.PHONY: ensure
ensure:
	dep ensure

.PHONY: build
build: $(BIN_DIR) $(INSOLARD) $(INSOLAR) $(INSGOCC) $(PULSARD) $(INSGORUND) $(HEALTHCHECK) $(BENCHMARK) $(PULSEWATCHER)

$(BIN_DIR):
	mkdir -p $(BIN_DIR)
<<<<<<< HEAD
	make $(INSOLARD) $(INSOLAR) $(INSGOCC) $(PULSARD) $(INSGORUND) $(HEALTHCHECK) $(BENCHMARK) $(PULSEWATCHER) $(CERTGEN)
=======
>>>>>>> fdb85d24

.PHONY: $(INSOLARD)
$(INSOLARD):
	go build -o $(BIN_DIR)/$(INSOLARD) -ldflags "${LDFLAGS}" cmd/insolard/*.go

.PHONY: $(INSOLAR)
$(INSOLAR):
	go build -o $(BIN_DIR)/$(INSOLAR) -ldflags "${LDFLAGS}" cmd/insolar/*.go

.PHONY: $(INSGOCC)
$(INSGOCC): cmd/insgocc/insgocc.go logicrunner/goplugin/preprocessor
	go build -o $(INSGOCC) -ldflags "${LDFLAGS}" cmd/insgocc/*.go

.PHONY: $(PULSARD)
$(PULSARD):
	go build -o $(BIN_DIR)/$(PULSARD) -ldflags "${LDFLAGS}" cmd/pulsard/*.go

.PHONY: $(INSGORUND)
$(INSGORUND):
	CGO_ENABLED=1 go build -o $(BIN_DIR)/$(INSGORUND) -ldflags "${LDFLAGS}" cmd/insgorund/*.go

.PHONY: $(BENCHMARK)
$(BENCHMARK):
	go build -o $(BIN_DIR)/$(BENCHMARK) -ldflags "${LDFLAGS}" cmd/benchmark/*.go

.PHONY: $(PULSEWATCHER)
$(PULSEWATCHER):
	go build -o $(BIN_DIR)/$(PULSEWATCHER) -ldflags "${LDFLAGS}" cmd/pulsewatcher/*.go

.PHONY: $(APIREQUESTER)
$(APIREQUESTER):
	go build -o $(BIN_DIR)/$(APIREQUESTER) -ldflags "${LDFLAGS}" cmd/apirequester/*.go

.PHONY: $(EXPORTER)
$(EXPORTER):
	go build -o $(BIN_DIR)/$(EXPORTER) -ldflags "${LDFLAGS}" cmd/exporter/*.go

.PHONY: $(HEALTHCHECK)
$(HEALTHCHECK):
	go build -o $(BIN_DIR)/$(HEALTHCHECK) -ldflags "${LDFLAGS}" cmd/healthcheck/*.go

.PHONY: $(CERTGEN)
$(CERTGEN):
	go build -o $(CERTGEN) -ldflags "${LDFLAGS}" cmd/certgen/*.go

.PHONY: functest
functest:
	CGO_ENABLED=1 go test $(TEST_ARGS) -tags functest ./functest -count=1

.PHONY: test
test:
	CGO_ENABLED=1 go test $(TEST_ARGS) $(ALL_PACKAGES)

<<<<<<< HEAD
integrtest:
    CGO_ENABLED=1 go test $(TEST_ARGS) -tags networktest ./network/servicenetwork -count=1

=======
.PHONY: test_fast
>>>>>>> fdb85d24
test_fast:
	go test $(TEST_ARGS) -count 1 -v $(ALL_PACKAGES)

$(ARTIFACTS_DIR):
	mkdir -p $(ARTIFACTS_DIR)

.PHONY: test_with_coverage
test_with_coverage: $(ARTIFACTS_DIR)
	CGO_ENABLED=1 go test $(TEST_ARGS) --coverprofile=$(ARTIFACTS_DIR)/cover.all --covermode=atomic $(TESTED_PACKAGES)
	@cat $(ARTIFACTS_DIR)/cover.all | ./scripts/dev/cover-filter.sh > $(COVERPROFILE)

.PHONY: test_with_coverage_fast
test_with_coverage_fast:
	CGO_ENABLED=1 go test $(TEST_ARGS) -count 1 --coverprofile=$(COVERPROFILE) --covermode=atomic $(ALL_PACKAGES)

.PHONY: ci_test_with_coverage_json
ci_test_with_coverage_json:
	CGO_ENABLED=1 go test -count 1 -parallel 4 --coverprofile=$(COVERPROFILE) --covermode=atomic -v $(ALL_PACKAGES) | tee unit.json

.PHONY: ci_test_func_json
ci_test_func_json:
	CGO_ENABLED=1 go test $(TEST_ARGS) -tags functest -v ./functest -count=1 | tee func.json

.PHONY: regen-proxies
CONTRACTS = $(wildcard application/contract/*)
regen-proxies: $(INSGOCC)
	$(foreach c,$(CONTRACTS), $(INSGOCC) proxy application/contract/$(notdir $(c))/$(notdir $(c)).go; )

.PHONY: docker-insolard
docker-insolard:
	docker build --tag insolar/insolard -f ./docker/Dockerfile.insolard .

.PHONY: docker-pulsar
docker-pulsar:
	docker build --tag insolar/pulsar -f ./docker/Dockerfile.pulsar .

.PHONY: docker-insgorund
docker-insgorund:
	docker build --tag insolar/insgorund -f ./docker/Dockerfile.insgorund .

.PHONY: docker
docker: docker-insolard docker-pulsar docker-insgorund<|MERGE_RESOLUTION|>--- conflicted
+++ resolved
@@ -30,10 +30,6 @@
 LDFLAGS += -X github.com/insolar/insolar/version.BuildTime=${BUILD_TIME}
 LDFLAGS += -X github.com/insolar/insolar/version.GitHash=${BUILD_HASH}
 
-<<<<<<< HEAD
-.PHONY: all lint ci-lint metalint clean install-deps pre-build build functest test integrtest test_with_coverage regen-proxies generate ensure test_git_no_changes
-=======
->>>>>>> fdb85d24
 
 .PHONY: all
 all: clean install-deps pre-build build test
@@ -82,10 +78,6 @@
 
 $(BIN_DIR):
 	mkdir -p $(BIN_DIR)
-<<<<<<< HEAD
-	make $(INSOLARD) $(INSOLAR) $(INSGOCC) $(PULSARD) $(INSGORUND) $(HEALTHCHECK) $(BENCHMARK) $(PULSEWATCHER) $(CERTGEN)
-=======
->>>>>>> fdb85d24
 
 .PHONY: $(INSOLARD)
 $(INSOLARD):
@@ -139,13 +131,7 @@
 test:
 	CGO_ENABLED=1 go test $(TEST_ARGS) $(ALL_PACKAGES)
 
-<<<<<<< HEAD
-integrtest:
-    CGO_ENABLED=1 go test $(TEST_ARGS) -tags networktest ./network/servicenetwork -count=1
-
-=======
 .PHONY: test_fast
->>>>>>> fdb85d24
 test_fast:
 	go test $(TEST_ARGS) -count 1 -v $(ALL_PACKAGES)
 
