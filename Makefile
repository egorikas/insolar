--- conflicted
+++ resolved
@@ -50,32 +50,19 @@
 	make $(INSOLARD) $(INSOLAR) $(INSGOCC) $(PULSARD) $(INSGORUND)
 
 $(INSOLARD):
-<<<<<<< HEAD
-	go build -o $(BIN_DIR)/$(INSOLARD) cmd/insolard/*.go
+	go build -o $(BIN_DIR)/$(INSOLARD) -ldflags "${LDFLAGS}" cmd/insolard/*.go
 
 $(INSOLAR):
-	go build -o $(BIN_DIR)/$(INSOLAR) cmd/insolar/*.go
+	go build -o $(BIN_DIR)/$(INSOLAR) -ldflags "${LDFLAGS}" cmd/insolar/*.go
 
 $(INSGOCC):
-	go build -o $(BIN_DIR)/$(INSGOCC) cmd/insgocc/*.go
+	go build -o $(BIN_DIR)/$(INSGOCC) -ldflags "${LDFLAGS}" cmd/insgocc/*.go
 
 $(PULSARD):
-	go build -o $(BIN_DIR)/$(PULSARD) cmd/pulsard/*.go
+	go build -o $(BIN_DIR)/$(PULSARD) -ldflags "${LDFLAGS}" cmd/pulsard/*.go
 
 $(INSGORUND):
-	go build -o $(BIN_DIR)/$(INSGORUND) cmd/insgorund/*.go
-=======
-	go build -o $(INSOLARD) -ldflags "${LDFLAGS}" cmd/insolard/*
-
-$(INSOLAR):
-	go build -o $(INSOLAR) -ldflags "${LDFLAGS}" cmd/insolar/*
-
-$(INSGOCC):
-	go build -o $(INSGOCC) -ldflags "${LDFLAGS}" cmd/insgocc/*
-
-$(PULSARD):
-	go build -o $(PULSARD) -ldflags "${LDFLAGS}" cmd/pulsard/*
->>>>>>> 9856cc29
+	go build -o $(BIN_DIR)/$(INSGORUND) -ldflags "${LDFLAGS}" cmd/insgorund/*.go
 
 test:
 	go test -v $(ALL_PACKAGES)
