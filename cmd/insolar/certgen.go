//
// Copyright 2019 Insolar Technologies GmbH
//
// Licensed under the Apache License, Version 2.0 (the "License");
// you may not use this file except in compliance with the License.
// You may obtain a copy of the License at
//
//     http://www.apache.org/licenses/LICENSE-2.0
//
// Unless required by applicable law or agreed to in writing, software
// distributed under the License is distributed on an "AS IS" BASIS,
// WITHOUT WARRANTIES OR CONDITIONS OF ANY KIND, either express or implied.
// See the License for the specific language governing permissions and
// limitations under the License.
//

package main

import (
	"context"
	"crypto"
	"encoding/json"
	"fmt"
	"io"
	"os"

	"github.com/insolar/insolar/api/requester"
	"github.com/insolar/insolar/insolar"
	"github.com/insolar/insolar/instrumentation/inslogger"
	"github.com/insolar/insolar/keystore"
	"github.com/insolar/insolar/platformpolicy"
	"github.com/pkg/errors"
)

const (
	JSONRPCVersion = "2.0"
)

func (g *certGen) generateKeys() {
	privKey, err := g.keyProcessor.GeneratePrivateKey()
	checkError("Failed to generate private key:", err)
	pubKey := g.keyProcessor.ExtractPublicKey(privKey)
	fmt.Println("Generate keys")
	g.pubKey, g.privKey = pubKey, privKey
}

func (g *certGen) loadKeys() {
	keyStore, err := keystore.NewKeyStore(g.keysFileOut)
	checkError("Failed to laod keys", err)

	g.privKey, err = keyStore.GetPrivateKey("")
	checkError("Failed to GetPrivateKey", err)

	fmt.Println("Load keys")
	g.pubKey = g.keyProcessor.ExtractPublicKey(g.privKey)
}

type RegisterResult struct {
	JSONRPC string `json:"jsonrpc"`
	ID      int    `json:"id"`
	Result  Result `json:"result,omitempty"`
	Error   Error  `json:"error,omitempty"`
}

type Error struct {
	Code    int    `json:"code,omitempty"`
	Message string `json:"message,omitempty"`
}

type Result struct {
	ContractResult interface{} `json:"payload"`
	TraceID        string      `json:"traceID,omitempty"`
}

func extractReference(response []byte, requestTypeMsg string) insolar.Reference {
	r := RegisterResult{}
	err := json.Unmarshal(response, &r)
	checkError(fmt.Sprintf("Failed to parse response from '%s' node request", requestTypeMsg), err)
	if verbose {
		fmt.Println("Response:", string(response))
	}
	if r.Error.Message != "" || r.Error.Code < 0 {
		fmt.Printf("Error while '%s' occured : %s \n", requestTypeMsg, r.Error.Message)
		os.Exit(1)
	}

	ref, err := insolar.NewReferenceFromBase58(r.Result.ContractResult.(string))
	checkError(fmt.Sprintf("Failed to construct ref from '%s' node response", requestTypeMsg), err)

	return *ref
}

func (g *certGen) registerNode() insolar.Reference {
	userCfg := g.getUserConfig()

	keySerialized, err := g.keyProcessor.ExportPublicKeyPEM(g.pubKey)
	checkError("Failed to export public key:", err)
	request := requester.Request{
		JSONRPC: JSONRPCVersion,
		ID:      1,
		Method:  "api.call",
		Params: requester.Params{
			CallSite:   "contract.registerNode",
<<<<<<< HEAD
			CallParams: map[string]string{"public": string(keySerialized), "role": g.staticRole.String()},
=======
			CallParams: map[string]string{"publicKey": string(keySerialized), "role": g.staticRole.String()},
>>>>>>> f19ea2bc
		},
	}

	ctx := inslogger.ContextWithTrace(context.Background(), "insolarUtility")
	response, err := requester.Send(ctx, g.API, userCfg, &request)
	checkError("Failed to execute register node request", err)

	return extractReference(response, "registerNode")
}

type GetCertificateResult struct {
	Cert json.RawMessage `json:"cert"`
}

type ErrorData struct {
	Message string `json:"message"`
}

type GetCertificateResponse struct {
	Version string               `json:"jsonrpc"`
	ID      int                  `json:"id"`
	Result  GetCertificateResult `json:"result"`
	Error   ErrorData            `json:"error"`
}

func (g *certGen) fetchCertificate(ref insolar.Reference) []byte {

	response, err := requester.GetResponseBodyPlatform(g.API+"/rpc", requester.PlatformRequest{
		JSONRPC:        JSONRPCVersion,
		Method:         "cert.Get",
		ID:             1,
		PlatformParams: map[string]string{"ref": ref.String()},
	})
	checkError("Failed to get certificate for the registered node:", err)

	r := GetCertificateResponse{}

	err = json.Unmarshal(response, &r)
	checkError("Failed to parse response from get certificate request:", err)

	if len(r.Error.Message) != 0 {
		checkError("Get error inside response while get certificate: ", errors.New(r.Error.Message))
	}

	cert, err := r.Result.Cert.MarshalJSON()
	checkError("Failed to marshal certificate from API response:", err)
	return cert
}

func (g *certGen) writeKeys() {
	privKeyStr, err := g.keyProcessor.ExportPrivateKeyPEM(g.privKey)
	checkError("Failed to deserialize private key:", err)

	pubKeyStr, err := g.keyProcessor.ExportPublicKeyPEM(g.pubKey)
	checkError("Failed to deserialize public key:", err)

	result, err := json.MarshalIndent(map[string]interface{}{
		"private_key": string(privKeyStr),
		"public_key":  string(pubKeyStr),
	}, "", "    ")
	checkError("Failed to serialize file with private/public keys:", err)

	f, err := openFile(g.keysFileOut)
	checkError("Failed to open file with private/public keys:", err)

	_, err = f.Write(result)
	checkError("Failed to write file with private/public keys:", err)

	fmt.Println("Write keys to", g.keysFileOut)
}

func (g *certGen) writeCertificate(cert []byte) {
	f, err := openFile(g.certFileOut)
	checkError("Failed to open file with certificate:", err)

	_, err = f.Write(cert)
	checkError("Failed to write file with certificate:", err)

	fmt.Println("Write certificate to", g.certFileOut)
}

func checkError(msg string, err error) {
	if err != nil {
		fmt.Println(msg, ": ", err)
		os.Exit(1)
	}
}

func openFile(path string) (io.Writer, error) {
	return os.OpenFile(path, os.O_WRONLY|os.O_CREATE|os.O_TRUNC, 0600)
}

func (g *certGen) getUserConfig() *requester.UserConfigJSON {
	requester.SetVerbose(verbose)
	userCfg, err := requester.ReadUserConfigFromFile(g.rootKeysFile)
	checkError("Failed to read root config:", err)
	info, err := requester.Info(g.API)
	checkError("Failed to execute info request to API:", err)
	userCfg.Caller = info.RootMember

	return userCfg
}

func (g *certGen) getNodeRefByPublicKey() insolar.Reference {
	userCfg := g.getUserConfig()

	keySerialized, err := g.keyProcessor.ExportPublicKeyPEM(g.privKey)
	checkError("Failed to export public key:", err)
	request := requester.Request{
		JSONRPC: JSONRPCVersion,
		ID:      1,
		Method:  "api.call",
		Params: requester.Params{
			CallSite:   "contract.getNodeRef",
			CallParams: []interface{}{keySerialized},
		},
	}

	ctx := inslogger.ContextWithTrace(context.Background(), "insolarUtility")
	response, err := requester.Send(ctx, g.API, userCfg, &request)
	checkError("Failed to execute GetNodeRefByPublicKey node request", err)

	fmt.Println("Extract node by public key")
	return extractReference(response, "getNodeRefByPublicKey")
}

type certGen struct {
	keyProcessor insolar.KeyProcessor

	rootKeysFile string
	API          string
	staticRole   insolar.StaticRole

	keysFileOut string
	certFileOut string

	pubKey  crypto.PublicKey
	privKey crypto.PrivateKey
}

func genCertificate(
	rootKeysFile string,
	role string,
	url string,
	keysFile string,
	certFile string,
	reuseKeys bool,
) {
	staticRole := insolar.GetStaticRoleFromString(role)
	if staticRole == insolar.StaticRoleUnknown {
		fmt.Println("Invalid role:", role)
		os.Exit(1)
	}

	g := &certGen{
		keyProcessor: platformpolicy.NewKeyProcessor(),
		rootKeysFile: rootKeysFile,
		API:          url,
		staticRole:   staticRole,
		keysFileOut:  keysFile,
		certFileOut:  certFile,
	}

	var ref insolar.Reference
	if reuseKeys {
		g.loadKeys()
		ref = g.getNodeRefByPublicKey()
	} else {
		g.generateKeys()
		ref = g.registerNode()
		fmt.Println("Register node", ref)
	}

	cert := g.fetchCertificate(ref)

	if !reuseKeys {
		g.writeKeys()
	}
	g.writeCertificate(cert)
}<|MERGE_RESOLUTION|>--- conflicted
+++ resolved
@@ -101,11 +101,7 @@
 		Method:  "api.call",
 		Params: requester.Params{
 			CallSite:   "contract.registerNode",
-<<<<<<< HEAD
-			CallParams: map[string]string{"public": string(keySerialized), "role": g.staticRole.String()},
-=======
 			CallParams: map[string]string{"publicKey": string(keySerialized), "role": g.staticRole.String()},
->>>>>>> f19ea2bc
 		},
 	}
 
