/*
 *    Copyright 2018 Insolar
 *
 *    Licensed under the Apache License, Version 2.0 (the "License");
 *    you may not use this file except in compliance with the License.
 *    You may obtain a copy of the License at
 *
 *        http://www.apache.org/licenses/LICENSE-2.0
 *
 *    Unless required by applicable law or agreed to in writing, software
 *    distributed under the License is distributed on an "AS IS" BASIS,
 *    WITHOUT WARRANTIES OR CONDITIONS OF ANY KIND, either express or implied.
 *    See the License for the specific language governing permissions and
 *    limitations under the License.
 */

package main

import (
	"fmt"
	"os"
	"os/signal"
	"reflect"
	"syscall"

	"github.com/insolar/insolar/api"
	"github.com/insolar/insolar/bootstrap"
	"github.com/insolar/insolar/certificate"
	"github.com/insolar/insolar/configuration"
	"github.com/insolar/insolar/core"
	"github.com/insolar/insolar/ledger"
	"github.com/insolar/insolar/log"
	"github.com/insolar/insolar/logicrunner"
	"github.com/insolar/insolar/messagebus"
	"github.com/insolar/insolar/metrics"
	"github.com/insolar/insolar/network/nodekeeper"
	"github.com/insolar/insolar/network/servicenetwork"
	"github.com/insolar/insolar/networkcoordinator"
	"github.com/insolar/insolar/pulsar"
	"github.com/insolar/insolar/pulsar/entropygenerator"
	"github.com/insolar/insolar/version"
	"github.com/spf13/cobra"
	jww "github.com/spf13/jwalterweatherman"
)

type componentManager struct {
	components core.Components
}

// linkAll - link dependency for all components
func (cm *componentManager) linkAll() {
	v := reflect.ValueOf(cm.components)
	for i := 0; i < v.NumField(); i++ {
		componentName := v.Field(i).String()
		log.Infof("Starting component `%s` ...", componentName)
		err := v.Field(i).Interface().(core.Component).Start(cm.components)
		if err != nil {
			log.Fatalf("failed to start component %s : %s", componentName, err.Error())
		}

		log.Infof("Component `%s` successfully started", componentName)
	}
}

// stopAll - reverse order stop all components
func (cm *componentManager) stopAll() {
	v := reflect.ValueOf(cm.components)
	for i := v.NumField() - 1; i >= 0; i-- {
		err := v.Field(i).Interface().(core.Component).Stop()
		log.Infoln("Stop component: ", v.String())
		if err != nil {
			log.Errorf("failed to stop component %s : %s", v.String(), err.Error())
		}
	}
}

var (
	configPath string
)

func parseInputParams() {
	var rootCmd = &cobra.Command{Use: "insolard"}
	rootCmd.Flags().StringVarP(&configPath, "config", "c", "", "path to config file")
	err := rootCmd.Execute()
	if err != nil {
		log.Fatal("Wrong input params:", err)
	}
}

func main() {
	parseInputParams()

	jww.SetStdoutThreshold(jww.LevelDebug)
	cfgHolder := configuration.NewHolder()
	var err error
	if len(configPath) != 0 {
		err = cfgHolder.LoadFromFile(configPath)
	} else {
		err = cfgHolder.Load()
	}
	if err != nil {
		log.Warnln("failed to load configuration from file: ", err.Error())
	}

	err = cfgHolder.LoadEnv()
	if err != nil {
		log.Warnln("failed to load configuration from env:", err.Error())
	}

	initLogger(cfgHolder.Configuration.Log)

	fmt.Print("Starts with configuration:\n", configuration.ToString(cfgHolder.Configuration))

	cm := componentManager{}
<<<<<<< HEAD
	cert, err := certificate.NewCertificate(cfgHolder.Configuration.KeysPath)
	if err != nil {
		log.Fatalln("failed to start Certificate: ", err.Error())
	}
	cm.components.Certificate = cert

	nw, err := servicenetwork.NewServiceNetwork(cfgHolder.Configuration)
=======

	cm.components.ActiveNodeComponent, err = nodekeeper.NewActiveNodeComponent(cfgHolder.Configuration)
>>>>>>> 052b3f1f
	if err != nil {
		log.Fatalln("failed to start ActiveNodeComponent: ", err.Error())
	}

	cm.components.LogicRunner, err = logicrunner.NewLogicRunner(&cfgHolder.Configuration.LogicRunner)
	if err != nil {
		log.Fatalln("failed to start LogicRunner: ", err.Error())
	}

	cm.components.Ledger, err = ledger.NewLedger(cfgHolder.Configuration.Ledger)
	if err != nil {
		log.Fatalln("failed to start Ledger: ", err.Error())
	}

	nw, err := servicenetwork.NewServiceNetwork(cfgHolder.Configuration)
	if err != nil {
		log.Fatalln("failed to start Network: ", err.Error())
	}
	cm.components.Network = nw

	cm.components.MessageBus, err = messagebus.NewMessageBus()
	if err != nil {
		log.Fatalln("failed to start MessageBus: ", err.Error())
	}

	cm.components.Bootstrapper, err = bootstrap.NewBootstrapper(cfgHolder.Configuration.Bootstrap)
	if err != nil {
		log.Fatalln("failed to start Bootstrapper: ", err.Error())
	}

	cm.components.APIRunner, err = api.NewRunner(&cfgHolder.Configuration.APIRunner)
	if err != nil {
		log.Fatalln("failed to start ApiRunner: ", err.Error())
	}

	cm.components.Metrics, err = metrics.NewMetrics(cfgHolder.Configuration.Metrics)
	if err != nil {
		log.Fatalln("failed to start Metrics: ", err.Error())
	}

	cm.components.NetworkCoordinator, err = networkcoordinator.New()
	if err != nil {
		log.Fatalln("failed to start NetworkCoordinator: ", err.Error())
	}

	cm.linkAll()
	err = cm.components.LogicRunner.OnPulse(*pulsar.NewPulse(cfgHolder.Configuration.Pulsar.NumberDelta, 0, &entropygenerator.StandardEntropyGenerator{}))
	if err != nil {
		log.Fatalln("failed init pulse for LogicRunner: ", err.Error())
	}

	defer func() {
		cm.stopAll()
	}()

	var gracefulStop = make(chan os.Signal)
	signal.Notify(gracefulStop, syscall.SIGTERM)
	signal.Notify(gracefulStop, syscall.SIGINT)

	go func() {
		sig := <-gracefulStop
		log.Debugln("caught sig: ", sig)

		cm.stopAll()
		os.Exit(0)
	}()

	fmt.Println("Version: ", version.GetFullVersion())
	fmt.Println("Running interactive mode:")
	repl(nw)
}

func initLogger(cfg configuration.Log) {
	err := log.SetLevel(cfg.Level)
	if err != nil {
		log.Errorln(err.Error())
	}
}<|MERGE_RESOLUTION|>--- conflicted
+++ resolved
@@ -112,18 +112,13 @@
 	fmt.Print("Starts with configuration:\n", configuration.ToString(cfgHolder.Configuration))
 
 	cm := componentManager{}
-<<<<<<< HEAD
 	cert, err := certificate.NewCertificate(cfgHolder.Configuration.KeysPath)
 	if err != nil {
 		log.Fatalln("failed to start Certificate: ", err.Error())
 	}
 	cm.components.Certificate = cert
 
-	nw, err := servicenetwork.NewServiceNetwork(cfgHolder.Configuration)
-=======
-
 	cm.components.ActiveNodeComponent, err = nodekeeper.NewActiveNodeComponent(cfgHolder.Configuration)
->>>>>>> 052b3f1f
 	if err != nil {
 		log.Fatalln("failed to start ActiveNodeComponent: ", err.Error())
 	}
