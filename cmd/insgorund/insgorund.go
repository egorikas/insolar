/*
 *    Copyright 2018 Insolar
 *
 *    Licensed under the Apache License, Version 2.0 (the "License");
 *    you may not use this file except in compliance with the License.
 *    You may obtain a copy of the License at
 *
 *        http://www.apache.org/licenses/LICENSE-2.0
 *
 *    Unless required by applicable law or agreed to in writing, software
 *    distributed under the License is distributed on an "AS IS" BASIS,
 *    WITHOUT WARRANTIES OR CONDITIONS OF ANY KIND, either express or implied.
 *    See the License for the specific language governing permissions and
 *    limitations under the License.
 */

package main

import (
	"context"
	"io/ioutil"
	"net"
	"net/rpc"
	"os"
	"os/signal"
	"strings"
	"syscall"

	"github.com/insolar/insolar/configuration"
	"github.com/insolar/insolar/metrics"

	"github.com/spf13/pflag"

	"github.com/insolar/insolar/core"
	"github.com/insolar/insolar/log"
	"github.com/insolar/insolar/logicrunner/goplugin/ginsider"
)

func main() {
	listen := pflag.StringP("listen", "l", ":7777", "address and port to listen")
	protocol := pflag.String("proto", "tcp", "listen protocol")
	path := pflag.StringP("directory", "d", "", "directory where to store code of go plugins")
	rpcAddress := pflag.String("rpc", "localhost:7778", "address and port of RPC API")
	rpcProtocol := pflag.String("rpc-proto", "tcp", "protocol of RPC API")
	metricsAddress := pflag.String("metrics", "", "address and port of prometheus metrics")
	code := pflag.String("code", "", "add pre-compiled code to cache (<ref>:</path/to/plugin.so>)")

	pflag.Parse()

	err := log.SetLevel("Debug")
	if err != nil {
		log.Errorln(err.Error())
	}

	if *path == "" {
		tmpDir, err := ioutil.TempDir("", "contractcache-")
		if err != nil {
			log.Fatal("Couldn't create temp cache dir: ", err)
			os.Exit(1)
		}
		defer os.RemoveAll(tmpDir)
		*path = tmpDir
		log.Debug("ginsider cache dir is " + tmpDir)
	}

	insider := ginsider.NewGoInsider(*path, *rpcProtocol, *rpcAddress)

	if *code != "" {
		codeSlice := strings.Split(*code, ":")
		if len(codeSlice) != 2 {
			log.Fatal("code param format is <ref>:</path/to/plugin.so>")
			os.Exit(1)
		}
		ref := core.NewRefFromBase58(codeSlice[0])
		pluginPath := codeSlice[1]

		err := insider.AddPlugin(ref, pluginPath)
		if err != nil {
			log.Fatalf("Couldn't add plugin by ref %s with .so from %s, err: %s ", ref, pluginPath, err.Error())
			os.Exit(1)
		}
	}

	err = rpc.Register(&ginsider.RPC{GI: insider})
	if err != nil {
		log.Fatal("Couldn't register RPC interface: ", err)
		os.Exit(1)
	}

	listener, err := net.Listen(*protocol, *listen)
	if err != nil {
		log.Fatal("couldn't setup listener on '"+*listen+"':", err)
		os.Exit(1)
	}

<<<<<<< HEAD
	var gracefulStop = make(chan os.Signal, 1)
	signal.Notify(gracefulStop, syscall.SIGTERM)
	signal.Notify(gracefulStop, syscall.SIGINT)

	go func() {
		sig := <-gracefulStop

		log.Info("ginsider get signal: ", sig.String())
		os.Exit(1)
	}()
=======
	if *metricsAddress != "" {
		ctx := context.Background() // TODO add tradeId and logger

		metricsConfiguration := configuration.Metrics{
			ListenAddress: *metricsAddress,
			Namespace:     "insgorund",
			ZpagesEnabled: true,
		}

		m, err := metrics.NewMetrics(ctx, metricsConfiguration, metrics.GetInsgorundRegistry())
		if err != nil {
			log.Fatal("couldn't setup metrics ", err)
			os.Exit(1)
		}
		err = m.Start(ctx)
		if err != nil {
			log.Fatal("couldn't setup metrics ", err)
			os.Exit(1)
		}

		defer m.Stop(ctx) // nolint: errcheck
	}
>>>>>>> a5ec0e01

	log.Debug("ginsider launched, listens " + *listen)
	rpc.Accept(listener)

	log.Debug("bye\n")
}<|MERGE_RESOLUTION|>--- conflicted
+++ resolved
@@ -93,7 +93,6 @@
 		os.Exit(1)
 	}
 
-<<<<<<< HEAD
 	var gracefulStop = make(chan os.Signal, 1)
 	signal.Notify(gracefulStop, syscall.SIGTERM)
 	signal.Notify(gracefulStop, syscall.SIGINT)
@@ -104,7 +103,7 @@
 		log.Info("ginsider get signal: ", sig.String())
 		os.Exit(1)
 	}()
-=======
+
 	if *metricsAddress != "" {
 		ctx := context.Background() // TODO add tradeId and logger
 
@@ -127,7 +126,6 @@
 
 		defer m.Stop(ctx) // nolint: errcheck
 	}
->>>>>>> a5ec0e01
 
 	log.Debug("ginsider launched, listens " + *listen)
 	rpc.Accept(listener)
