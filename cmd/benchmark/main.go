--- conflicted
+++ resolved
@@ -127,11 +127,6 @@
 	var member *sdk.Member
 	var traceID string
 	var err error
-<<<<<<< HEAD
-=======
-
-	for i := 0; i < count; i++ {
->>>>>>> f34e917a
 
 	for i := 0; i < count; i++ {
 		for j := 0; j < numRetries; j++ {
@@ -149,7 +144,6 @@
 	return members
 }
 
-<<<<<<< HEAD
 func getTotalBalance(insSDK *sdk.SDK, members []*sdk.Member) uint64 {
 	totalBalance := uint64(0)
 	nmembers := len(members)
@@ -159,7 +153,8 @@
 		totalBalance += balance
 	}
 	return totalBalance
-=======
+}
+
 func getMembers(insSDK *sdk.SDK) ([]*sdk.Member, error) {
 	var members []*sdk.Member
 	var err error
@@ -217,7 +212,6 @@
 		return nil, errors.Errorf("Not enough members in file: got %d, needs %d", len(members), count)
 	}
 	return members, nil
->>>>>>> f34e917a
 }
 
 func main() {
@@ -236,23 +230,17 @@
 	insSDK, err := sdk.NewSDK(apiURLs, rootMemberKeys)
 	check("SDK is not initialized: ", err)
 
-<<<<<<< HEAD
-	members := createMembers(insSDK, concurrent*2)
-	totalBalanceBefore := getTotalBalance(insSDK, members)
-
-	runScenarios(out, insSDK, members, concurrent, repetitions)
-
-	totalBalanceAfter := getTotalBalance(insSDK, members)
-
-	fmt.Printf("Total balance before: %v and after: %v\n", totalBalanceBefore, totalBalanceAfter)
-=======
 	members, err := getMembers(insSDK)
 	check("Error while loading members: ", err)
+	totalBalanceBefore := getTotalBalance(insSDK, members)
 
 	runScenarios(out, insSDK, members, concurrent, repetitions)
 
 	// Finish benchmark time
 	t = time.Now()
 	fmt.Printf("\nFinish: %s\n\n", t.String())
->>>>>>> f34e917a
+
+	totalBalanceAfter := getTotalBalance(insSDK, members)
+
+	fmt.Printf("Total balance before: %v and after: %v\n", totalBalanceBefore, totalBalanceAfter)
 }