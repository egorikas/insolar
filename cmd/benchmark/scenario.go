--- conflicted
+++ resolved
@@ -153,17 +153,10 @@
 			atomic.AddUint32(&s.errors, 1)
 			atomic.AddInt64(&s.totalTime, int64(stop))
 			goroutineTime += stop
-<<<<<<< HEAD
-			switch {
-			case strings.Contains(err.Error(), "Incorrect message pulse"):
-				writeToOutput(s.out, fmt.Sprintf("[ OK ] Incorrect message pulse. Trace: %s.\n", traceID))
-			case strings.Contains(err.Error(), "invalid state record"):
-=======
 
 			if strings.Contains(err.Error(), "invalid state record") {
->>>>>>> c76375d0
 				writeToOutput(s.out, fmt.Sprintf("[ OK ] Invalid state record.    Trace: %s.\n", traceID))
-			default:
+			} else {
 				writeToOutput(s.out, fmt.Sprintf("[Member №%d] Transfer error with traceID: %s. Response: %s.\n", index, traceID, err.Error()))
 			}
 		}
