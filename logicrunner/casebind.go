/*
 *
 *  *    Copyright 2018 Insolar
 *  *
 *  *    Licensed under the Apache License, Version 2.0 (the "License");
 *  *    you may not use this file except in compliance with the License.
 *  *    You may obtain a copy of the License at
 *  *
 *  *        http://www.apache.org/licenses/LICENSE-2.0
 *  *
 *  *    Unless required by applicable law or agreed to in writing, software
 *  *    distributed under the License is distributed on an "AS IS" BASIS,
 *  *    WITHOUT WARRANTIES OR CONDITIONS OF ANY KIND, either express or implied.
 *  *    See the License for the specific language governing permissions and
 *  *    limitations under the License.
 *
 */

package logicrunner

import (
	"bytes"

	"github.com/insolar/insolar/core"
	"github.com/insolar/insolar/core/message"
	"github.com/insolar/insolar/core/reply"
	"github.com/insolar/insolar/inscontext"
	"github.com/pkg/errors"
	"github.com/ugorji/go/codec"
	"golang.org/x/crypto/sha3"
)

func HashInterface(in interface{}) []byte {
	s := []byte{}
	ch := new(codec.CborHandle)
	err := codec.NewEncoderBytes(&s, ch).Encode(in)
	if err != nil {
		panic("Can't marshal: " + err.Error())
	}
	sh := sha3.New224()
	return sh.Sum(s)
}

func (lr *LogicRunner) addObjectCaseRecord(ref Ref, cr core.CaseRecord) {
	lr.caseBindMutex.Lock()
	lr.caseBind.Records[ref] = append(lr.caseBind.Records[ref], cr)
	lr.caseBindMutex.Unlock()
}

func (lr *LogicRunner) lastObjectCaseRecord(ref Ref) core.CaseRecord {
	lr.caseBindMutex.Lock()
	defer lr.caseBindMutex.Unlock()
	list := lr.caseBind.Records[ref]
	return list[len(list)-1]
}

func (lr *LogicRunner) getNextValidationStep(ref Ref) (*core.CaseRecord, int) {
	lr.caseBindReplaysMutex.Lock()
	defer lr.caseBindReplaysMutex.Unlock()
	r, ok := lr.caseBindReplays[ref]
	if !ok {
		return nil, -1
	} else if r.RecordsLen <= r.Step {
		return nil, r.Step
	}
	ret := r.Records[r.Step]
	r.Step++
	lr.caseBindReplays[ref] = r
	return &ret, r.Step
}

func (lr *LogicRunner) Validate(ref Ref, p core.Pulse, cr []core.CaseRecord) (int, error) {
	if len(cr) < 1 {
		return 0, errors.New("casebind is empty")
	}

	err := func() error {
		lr.caseBindReplaysMutex.Lock()
		defer lr.caseBindReplaysMutex.Unlock()
		if _, ok := lr.caseBindReplays[ref]; ok {
			return errors.New("already validating this ref")
		}
		lr.caseBindReplays[ref] = core.CaseBindReplay{
			Pulse:      p,
			Records:    cr,
			RecordsLen: len(cr),
			Step:       0,
		}
		return nil
	}()
	if err != nil {
		return 0, err
	}

	defer func() {
		lr.caseBindReplaysMutex.Lock()
		defer lr.caseBindReplaysMutex.Unlock()
		delete(lr.caseBindReplays, ref)
	}()

	for {
		start, step := lr.getNextValidationStep(ref)
		if step < 0 {
			return step, errors.New("no validation data")
		} else if start == nil { // finish
			return step, nil
		}
		if start.Type != core.CaseRecordTypeStart {
			return step, errors.New("step between two shores")
		}

		ret, err := lr.Execute(start.Resp.(core.Message))
		if err != nil {
			return 0, errors.Wrap(err, "validation step failed")
		}
		stop, step := lr.getNextValidationStep(ref)
		if step < 0 {
			return 0, errors.New("validation container broken")
		} else if stop.Type != core.CaseRecordTypeResult {
			return step, errors.New("Validation stoped not on result")
		}

		switch need := stop.Resp.(type) {
		case *reply.CallMethod:
			if got, ok := ret.(*reply.CallMethod); !ok {
				return step, errors.New("not result type callmethod")
			} else if !bytes.Equal(got.Data, need.Data) {
				return step, errors.New("body mismatch")
			} else if !bytes.Equal(got.Result, need.Result) {
				return step, errors.New("result mismatch")
			}
		case *reply.CallConstructor:
			if got, ok := ret.(*reply.CallConstructor); !ok {
				return step, errors.New("not result type callmethod")
			} else if !got.Object.Equal(*need.Object) {
				return step, errors.New("constructed refs mismatch mismatch")
			}
		default:
			return step, errors.New("unknown result type")
		}
	}
}

// ValidationBehaviour is a special object that responsible for validation behavior of other methods.
type ValidationBehaviour interface {
<<<<<<< HEAD
	GetRole() core.JetRole
	Begin(refs core.RecordRef, record core.CaseRecord)
	End(refs core.RecordRef, record core.CaseRecord)
=======
	Begin(refs Ref, record core.CaseRecord)
	End(refs Ref, record core.CaseRecord)
>>>>>>> d973e6c4
	ModifyContext(ctx *core.LogicCallContext)
	NeedSave() bool
	RegisterRequest(m message.IBaseLogicMessage) (*Ref, error)
}

type ValidationSaver struct {
	lr *LogicRunner
}

func (vb ValidationSaver) RegisterRequest(m message.IBaseLogicMessage) (*Ref, error) {
	ctx := inscontext.TODO()
	reqref, err := vb.lr.ArtifactManager.RegisterRequest(ctx, m)
	if err != nil {
		return nil, err
	}

	vb.lr.addObjectCaseRecord(m.GetReference(), core.CaseRecord{
		Type:   core.CaseRecordTypeRequest,
		ReqSig: HashInterface(m),
		Resp:   reqref,
	})
	return reqref, err
}

func (vb ValidationSaver) NeedSave() bool {
	return true
}

func (vb ValidationSaver) ModifyContext(ctx *core.LogicCallContext) {
	// nothing need
}

func (vb ValidationSaver) Begin(refs Ref, record core.CaseRecord) {
	vb.lr.addObjectCaseRecord(refs, record)
}

func (vb ValidationSaver) End(refs Ref, record core.CaseRecord) {
	vb.lr.addObjectCaseRecord(refs, record)
}

func (vb ValidationSaver) GetRole() core.JetRole {
	return core.RoleVirtualExecutor
}

type ValidationChecker struct {
	lr *LogicRunner
	cb core.CaseBindReplay
}

func (vb ValidationChecker) RegisterRequest(m message.IBaseLogicMessage) (*Ref, error) {
	cr, _ := vb.lr.getNextValidationStep(m.GetReference())
	if core.CaseRecordTypeRequest != cr.Type {
		return nil, errors.New("Wrong validation type on Request")
	}
	if !bytes.Equal(cr.ReqSig, HashInterface(m)) {
		return nil, errors.New("Wrong validation sig on Request")
	}
	if req, ok := cr.Resp.(*Ref); ok {
		return req, nil
	}
	return nil, errors.Errorf("wrong validation, request contains %t", cr.Resp)

}

func (vb ValidationChecker) NeedSave() bool {
	return false
}

func (vb ValidationChecker) ModifyContext(ctx *core.LogicCallContext) {
	ctx.Pulse = vb.cb.Pulse
}

func (vb ValidationChecker) Begin(refs Ref, record core.CaseRecord) {
	// do nothing, everything done in lr.Validate
}

func (vb ValidationChecker) End(refs Ref, record core.CaseRecord) {
	// do nothing, everything done in lr.Validate
}

func (vb ValidationChecker) GetRole() core.JetRole {
	return core.RoleVirtualValidator
}<|MERGE_RESOLUTION|>--- conflicted
+++ resolved
@@ -143,14 +143,9 @@
 
 // ValidationBehaviour is a special object that responsible for validation behavior of other methods.
 type ValidationBehaviour interface {
-<<<<<<< HEAD
 	GetRole() core.JetRole
 	Begin(refs core.RecordRef, record core.CaseRecord)
 	End(refs core.RecordRef, record core.CaseRecord)
-=======
-	Begin(refs Ref, record core.CaseRecord)
-	End(refs Ref, record core.CaseRecord)
->>>>>>> d973e6c4
 	ModifyContext(ctx *core.LogicCallContext)
 	NeedSave() bool
 	RegisterRequest(m message.IBaseLogicMessage) (*Ref, error)
