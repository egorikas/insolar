//
// Copyright 2019 Insolar Technologies GmbH
//
// Licensed under the Apache License, Version 2.0 (the "License");
// you may not use this file except in compliance with the License.
// You may obtain a copy of the License at
//
//     http://www.apache.org/licenses/LICENSE-2.0
//
// Unless required by applicable law or agreed to in writing, software
// distributed under the License is distributed on an "AS IS" BASIS,
// WITHOUT WARRANTIES OR CONDITIONS OF ANY KIND, either express or implied.
// See the License for the specific language governing permissions and
// limitations under the License.
//

package logicrunner

import (
	"bytes"
	"context"
	"fmt"
	"strconv"
	"sync"
	"sync/atomic"
	"testing"
	"time"

	"github.com/ThreeDotsLabs/watermill"
	message2 "github.com/ThreeDotsLabs/watermill/message"
	"github.com/ThreeDotsLabs/watermill/message/infrastructure/gochannel"
	"github.com/gojuno/minimock"
	"github.com/insolar/insolar/insolar/payload"
	"github.com/insolar/insolar/pulsar"
	"github.com/insolar/insolar/pulsar/entropygenerator"
	"github.com/pkg/errors"
	"github.com/stretchr/testify/assert"
	"github.com/stretchr/testify/require"
	"github.com/stretchr/testify/suite"

	"github.com/insolar/insolar/insolar"
	"github.com/insolar/insolar/insolar/bus"
	"github.com/insolar/insolar/insolar/flow"
<<<<<<< HEAD
=======
	"github.com/insolar/insolar/insolar/flow/bus"
	"github.com/insolar/insolar/insolar/gen"
>>>>>>> 22f14d2d
	"github.com/insolar/insolar/insolar/jet"
	"github.com/insolar/insolar/insolar/message"
	"github.com/insolar/insolar/insolar/pulse"
	"github.com/insolar/insolar/insolar/record"
	"github.com/insolar/insolar/insolar/reply"
<<<<<<< HEAD
=======
	"github.com/insolar/insolar/insolar/utils"
	"github.com/insolar/insolar/instrumentation/inslogger"
>>>>>>> 22f14d2d
	"github.com/insolar/insolar/log"
	"github.com/insolar/insolar/logicrunner/artifacts"

	"github.com/insolar/insolar/configuration"
	"github.com/insolar/insolar/instrumentation/inslogger"
	"github.com/insolar/insolar/testutils"
	"github.com/insolar/insolar/testutils/network"
)

type LogicRunnerCommonTestSuite struct {
	suite.Suite

	mc          *minimock.Controller
	ctx         context.Context
	am          *artifacts.ClientMock
	mb          *testutils.MessageBusMock
	jc          *jet.CoordinatorMock
	lr          *LogicRunner
	es          ExecutionState
	ps          *pulse.AccessorMock
	mle         *testutils.MachineLogicExecutorMock
	nn          *network.NodeNetworkMock
	innerRouter *message2.Router
	sender      *bus.SenderMock
}

func (suite *LogicRunnerCommonTestSuite) BeforeTest(suiteName, testName string) {
	// testing context
	suite.ctx = inslogger.TestContext(suite.T())

	// initialize minimock and mocks
	suite.mc = minimock.NewController(suite.T())
	suite.am = artifacts.NewClientMock(suite.mc)
	suite.mb = testutils.NewMessageBusMock(suite.mc)
	suite.jc = jet.NewCoordinatorMock(suite.mc)
	suite.ps = pulse.NewAccessorMock(suite.mc)
	suite.nn = network.NewNodeNetworkMock(suite.mc)

	suite.SetupLogicRunner()
}

func (suite *LogicRunnerCommonTestSuite) SetupLogicRunner() {
	suite.lr, _ = NewLogicRunner(&configuration.LogicRunner{})
	suite.lr.ArtifactManager = suite.am
	suite.lr.MessageBus = suite.mb
	suite.lr.JetCoordinator = suite.jc
	suite.lr.PulseAccessor = suite.ps
	suite.lr.NodeNetwork = suite.nn
	suite.sender = bus.NewSenderMock(suite.mc)
	var err error
	suite.innerRouter, err = InitHandlers(suite.lr, suite.sender)
	suite.Require().NoError(err)
}

func (suite *LogicRunnerCommonTestSuite) AfterTest(suiteName, testName string) {
	// suite.mc.Wait(time.Second * 5)
	// suite.mc.Finish()

	for _, e := range suite.lr.Executors {
		if e == nil {
			continue
		}
		// e.Stop() is about to be called in lr.Stop() method
		e.(*testutils.MachineLogicExecutorMock).StopMock.Expect().Return(nil)
	}
<<<<<<< HEAD
	// free resources before next test
	suite.lr.Stop(suite.ctx)
	suite.innerRouter.Close()
=======

	// LogicRunner created a number of goroutines (in watermill, for example)
	// that weren't shut down in case no Stop was called
	// Do what we must, stop server
	_ = suite.lr.Stop(suite.ctx)
>>>>>>> 22f14d2d
}

type LogicRunnerTestSuite struct {
	LogicRunnerCommonTestSuite
}

func (suite *LogicRunnerTestSuite) BeforeTest(suiteName, testName string) {
	suite.LogicRunnerCommonTestSuite.BeforeTest(suiteName, testName)
}

func (suite *LogicRunnerTestSuite) SetupLogicRunner() {
	suite.LogicRunnerCommonTestSuite.SetupLogicRunner()
}

func (suite *LogicRunnerTestSuite) AfterTest(suiteName, testName string) {
	suite.LogicRunnerCommonTestSuite.AfterTest(suiteName, testName)
}

func (suite *LogicRunnerTestSuite) TestPendingFinished() {
	pulseNum := insolar.Pulse{}
	objectRef := testutils.RandomRef()
	meRef := testutils.RandomRef()

	suite.jc.MeMock.Return(meRef)
	suite.ps.LatestFunc = func(p context.Context) (r insolar.Pulse, r1 error) {
		return pulseNum, nil
	}

	es := NewExecutionState(objectRef)
	es.CurrentList.Set(objectRef, &Transcript{})
	es.pending = message.NotPending

	// make sure that if there is no pending finishPendingIfNeeded returns false,
	// doesn't send PendingFinished message and doesn't change ExecutionState.pending
	suite.lr.finishPendingIfNeeded(suite.ctx, es)
	suite.Require().Zero(suite.mb.SendCounter)
	suite.Require().Equal(message.NotPending, es.pending)

	es.pending = message.InPending
	suite.mb.SendMock.ExpectOnce(suite.ctx, &message.PendingFinished{Reference: objectRef}, nil).Return(&reply.ID{}, nil)
	suite.jc.IsAuthorizedMock.Return(false, nil)
	suite.lr.finishPendingIfNeeded(suite.ctx, es)
	suite.Require().Equal(message.NotPending, es.pending)

	suite.mc.Wait(time.Minute) // message bus' send is called in a goroutine

	es.pending = message.InPending
	suite.jc.IsAuthorizedMock.Return(true, nil)
	suite.lr.finishPendingIfNeeded(suite.ctx, es)
	suite.Require().Equal(message.NotPending, es.pending)
}

func (suite *LogicRunnerTestSuite) TestStartQueueProcessorIfNeeded_DontStartQueueProcessorWhenPending() {
	es := NewExecutionState(testutils.RandomRef())
	es.pending = message.InPending
	es.Queue = append(es.Queue, Transcript{})

	s := StartQueueProcessorIfNeeded{
		es: es,
	}

	err := s.Present(suite.ctx, nil)

	suite.Require().NoError(err)
	suite.Require().Equal(message.InPending, es.pending)
}

func (suite *LogicRunnerTestSuite) TestHandleAdditionalCallFromPreviousExecutor() {
	table := []struct {
		name                           string
		clarifyPendingStateResult      error
		startQueueProcessorResult      error
		expectedClarifyPendingStateCtr int32
		expectedStartQueueProcessorCtr int32
	}{
		{
			name: "Happy path",
			expectedClarifyPendingStateCtr: 1,
			expectedStartQueueProcessorCtr: 1,
		},
		{
			name: "ClarifyPendingState failed",
			clarifyPendingStateResult:      fmt.Errorf("ClarifyPendingState failed"),
			expectedClarifyPendingStateCtr: 1,
		},
		{
			name: "StartQueueProcessorIfNeeded failed",
			startQueueProcessorResult:      fmt.Errorf("StartQueueProcessorIfNeeded failed"),
			expectedClarifyPendingStateCtr: 1,
			expectedStartQueueProcessorCtr: 1,
		},
		{
			name: "Both procedures fail",
			clarifyPendingStateResult:      fmt.Errorf("ClarifyPendingState failed"),
			startQueueProcessorResult:      fmt.Errorf("StartQueueProcessorIfNeeded failed"),
			expectedClarifyPendingStateCtr: 1,
			expectedStartQueueProcessorCtr: 0,
		},
	}

	for _, test := range table {
		test := test
		suite.T().Run(test.name, func(t *testing.T) {
			pulseObj := insolar.Pulse{}
			pulseObj.PulseNumber = insolar.FirstPulseNumber
			suite.ps.LatestMock.Return(pulseObj, nil)

			h := HandleAdditionalCallFromPreviousExecutor{
				dep: &Dependencies{
					lr: suite.lr,
				},
			}
			f := flow.NewFlowMock(suite.T())
			parcel := testutils.NewParcelMock(suite.T())
			request := gen.Reference()
			msg := message.AdditionalCallFromPreviousExecutor{
				ObjectReference: gen.Reference(),
				Parcel:          parcel,
				Request:         &request,
			}
			parcel.MessageMock.Return(&message.CallMethod{})
			parcel.GetSenderMock.Return(gen.Reference())

			var clarifyPendingStateCtr int32
			f.ProcedureFunc = func(ctx context.Context, proc flow.Procedure, cancelable bool) error {
				atomic.AddInt32(&clarifyPendingStateCtr, 1)
				_, ok := proc.(*ClarifyPendingState)
				require.True(suite.T(), ok)
				return test.clarifyPendingStateResult
			}

			var startQueueProcessorCtr int32
			f.HandleFunc = func(ctx context.Context, handle flow.Handle) error {
				atomic.AddInt32(&startQueueProcessorCtr, 1)
				return test.startQueueProcessorResult
			}

			h.handleActual(suite.ctx, &msg, f)
			require.Equal(suite.T(), test.expectedClarifyPendingStateCtr, atomic.LoadInt32(&clarifyPendingStateCtr))
			require.Equal(suite.T(), test.expectedStartQueueProcessorCtr, atomic.LoadInt32(&startQueueProcessorCtr))
		})
	}
}

func (suite *LogicRunnerTestSuite) TestCheckPendingRequests() {
	objectRef := testutils.RandomRef()

	table := []struct {
		name        string
		inState     message.PendingState
		outState    message.PendingState
		message     bool
		messageType record.Request_CT
		amReply     *struct {
			has bool
			err error
		}
		isError bool
	}{
		{
			name:     "already in pending",
			inState:  message.InPending,
			outState: message.InPending,
		},
		{
			name:     "already not in pending",
			inState:  message.NotPending,
			outState: message.NotPending,
		},
		{
			name:        "constructor call",
			inState:     message.PendingUnknown,
			message:     true,
			messageType: record.CTSaveAsChild,
			outState:    message.NotPending,
		},
		{
			name:    "method call, not pending",
			inState: message.PendingUnknown,
			message: true,
			amReply: &struct {
				has bool
				err error
			}{false, nil},
			outState: message.NotPending,
		},
		{
			name:    "method call, in pending",
			inState: message.PendingUnknown,
			message: true,
			amReply: &struct {
				has bool
				err error
			}{true, nil},
			outState: message.InPending,
		},
		{
			name:    "method call, in pending",
			inState: message.PendingUnknown,
			message: true,
			amReply: &struct {
				has bool
				err error
			}{true, errors.New("some")},
			outState: message.PendingUnknown,
			isError:  true,
		},
	}

	for _, test := range table {
		suite.T().Run(test.name, func(t *testing.T) {
			parcel := testutils.NewParcelMock(t)
			if test.message {
				parcel.TypeMock.ExpectOnce().Return(insolar.TypeCallMethod)
				parcel.MessageMock.ExpectOnce().Return(&message.CallMethod{Request: record.Request{CallType: test.messageType}})
			}
			es := NewExecutionState(objectRef)
			es.pending = test.inState
			if test.amReply != nil {
				suite.am.HasPendingRequestsMock.Return(test.amReply.has, test.amReply.err)
			}
			proc := ClarifyPendingState{
				es:              es,
				parcel:          parcel,
				ArtifactManager: suite.lr.ArtifactManager,
			}
			err := proc.Proceed(suite.ctx)
			if test.isError {
				require.Error(t, err)
			} else {
				require.NoError(t, err)
			}
			require.Equal(t, test.outState, es.pending)
		})
	}

	suite.T().Run("method call, AM error", func(t *testing.T) {
		parcel := testutils.NewParcelMock(t)
		parcel.TypeMock.Expect().Return(insolar.TypeCallMethod)
		parcel.MessageMock.ExpectOnce().Return(&message.CallMethod{Request: record.Request{CallType: record.CTMethod}})

		es := NewExecutionState(objectRef)
		es.pending = message.PendingUnknown

		suite.am.HasPendingRequestsMock.Return(false, errors.New("some"))

		proc := ClarifyPendingState{
			es:              es,
			parcel:          parcel,
			ArtifactManager: suite.lr.ArtifactManager,
		}
		err := proc.Proceed(suite.ctx)
		require.Error(t, err)
		require.Equal(t, message.PendingUnknown, es.pending)
	})
}

func prepareParcel(t minimock.Tester, msg insolar.Message, needType bool) insolar.Parcel {
	parcel := testutils.NewParcelMock(t)
	parcel.MessageMock.Return(msg)
	if needType {
		parcel.TypeMock.Return(msg.Type())
	}
	return parcel
}

func prepareWatermill(suite *LogicRunnerTestSuite) (flow.Flow, message2.PubSub) {
	flowMock := flow.NewFlowMock(suite.mc)
	flowMock.ProcedureMock.Set(func(p context.Context, p1 flow.Procedure, p2 bool) (r error) {
		return p1.Proceed(p)
	})
	flowMock.HandleMock.Set(func(p context.Context, p1 flow.Handle) (r error) {
		return p1(p, flowMock)
	})

	wmLogger := log.NewWatermillLogAdapter(inslogger.FromContext(suite.ctx))
	pubSub := gochannel.NewGoChannel(gochannel.Config{}, wmLogger)

	return flowMock, pubSub
}

func (suite *LogicRunnerTestSuite) TestPrepareState() {
	type msgt struct {
		pending  message.PendingState
		queueLen int
	}
	type exp struct {
		pending        message.PendingState
		queueLen       int
		hasPendingCall bool
	}
	type obj struct {
		pending  message.PendingState
		queueLen int
	}
	table := []struct {
		name           string
		existingObject bool
		object         obj
		message        msgt
		expected       exp
	}{
		{
			name:     "first call, NotPending in message",
			message:  msgt{pending: message.NotPending},
			expected: exp{pending: message.NotPending},
		},
		{
			name:     "message says InPending, no object",
			message:  msgt{pending: message.InPending},
			expected: exp{pending: message.InPending},
		},
		{
			name:           "message says InPending, with object",
			existingObject: true,
			message:        msgt{pending: message.InPending},
			expected:       exp{pending: message.InPending},
		},
		{
			name:           "do not change pending status if existing says NotPending",
			existingObject: true,
			object:         obj{pending: message.NotPending},
			message:        msgt{pending: message.InPending},
			expected:       exp{pending: message.NotPending},
		},
		{
			name:           "message changes to NotPending, prev executor forces",
			existingObject: true,
			object:         obj{pending: message.InPending},
			message:        msgt{pending: message.NotPending},
			expected:       exp{pending: message.NotPending},
		},
		{
			name: "message has queue, no existing object",
			message: msgt{
				pending:  message.InPending,
				queueLen: 1,
			},
			expected: exp{
				pending:  message.InPending,
				queueLen: 1,
			},
		},
		{
			name:           "message has queue and object has queue",
			existingObject: true,
			object: obj{
				pending:  message.InPending,
				queueLen: 1,
			},
			message: msgt{
				pending:  message.InPending,
				queueLen: 1,
			},
			expected: exp{
				pending:  message.InPending,
				queueLen: 2,
			},
		},
		{
			name: "message has queue, but unknown pending state",
			message: msgt{
				pending:  message.PendingUnknown,
				queueLen: 1,
			},
			expected: exp{
				pending:        message.InPending,
				queueLen:       1,
				hasPendingCall: true,
			},
		},
	}

	for _, test := range table {
		test := test
		suite.T().Run(test.name, func(t *testing.T) {
			pulseObj := insolar.Pulse{}
			pulseObj.PulseNumber = insolar.FirstPulseNumber
			suite.ps.LatestMock.Return(pulseObj, nil)

			object := testutils.RandomRef()
			defer delete(suite.lr.state, object)

			msg := &message.ExecutorResults{
				Caller:    testutils.RandomRef(),
				RecordRef: object,
				Pending:   test.message.pending,
				Queue:     []message.ExecutionQueueElement{},
			}

			for test.message.queueLen > 0 {
				test.message.queueLen--

				parcel := testutils.NewParcelMock(suite.mc)
				parcel.ContextMock.Expect(context.Background()).Return(context.Background())
				msg.Queue = append(msg.Queue, message.ExecutionQueueElement{Parcel: parcel})

				parcel.MessageMock.Return(&message.CallMethod{})
				parcel.GetSenderMock.Return(gen.Reference())
			}

			if test.existingObject {
				es := NewExecutionState(object)
				es.pending = test.object.pending

				os := suite.lr.UpsertObjectState(object)
				os.ExecutionState = es

				for test.object.queueLen > 0 {
					test.object.queueLen--

					os.ExecutionState.Queue = append(
						os.ExecutionState.Queue,
						Transcript{},
					)
				}
			}

			if test.expected.hasPendingCall {
				suite.am.HasPendingRequestsMock.Return(true, nil)
			}

			flowMock, pubSub := prepareWatermill(suite)
			fakeParcel := prepareParcel(suite.mc, msg, false)

			h := HandleExecutorResults{
				dep:    &Dependencies{Publisher: pubSub, lr: suite.lr},
				Parcel: fakeParcel,
			}
			err := h.realHandleExecutorState(suite.ctx, flowMock)
			// 		suite.mc.Wait(time.Minute)

			suite.Require().NoError(err)
			suite.Require().Equal(test.expected.pending, suite.lr.state[object].ExecutionState.pending)
			suite.Require().Equal(test.expected.queueLen, len(suite.lr.state[object].ExecutionState.Queue))
		})
	}
}

func mockSender(suite *LogicRunnerTestSuite) chan *message2.Message {
	replyChan := make(chan *message2.Message, 1)
	suite.sender.ReplyFunc = func(p context.Context, p1 *message2.Message, p2 *message2.Message) {
		replyChan <- p2
	}
	return replyChan
}

func getReply(suite *LogicRunnerTestSuite, replyChan chan *message2.Message) (insolar.Reply, error) {
	res := <-replyChan
	re, err := reply.Deserialize(bytes.NewBuffer(res.Payload))
	if err != nil {
		errReply, err := bus.DeserializeError(bytes.NewBuffer(res.Payload))
		suite.Require().NoError(err)
		return nil, errReply
	}
	return re, nil
}

func (suite *LogicRunnerTestSuite) TestHandlePendingFinishedMessage() {
	objectRef := testutils.RandomRef()

	parcel := testutils.NewParcelMock(suite.mc).MessageMock.Return(
		&message.PendingFinished{Reference: objectRef},
	)

	parcel.DefaultTargetMock.Return(&insolar.Reference{})

	flowMock := flow.NewFlowMock(suite.mc)
	flowMock.HandleMock.Set(func(p context.Context, p1 flow.Handle) (r error) {
		return p1(p, flowMock)
	})
	replyChan := mockSender(suite)

	h := HandlePendingFinished{
		dep:    &Dependencies{lr: suite.lr, Sender: suite.sender},
		Parcel: parcel,
	}

	err := h.Present(suite.ctx, flowMock)
	suite.Require().NoError(err)

	re, err := getReply(suite, replyChan)
	suite.Require().NoError(err)
	suite.Require().Equal(&reply.OK{}, re)

	st := suite.lr.MustObjectState(objectRef)

	es := st.ExecutionState
	suite.Require().NotNil(es)
	suite.Require().Equal(message.NotPending, es.pending)

<<<<<<< HEAD
	es.Current = &CurrentExecution{}
	err = h.Present(suite.ctx, flowMock)
=======
	es.CurrentList.Set(objectRef, &Transcript{})
	re, err = suite.lr.FlowDispatcher.WrapBusHandle(suite.ctx, parcel)
>>>>>>> 22f14d2d
	suite.Require().Error(err)

	es.CurrentList.Cleanup()

	err = h.Present(suite.ctx, flowMock)
	suite.Require().NoError(err)

	re, err = getReply(suite, replyChan)
	suite.Require().NoError(err)
	suite.Require().Equal(&reply.OK{}, re)
}

func (suite *LogicRunnerTestSuite) TestCheckExecutionLoop() {
	es := NewExecutionState(testutils.RandomRef())

	reqIdA := utils.RandTraceID()
	reqIdB := utils.RandTraceID()

	loop := suite.lr.CheckExecutionLoop(suite.ctx, es, nil)
	suite.Require().False(loop)

	objectRef := testutils.RandomRef()
	msg := &message.CallMethod{
		Request: record.Request{
			ReturnMode:   record.ReturnResult,
			Object:       &objectRef,
			APIRequestID: reqIdA,
		},
	}
	parcel := testutils.NewParcelMock(suite.mc).MessageMock.Return(msg)
	es.CurrentList.Set(msg.GetReference(), &Transcript{
		Request: &record.Request{ReturnMode: record.ReturnResult, APIRequestID: reqIdA},
	})
	loop = suite.lr.CheckExecutionLoop(suite.ctx, es, parcel)
	suite.Require().True(loop)

	es.CurrentList.Set(msg.GetReference(), &Transcript{
		Request: &record.Request{ReturnMode: record.ReturnResult, APIRequestID: reqIdB},
	})
	loop = suite.lr.CheckExecutionLoop(suite.ctx, es, parcel)
	suite.Require().False(loop)

	// intermediate env cleanup
	es.CurrentList.Cleanup()

	msg = &message.CallMethod{
		Request: record.Request{
			ReturnMode: record.ReturnNoWait,
			Object:     &objectRef,
		},
	}
	parcel = testutils.NewParcelMock(suite.mc).MessageMock.Return(msg)
	es.CurrentList.Set(msg.GetReference(), &Transcript{
		Request: &record.Request{ReturnMode: record.ReturnResult},
	})
	loop = suite.lr.CheckExecutionLoop(suite.ctx, es, parcel)
	suite.Require().False(loop)
	es.CurrentList.Cleanup()

	parcel = testutils.NewParcelMock(suite.mc).MessageMock.Return(msg)
	es.CurrentList.Set(msg.GetReference(), &Transcript{
		Request: &record.Request{ReturnMode: record.ReturnNoWait},
	})
	loop = suite.lr.CheckExecutionLoop(suite.ctx, es, parcel)
	suite.Require().False(loop)
	es.CurrentList.Cleanup()

	es.CurrentList.Set(msg.GetReference(), &Transcript{
		Request:    &record.Request{ReturnMode: record.ReturnNoWait},
		SentResult: true,
	})
	loop = suite.lr.CheckExecutionLoop(suite.ctx, es, parcel)
	suite.Require().False(loop)
}

func (suite *LogicRunnerTestSuite) TestHandleStillExecutingMessage() {
	objectRef := testutils.RandomRef()

	parcel := testutils.NewParcelMock(suite.mc).MessageMock.Return(
		&message.StillExecuting{Reference: objectRef},
	)

	parcel.DefaultTargetMock.Return(&insolar.Reference{})

	// check that creation of new execution state is handled (on StillExecuting Message)

	replyChan := mockSender(suite)

	h := HandleStillExecuting{
		dep:    &Dependencies{lr: suite.lr, Sender: suite.sender},
		Parcel: parcel,
	}

	err := h.Present(suite.ctx, nil)
	suite.Require().NoError(err)

	re, err := getReply(suite, replyChan)
	suite.Require().NoError(err)
	suite.Require().Equal(&reply.OK{}, re)

	st := suite.lr.MustObjectState(objectRef)
	suite.Require().NotNil(st.ExecutionState)
	suite.Require().Equal(message.InPending, st.ExecutionState.pending)
	suite.Require().Equal(true, st.ExecutionState.PendingConfirmed)

	st.ExecutionState.pending = message.NotPending
	st.ExecutionState.PendingConfirmed = false

	err = h.Present(suite.ctx, nil)
	suite.Require().NoError(err)
	re, err = getReply(suite, replyChan)
	suite.Require().NoError(err)
	suite.Require().Equal(&reply.OK{}, re)

	st = suite.lr.MustObjectState(objectRef)
	suite.Require().NotNil(st.ExecutionState)
	suite.Require().Equal(message.NotPending, st.ExecutionState.pending)
	suite.Require().Equal(false, st.ExecutionState.PendingConfirmed)

	// If we already have task in InPending, but it wasn't confirmed
<<<<<<< HEAD
	suite.lr.state[objectRef] = &ObjectState{
		ExecutionState: &ExecutionState{
			Current:          nil,
			Queue:            make([]ExecutionQueueElement, 0),
			pending:          message.InPending,
			PendingConfirmed: false,
		},
	}
	err = h.Present(suite.ctx, nil)
=======
	es := NewExecutionState(objectRef)
	es.pending = message.InPending
	es.PendingConfirmed = false

	suite.lr.state[objectRef] = &ObjectState{ExecutionState: es}
	re, err = suite.lr.FlowDispatcher.WrapBusHandle(suite.ctx, parcel)
>>>>>>> 22f14d2d
	suite.Require().NoError(err)
	suite.Equal(message.InPending, suite.lr.state[objectRef].ExecutionState.pending)
	suite.Equal(true, suite.lr.state[objectRef].ExecutionState.PendingConfirmed)
}

func (suite *LogicRunnerTestSuite) TestReleaseQueue() {
	tests := map[string]struct {
		QueueLength     int
		ExpectedLength  int
		ExpectedHasMore bool
	}{
		"zero":  {0, 0, false},
		"one":   {1, 1, false},
		"max":   {maxQueueLength, maxQueueLength, false},
		"max+1": {maxQueueLength + 1, maxQueueLength, true},
	}
	for name, tc := range tests {
		suite.T().Run(name, func(t *testing.T) {
			a := assert.New(t)

			es := NewExecutionState(testutils.RandomRef())
			es.Queue = makeQueue(suite.ctx, tc.QueueLength)

			mq, hasMore := es.releaseQueue()
			a.Equal(tc.ExpectedLength, len(mq))
			a.Equal(tc.ExpectedHasMore, hasMore)
		})
	}
}

func (suite *LogicRunnerTestSuite) TestNoExcessiveAmends() {
	cRef := testutils.RandomRef()
	cDesc := artifacts.NewCodeDescriptorMock(suite.mc)
	cDesc.RefMock.Return(&cRef)
	cDesc.MachineTypeMock.Return(insolar.MachineTypeBuiltin)

	pRef := testutils.RandomRef()
	pDesc := artifacts.NewObjectDescriptorMock(suite.mc)
	pDesc.HeadRefMock.Return(&pRef)

	oDesc := artifacts.NewObjectDescriptorMock(suite.mc)
	oDesc.ParentMock.Return(nil)

	suite.am.GetObjectMock.Return(oDesc, nil)
	suite.am.UpdateObjectMock.Return(nil, nil)

	randRef := testutils.RandomRef()

	es := NewExecutionState(randRef)
	es.Queue = makeQueue(suite.ctx, 1)
	es.PrototypeDescriptor = pDesc
	es.CodeDescriptor = cDesc
	data := []byte(testutils.RandomString())
	oDesc.MemoryMock.Return(data)

	mle := testutils.NewMachineLogicExecutorMock(suite.mc)
	suite.lr.Executors[insolar.MachineTypeBuiltin] = mle
	mle.CallMethodMock.Return(data, nil, nil)

	request := &record.Request{
		Object: &randRef,
		Method: "some",
	}

	current := &Transcript{
		LogicContext: &insolar.LogicCallContext{},
		RequestRef:   &randRef,
		Request:      request,
	}
	es.CurrentList.Set(randRef, current)

	// In this case Update isn't send to ledger (objects data/newData are the same)
	suite.am.RegisterResultMock.Return(nil, nil)

	_, err := suite.lr.executeMethodCall(suite.ctx, es, current)
	suite.Require().NoError(err)
	suite.Require().Equal(uint64(0), suite.am.UpdateObjectCounter)

	// In this case Update is send to ledger (objects data/newData are different)
	newData := make([]byte, 5, 5)
	mle.CallMethodMock.Return(newData, nil, nil)

	_, err = suite.lr.executeMethodCall(suite.ctx, es, current)
	suite.Require().NoError(err)
	suite.Require().Equal(uint64(1), suite.am.UpdateObjectCounter)
}

func (suite *LogicRunnerTestSuite) TestHandleAbandonedRequestsNotificationMessage() {
	objectId := testutils.RandomID()
	objectRef := *insolar.NewReference(objectId)
	msg := &message.AbandonedRequestsNotification{Object: objectId}
	parcel := &message.Parcel{Msg: msg}

	flowMock := flow.NewFlowMock(suite.mc)
	flowMock.ProcedureMock.Set(func(p context.Context, p1 flow.Procedure, p2 bool) (r error) {
		return p1.Proceed(p)
	})

	replyChan := mockSender(suite)

	h := HandleAbandonedRequestsNotification{
		dep:    &Dependencies{lr: suite.lr, Sender: suite.sender},
		Parcel: parcel,
	}

	err := h.Present(suite.ctx, flowMock)
	suite.Require().NoError(err)

	_, err = getReply(suite, replyChan)
	suite.Require().NoError(err)
	suite.Equal(true, suite.lr.state[objectRef].ExecutionState.LedgerHasMoreRequests)
	_ = suite.lr.Stop(suite.ctx)

	// LedgerHasMoreRequests false
	suite.lr, _ = NewLogicRunner(&configuration.LogicRunner{})
	es := NewExecutionState(objectRef)
	es.LedgerHasMoreRequests = false
	suite.lr.state[*msg.DefaultTarget()] = &ObjectState{ExecutionState: es}

	h = HandleAbandonedRequestsNotification{
		dep:    &Dependencies{lr: suite.lr, Sender: suite.sender},
		Parcel: parcel,
	}

	err = h.Present(suite.ctx, flowMock)
	suite.Require().NoError(err)
	_, err = getReply(suite, replyChan)
	suite.Require().NoError(err)
	suite.Equal(true, suite.lr.state[objectRef].ExecutionState.LedgerHasMoreRequests)
	_ = suite.lr.Stop(suite.ctx)

	// LedgerHasMoreRequests already true
	suite.lr, _ = NewLogicRunner(&configuration.LogicRunner{})
	es = NewExecutionState(objectRef)
	es.LedgerHasMoreRequests = true
	suite.lr.state[*msg.DefaultTarget()] = &ObjectState{ExecutionState: es}

	h = HandleAbandonedRequestsNotification{
		dep:    &Dependencies{lr: suite.lr, Sender: suite.sender},
		Parcel: parcel,
	}

	err = h.Present(suite.ctx, flowMock)
	suite.Require().NoError(err)
	_, err = getReply(suite, replyChan)
	suite.Require().NoError(err)
	suite.Require().NoError(err)
	suite.Equal(true, suite.lr.state[objectRef].ExecutionState.LedgerHasMoreRequests)
	_ = suite.lr.Stop(suite.ctx)
}

func (suite *LogicRunnerTestSuite) TestPrepareObjectStateChangePendingStatus() {
	ref := testutils.RandomRef()

	flowMock, pubSub := prepareWatermill(suite)
	var fakeParcel insolar.Parcel
	var h HandleExecutorResults
	var err error

	msg := &message.ExecutorResults{RecordRef: ref}
	fakeParcel = prepareParcel(suite.mc, msg, false)
	h = HandleExecutorResults{
		dep:    &Dependencies{Publisher: pubSub, lr: suite.lr},
		Parcel: fakeParcel,
	}

	es := NewExecutionState(ref)
	es.pending = message.InPending
	es.CurrentList.Set(ref, &Transcript{})

	// we are in pending and come to ourselves again
	suite.lr.state[ref] = &ObjectState{ExecutionState: es}
	err = h.realHandleExecutorState(suite.ctx, flowMock)
	suite.Require().NoError(err)
	suite.Equal(message.NotPending, suite.lr.state[ref].ExecutionState.pending)
	suite.Equal(false, suite.lr.state[ref].ExecutionState.PendingConfirmed)

	// previous executor decline pending, trust him
	msg = &message.ExecutorResults{RecordRef: ref, Pending: message.NotPending}
	fakeParcel = prepareParcel(suite.mc, msg, false)
	h = HandleExecutorResults{
		dep:    &Dependencies{Publisher: pubSub, lr: suite.lr},
		Parcel: fakeParcel,
	}

	es = NewExecutionState(ref)
	es.pending = message.InPending

	suite.lr.state[ref] = &ObjectState{ExecutionState: es}
	err = h.realHandleExecutorState(suite.ctx, flowMock)
	suite.Require().NoError(err)
	suite.Equal(message.NotPending, suite.lr.state[ref].ExecutionState.pending)
}

func (suite *LogicRunnerTestSuite) TestPrepareObjectStateChangeLedgerHasMoreRequests() {
	ref := testutils.RandomRef()

	type testCase struct {
		messageStatus             bool
		objectStateStatus         bool
		expectedObjectStateStatue bool
	}

	testCases := []testCase{
		{true, true, true},
		{true, false, true},
		{false, true, true},
		{false, false, false},
	}

	for _, test := range testCases {
		msg := &message.ExecutorResults{
			RecordRef:             ref,
			LedgerHasMoreRequests: test.messageStatus,
			Pending:               message.NotPending,
		}

		flowMock, pubSub := prepareWatermill(suite)
		fakeParcel := prepareParcel(suite.mc, msg, false)

		h := HandleExecutorResults{
			dep:    &Dependencies{Publisher: pubSub, lr: suite.lr},
			Parcel: fakeParcel,
		}

		es := NewExecutionState(ref)
		es.QueueProcessorActive = true
		es.LedgerHasMoreRequests = test.objectStateStatus
		suite.lr.state[ref] = &ObjectState{ExecutionState: es}

		err := h.realHandleExecutorState(suite.ctx, flowMock)
		suite.Require().NoError(err)
		suite.Equal(test.expectedObjectStateStatue, suite.lr.state[ref].ExecutionState.LedgerHasMoreRequests)
	}
}

func (suite *LogicRunnerTestSuite) TestNewLogicRunner() {
	lr, err := NewLogicRunner(nil)
	suite.Require().Error(err)
	suite.Require().Nil(lr)

	lr, err = NewLogicRunner(&configuration.LogicRunner{})
	suite.Require().NoError(err)
	suite.Require().NotNil(lr)
	_ = lr.Stop(context.Background())
}

func (suite *LogicRunnerTestSuite) TestStartStop() {
	lr, err := NewLogicRunner(&configuration.LogicRunner{
		BuiltIn: &configuration.BuiltIn{},
	})
	suite.Require().NoError(err)
	suite.Require().NotNil(lr)

	suite.mb.MustRegisterMock.Return()
	lr.MessageBus = suite.mb
	suite.am.InjectCodeDescriptorMock.Return()
	suite.am.InjectObjectDescriptorMock.Return()
	suite.am.InjectFinishMock.Return()
	lr.ArtifactManager = suite.am

	err = lr.Start(suite.ctx)
	log.Error(err)
	suite.Require().NoError(err)

	executor, err := lr.GetExecutor(insolar.MachineTypeBuiltin)
	suite.NotNil(executor)
	suite.NoError(err)

	err = lr.Stop(suite.ctx)
	suite.Require().NoError(err)
}

func (suite *LogicRunnerTestSuite) TestConcurrency() {
	objectRef := testutils.RandomRef()
	parentRef := testutils.RandomRef()
	protoRef := testutils.RandomRef()
	codeRef := testutils.RandomRef()

	meRef := testutils.RandomRef()
	notMeRef := testutils.RandomRef()
	suite.jc.MeMock.Return(meRef)

	pulseNum := insolar.Pulse{PulseNumber: 100}
	suite.ps.LatestFunc = func(p context.Context) (r insolar.Pulse, r1 error) {
		return pulseNum, nil
	}

	suite.jc.IsAuthorizedFunc = func(
		ctx context.Context, role insolar.DynamicRole, id insolar.ID, pn insolar.PulseNumber, obj insolar.Reference,
	) (bool, error) {
		return true, nil
	}

	mle := testutils.NewMachineLogicExecutorMock(suite.mc)
	err := suite.lr.RegisterExecutor(insolar.MachineTypeBuiltin, mle)
	suite.Require().NoError(err)

	mle.CallMethodMock.Return([]byte{1, 2, 3}, []byte{}, nil)

	nodeMock := network.NewNetworkNodeMock(suite.T())
	nodeMock.IDMock.Return(meRef)
	suite.nn.GetOriginMock.Return(nodeMock)

	od := artifacts.NewObjectDescriptorMock(suite.T())
	od.PrototypeMock.Return(&protoRef, nil)
	od.MemoryMock.Return([]byte{1, 2, 3})
	od.ParentMock.Return(&parentRef)
	od.HeadRefMock.Return(&objectRef)

	pd := artifacts.NewObjectDescriptorMock(suite.T())
	pd.CodeMock.Return(&codeRef, nil)
	pd.HeadRefMock.Return(&protoRef)

	cd := artifacts.NewCodeDescriptorMock(suite.T())
	cd.MachineTypeMock.Return(insolar.MachineTypeBuiltin)
	cd.RefMock.Return(&codeRef)
	suite.am.GetCodeMock.Return(cd, nil)

	suite.am.GetObjectFunc = func(
		ctx context.Context, obj insolar.Reference,
	) (artifacts.ObjectDescriptor, error) {
		switch obj {
		case objectRef:
			return od, nil
		case protoRef:
			return pd, nil
		}
		return nil, errors.New("unexpected call")
	}

	suite.am.GetCodeMock.Return(cd, nil)

	suite.am.HasPendingRequestsMock.Return(false, nil)

	reqId := testutils.RandomID()
	suite.am.RegisterRequestMock.Return(&reqId, nil)
	resId := testutils.RandomID()
	suite.am.RegisterResultMock.Return(&resId, nil)

	num := 100
	wg := sync.WaitGroup{}
	wg.Add(num * 2)

	suite.mb.SendFunc = func(
		ctx context.Context, msg insolar.Message, opts *insolar.MessageSendOptions,
	) (insolar.Reply, error) {
		switch msg.Type() {
		case insolar.TypeReturnResults:
			wg.Done()
			return &reply.OK{}, nil
		}
		suite.Require().Fail(fmt.Sprintf("unexpected message send: %#v", msg))
		return nil, errors.New("unexpected message")
	}
	replyChan := mockSender(suite)

	for i := 0; i < num; i++ {
		go func(i int) {
			msg := &message.CallMethod{
				Request: record.Request{
					Prototype:    &protoRef,
					Object:       &objectRef,
					Method:       "some",
					APIRequestID: utils.RandTraceID(),
				},
			}

<<<<<<< HEAD
			parcel := &message.Parcel{
				Sender:      notMeRef,
				Msg:         msg,
				PulseNumber: pulse.PulseNumber,
			}

			wrapper := payload.Meta{
				Payload: message.ParcelToBytes(parcel),
				Sender:  notMeRef,
				Pulse:   pulse.PulseNumber,
			}
			buf, err := wrapper.Marshal()
			suite.Require().NoError(err)

			wmMsg := message2.NewMessage(watermill.NewUUID(), buf)
			wmMsg.Metadata.Set(bus.MetaType, fmt.Sprintf("%s", msg.Type()))
			wmMsg.Metadata.Set(bus.MetaTraceID, "req-"+strconv.Itoa(i))
=======
			parcel := testutils.NewParcelMock(suite.T())
			parcel.DefaultTargetMock.Return(&objectRef)
			parcel.MessageMock.Return(msg)
			parcel.TypeMock.Return(msg.Type())
			parcel.PulseMock.Return(pulseNum.PulseNumber)
			parcel.GetSenderMock.Return(notMeRef)
>>>>>>> 22f14d2d

			_, err = suite.lr.FlowDispatcher.Process(wmMsg)
			res := <-replyChan

			_, err = reply.Deserialize(bytes.NewBuffer(res.Payload))
			suite.Require().NoError(err)

			wg.Done()
		}(i)
	}

	wg.Wait()
}

func (suite *LogicRunnerTestSuite) TestCallMethodWithOnPulse() {
	objectRef := testutils.RandomRef()
	parentRef := testutils.RandomRef()
	protoRef := testutils.RandomRef()
	codeRef := testutils.RandomRef()

	meRef := testutils.RandomRef()
	notMeRef := testutils.RandomRef()
	suite.jc.MeMock.Return(meRef)

	// If you think you are smart enough to make this test 'more effective'
	// by using atomic variables or goroutines or anything else, you are wrong.
	// Last time we spent two full workdays trying to find a race condition
	// in our code before we realized this test has a logic error related
	// to it concurrent nature. Keep the code as simple as possible. Don't be smart.
	var pn insolar.PulseNumber = 100
	var lck sync.Mutex

	suite.ps.LatestFunc = func(ctx context.Context) (insolar.Pulse, error) {
		lck.Lock()
		defer lck.Unlock()
		return insolar.Pulse{PulseNumber: pn}, nil
	}

	mle := testutils.NewMachineLogicExecutorMock(suite.mc)
	err := suite.lr.RegisterExecutor(insolar.MachineTypeBuiltin, mle)
	suite.Require().NoError(err)

	type whenType int
	const (
		whenIsAuthorized whenType = iota
		whenRegisterRequest
		whenHasPendingRequest
		whenCallMethod
	)

	table := []struct {
		name                      string
		when                      whenType
		messagesExpected          []insolar.MessageType
		errorExpected             bool
		flowCanceledExpected      bool
		pendingInExecutorResults  message.PendingState
		queueLenInExecutorResults int
	}{
		{
			name:                 "pulse change in IsAuthorized",
			when:                 whenIsAuthorized,
			flowCanceledExpected: true,
		},
		{
			name:                 "pulse change in RegisterRequest",
			when:                 whenRegisterRequest,
			flowCanceledExpected: true,
		},
		{
			name: "pulse change in HasPendingRequests",
			when: whenHasPendingRequest,
			messagesExpected: []insolar.MessageType{
				insolar.TypeAdditionalCallFromPreviousExecutor, insolar.TypeExecutorResults,
			},
			pendingInExecutorResults:  message.PendingUnknown,
			queueLenInExecutorResults: 1,
		},
		{
			name: "pulse change in CallMethod",
			when: whenCallMethod,
			messagesExpected: []insolar.MessageType{
				insolar.TypeExecutorResults, insolar.TypeReturnResults, insolar.TypePendingFinished, insolar.TypeStillExecuting,
			},
			pendingInExecutorResults:  message.InPending,
			queueLenInExecutorResults: 0,
		},
	}

	for _, test := range table {
		test := test
		suite.T().Run(test.name, func(t *testing.T) {
			lck.Lock()
			pn = 100
			lck.Unlock()

			changePulse := func() {
				lck.Lock()
				defer lck.Unlock()
				pn += 1

				pulseNum := insolar.Pulse{PulseNumber: pn}
				ctx := inslogger.ContextWithTrace(suite.ctx, "pulse-"+strconv.Itoa(int(pn)))
				err := suite.lr.OnPulse(ctx, pulseNum)
				require.NoError(t, err)
				return
			}

			suite.jc.IsAuthorizedFunc = func(
				ctx context.Context, role insolar.DynamicRole, id insolar.ID, pnArg insolar.PulseNumber, obj insolar.Reference,
			) (bool, error) {
				if pnArg == 101 {
					return false, nil
				}

				if test.when == whenIsAuthorized {
					// Please note that changePulse calls lr.ChangePulse which calls IsAuthorized.
					// In other words this procedure is not called sequentially!
					changePulse()
				}

				lck.Lock()
				defer lck.Unlock()

				return pn == 100, nil
			}

			if test.when > whenIsAuthorized {
				suite.am.RegisterRequestFunc = func(ctx context.Context, req record.Request) (*insolar.ID, error) {
					if test.when == whenRegisterRequest {
						changePulse()
						// Due to specific implementation of HandleCall.handleActual
						// for this particular test we have to explicitly return
						// ErrCancelled. Otherwise it's possible that RegisterRequest
						// Procedure will return normally before Flow cancels it.
						return nil, flow.ErrCancelled
					}

					reqId := testutils.RandomID()
					return &reqId, nil
				}
			}

			if test.when > whenRegisterRequest {
				suite.am.HasPendingRequestsFunc = func(ctx context.Context, r insolar.Reference) (bool, error) {
					if test.when == whenHasPendingRequest {
						changePulse()

						// We have to implicitly return ErrCancelled to make f.Procedure return ErrCancelled as well
						// which will cause the correct code path to execute in logicrunner.HandleCall.
						// Otherwise the test has a race condition - f.Procedure can be cancelled or return normally.
						return false, flow.ErrCancelled
					}

					return false, nil
				}
			}

			if test.when > whenHasPendingRequest {
				mle.CallMethodFunc = func(
					ctx context.Context, lctx *insolar.LogicCallContext, r insolar.Reference,
					mem []byte, method string, args insolar.Arguments,
				) ([]byte, insolar.Arguments, error) {
					if test.when == whenCallMethod {
						changePulse()
					}

					return []byte{1, 2, 3}, []byte{}, nil
				}

				nodeMock := network.NewNetworkNodeMock(suite.T())
				nodeMock.IDMock.Return(meRef)
				suite.nn.GetOriginMock.Return(nodeMock)

				od := artifacts.NewObjectDescriptorMock(suite.T())
				od.PrototypeMock.Return(&protoRef, nil)
				od.MemoryMock.Return([]byte{1, 2, 3})
				od.ParentMock.Return(&parentRef)
				od.HeadRefMock.Return(&objectRef)

				pd := artifacts.NewObjectDescriptorMock(suite.T())
				pd.CodeMock.Return(&codeRef, nil)
				pd.HeadRefMock.Return(&protoRef)

				cd := artifacts.NewCodeDescriptorMock(suite.T())
				cd.MachineTypeMock.Return(insolar.MachineTypeBuiltin)
				cd.RefMock.Return(&codeRef)

				suite.am.GetObjectFunc = func(
					ctx context.Context, obj insolar.Reference,
				) (artifacts.ObjectDescriptor, error) {
					switch obj {
					case objectRef:
						return od, nil
					case protoRef:
						return pd, nil
					}
					return nil, errors.New("unexpected call")
				}

				suite.am.GetCodeMock.Return(cd, nil)

				resId := testutils.RandomID()
				suite.am.RegisterResultMock.Return(&resId, nil)
			}

			wg := sync.WaitGroup{}
			wg.Add(len(test.messagesExpected))

			if len(test.messagesExpected) > 0 {
				suite.mb.SendFunc = func(
					ctx context.Context, msg insolar.Message, opts *insolar.MessageSendOptions,
				) (insolar.Reply, error) {

					if test.when == whenHasPendingRequest {
						// in case of whenHasPendingRequest we wait for at least one message from messagesExpected appear
						wg.Done()
					}
					wg.Done()

					if msg.Type() == insolar.TypeExecutorResults {
						require.Equal(t, test.pendingInExecutorResults, msg.(*message.ExecutorResults).Pending)
						require.Equal(t, test.queueLenInExecutorResults, len(msg.(*message.ExecutorResults).Queue))
					}

					switch msg.Type() {
					case insolar.TypeReturnResults,
						insolar.TypeExecutorResults,
						insolar.TypePendingFinished,
						insolar.TypeStillExecuting,
						insolar.TypeAdditionalCallFromPreviousExecutor:
						return &reply.OK{}, nil
					default:
						panic("no idea how to handle " + msg.Type().String())
					}
				}
			}

			msg := &message.CallMethod{
				Request: record.Request{
					Prototype: &protoRef,
					Object:    &objectRef,
					Method:    "some",
				},
			}

			parcel := &message.Parcel{
				Sender:      notMeRef,
				Msg:         msg,
				PulseNumber: insolar.PulseNumber(100),
			}

			ctx := inslogger.ContextWithTrace(suite.ctx, "req")
<<<<<<< HEAD

			pulse := pulsar.NewPulse(1, parcel.Pulse(), &entropygenerator.StandardEntropyGenerator{})
			err = suite.lr.OnPulse(ctx, *pulse)
			suite.Require().NoError(err)

			// _, err = suite.lr.FlowDispatcher.WrapBusHandle(ctx, parcel)

			wrapper := payload.Meta{
				Payload: message.ParcelToBytes(parcel),
				Sender:  notMeRef,
				Pulse:   insolar.PulseNumber(100),
			}
			buf, err := wrapper.Marshal()
			suite.Require().NoError(err)

			wmMsg := message2.NewMessage(watermill.NewUUID(), buf)
			wmMsg.Metadata.Set(bus.MetaType, fmt.Sprintf("%s", msg.Type()))
			wmMsg.Metadata.Set(bus.MetaTraceID, inslogger.TraceID(ctx))

			replyChan := mockSender(suite)

			_, err = suite.lr.FlowDispatcher.Process(wmMsg)
			res := <-replyChan
			if test.errorExpected {
				errReply, err := bus.DeserializeError(bytes.NewBuffer(res.Payload))
				suite.Require().NoError(err)
				suite.Require().Error(errReply)
			} else {
				_, err := reply.Deserialize(bytes.NewBuffer(res.Payload))
				suite.Require().NoError(err)
=======
			pulseNum := pulsar.NewPulse(1, parcel.Pulse(), &entropygenerator.StandardEntropyGenerator{})
			err := suite.lr.OnPulse(ctx, *pulseNum)
			require.NoError(t, err)

			_, err = suite.lr.FlowDispatcher.WrapBusHandle(ctx, parcel)

			if test.flowCanceledExpected {
				require.EqualError(t, err, flow.ErrCancelled.Error())
				require.Equal(t, flow.ErrCancelled, err)
			} else if test.errorExpected {
				require.Error(t, err)
			} else {
				require.NoError(t, err)
>>>>>>> 22f14d2d
			}

			wg.Wait()
		})
	}
}

func TestLogicRunner(t *testing.T) {
	// Hello my friend! I bet you would like to place t.Parallel() here.
	// Of course this may sound as a good idea. This will run multiple
	// test in parallel which will make them execute faster. Right?
	// Wrong! You see, by historical reasons LogicRunnerTestSuite
	// is in fact 4 independent tests which share their state (suite.* fields).
	// Guess what happens when they run in parallel? Right, it seem to work
	// at first but after some time someone will spent a lot of exciting
	// days trying to figure out why these test sometimes fail (e.g. on CI).
	// In other words dont you dare to use t.Parallel() here unless you are
	// willing to completely rewrite the whole LogicRunnerTestSuite, OK?
	suite.Run(t, new(LogicRunnerTestSuite))
}

type LogicRunnerOnPulseTestSuite struct {
	LogicRunnerCommonTestSuite

	pulse     insolar.Pulse
	objectRef insolar.Reference
}

func (s *LogicRunnerOnPulseTestSuite) BeforeTest(suiteName, testName string) {
	s.LogicRunnerCommonTestSuite.BeforeTest(suiteName, testName)

	s.pulse = insolar.Pulse{}
	s.objectRef = testutils.RandomRef()
}

func (s *LogicRunnerOnPulseTestSuite) AfterTest(suiteName, testName string) {
	s.LogicRunnerCommonTestSuite.AfterTest(suiteName, testName)
}

// Empty state, expecting no error
func (s *LogicRunnerOnPulseTestSuite) TestEmptyLR() {
	err := s.lr.OnPulse(s.ctx, s.pulse)
	s.Require().NoError(err)
}

// We aren't next executor and we're not executing it
// Expecting empty state of object
func (s *LogicRunnerOnPulseTestSuite) TestEmptyES() {
	s.jc.MeMock.Return(insolar.Reference{})
	s.jc.IsAuthorizedMock.Return(false, nil)

	s.lr.state[s.objectRef] = &ObjectState{
		ExecutionState: NewExecutionState(s.objectRef),
	}
	err := s.lr.OnPulse(s.ctx, s.pulse)
	s.Require().NoError(err)
	s.Nil(s.lr.state[s.objectRef])
}

// We aren't next executor and we're not executing it
// Expecting empty execution state
func (s *LogicRunnerOnPulseTestSuite) TestEmptyESWithValidation() {
	s.jc.MeMock.Return(insolar.Reference{})
	s.jc.IsAuthorizedMock.Return(false, nil)

	s.lr.state[s.objectRef] = &ObjectState{
		ExecutionState: NewExecutionState(s.objectRef),
		Validation:     NewExecutionState(s.objectRef),
	}
	err := s.lr.OnPulse(s.ctx, s.pulse)
	s.Require().NoError(err)
	s.Require().NotNil(s.lr.state[s.objectRef])
	s.Nil(s.lr.state[s.objectRef].ExecutionState)
}

// We aren't next executor but we're currently executing
// Expecting we send message to new executor and moving state to InPending
func (s *LogicRunnerOnPulseTestSuite) TestESWithValidationCurrent() {
	s.jc.MeMock.Return(insolar.Reference{})
	s.jc.IsAuthorizedMock.Return(false, nil)
	s.mb.SendMock.Return(&reply.ID{}, nil)

	es := NewExecutionState(s.objectRef)
	es.pending = message.NotPending
	s.lr.state[s.objectRef] = &ObjectState{ExecutionState: es}
	// we should set empty current execution here, since we added new
	// logic with not empty number of elements in CurrentList
	es.CurrentList.Set(s.objectRef, &Transcript{})

	err := s.lr.OnPulse(s.ctx, s.pulse)
	s.Require().NoError(err)
	s.Equal(message.InPending, s.lr.state[s.objectRef].ExecutionState.pending)
	es.CurrentList.Cleanup()
}

// We aren't next executor but we're currently executing and queue isn't empty.
// Expecting we send message to new executor and moving state to InPending
func (s *LogicRunnerOnPulseTestSuite) TestWithNotEmptyQueue() {
	s.jc.MeMock.Return(insolar.Reference{})
	s.jc.IsAuthorizedMock.Return(false, nil)
	s.mb.SendMock.Return(&reply.ID{}, nil)

	es := NewExecutionState(s.objectRef)
	es.CurrentList.Set(s.objectRef, &Transcript{})
	es.Queue = append(es.Queue, Transcript{Context: s.ctx})
	es.pending = message.NotPending

	s.lr.state[s.objectRef] = &ObjectState{ExecutionState: es}

	err := s.lr.OnPulse(s.ctx, s.pulse)
	s.Require().NoError(err)
	s.Equal(message.InPending, s.lr.state[s.objectRef].ExecutionState.pending)
}

// We aren't next executor but we're currently executing.
// Expecting sending message to new executor and moving state to InPending
func (s *LogicRunnerOnPulseTestSuite) TestWithEmptyQueue() {
	s.jc.MeMock.Return(insolar.Reference{})
	s.jc.IsAuthorizedMock.Return(false, nil)
	s.mb.SendMock.Return(&reply.ID{}, nil)

	es := NewExecutionState(s.objectRef)
	es.CurrentList.Set(s.objectRef, &Transcript{})
	es.pending = message.NotPending

	s.lr.state[s.objectRef] = &ObjectState{ExecutionState: es}

	err := s.lr.OnPulse(s.ctx, s.pulse)
	s.Require().NoError(err)
	s.Equal(message.InPending, s.lr.state[s.objectRef].ExecutionState.pending)
}

// Executor is on the same node and we're currently executing
// Expecting task to be moved to NotPending
func (s *LogicRunnerOnPulseTestSuite) TestExecutorSameNode() {
	s.jc.MeMock.Return(insolar.Reference{})
	s.jc.IsAuthorizedMock.Return(true, nil)

	es := NewExecutionState(s.objectRef)
	es.pending = message.NotPending
	s.lr.state[s.objectRef] = &ObjectState{ExecutionState: es}
	es.CurrentList.Set(s.objectRef, &Transcript{})
	es.Queue = make([]Transcript, 0)

	err := s.lr.OnPulse(s.ctx, s.pulse)
	s.Require().NoError(err)
	s.Require().Equal(message.NotPending, s.lr.state[s.objectRef].ExecutionState.pending)
	es.CurrentList.Cleanup()
}

// We're the next executor, task was currently executing and in InPending.
// Expecting task to moved from InPending -> NotPending
func (s *LogicRunnerOnPulseTestSuite) TestStateTransfer1() {
	s.jc.MeMock.Return(insolar.Reference{})
	s.jc.IsAuthorizedMock.Return(true, nil)

	es := NewExecutionState(s.objectRef)
	es.CurrentList.Set(s.objectRef, &Transcript{})
	es.pending = message.InPending

	s.lr.state[s.objectRef] = &ObjectState{ExecutionState: es}

	err := s.lr.OnPulse(s.ctx, s.pulse)
	s.Require().NoError(err)
	s.Require().Equal(message.NotPending, s.lr.state[s.objectRef].ExecutionState.pending)
}

// We're the next executor and no one confirmed that this task is executing
// move task from InPending -> NotPending
func (s *LogicRunnerOnPulseTestSuite) TestStateTransfer2() {
	s.jc.MeMock.Return(insolar.Reference{})
	s.jc.IsAuthorizedMock.Return(true, nil)

	s.am.GetPendingRequestMock.Return(nil, nil, insolar.ErrNoPendingRequest)

	es := NewExecutionState(s.objectRef)
	es.pending = message.InPending
	es.PendingConfirmed = false
	es.Ref = s.objectRef

	s.lr.state[s.objectRef] = &ObjectState{ExecutionState: es}

	err := s.lr.OnPulse(s.ctx, s.pulse)
	s.Require().NoError(err)
	s.Require().Equal(message.NotPending, s.lr.state[s.objectRef].ExecutionState.pending)
}

// We're the next executor and previous confirmed that this task is executing
// still in pending
// but we expect that previous executor come to us for token
func (s *LogicRunnerOnPulseTestSuite) TestStateTransfer3() {
	s.jc.MeMock.Return(insolar.Reference{})
	s.jc.IsAuthorizedMock.Return(true, nil)

	es := NewExecutionState(s.objectRef)
	es.pending = message.InPending
	es.PendingConfirmed = true

	s.lr.state[s.objectRef] = &ObjectState{ExecutionState: es}

	err := s.lr.OnPulse(s.ctx, s.pulse)
	s.Require().NoError(err)

	// we still in pending
	s.Equal(message.InPending, s.lr.state[s.objectRef].ExecutionState.pending)
	// but we expect that previous executor come to us for token
	s.Equal(false, s.lr.state[s.objectRef].ExecutionState.PendingConfirmed)
}

// We're not the next executor, so we must send this task to the next executor
func (s *LogicRunnerOnPulseTestSuite) TestSendTaskToNextExecutor() {
	s.jc.MeMock.Return(insolar.Reference{})
	s.jc.IsAuthorizedMock.Return(false, nil)
	s.mb.SendMock.Return(&reply.ID{}, nil)

	es := NewExecutionState(s.objectRef)
	es.pending = message.InPending
	es.PendingConfirmed = false

	s.lr.state[s.objectRef] = &ObjectState{ExecutionState: es}

	err := s.lr.OnPulse(s.ctx, s.pulse)
	s.Require().NoError(err)

	_, ok := s.lr.state[s.objectRef]
	s.Equal(false, ok)
}

func makeQueue(ctx context.Context, size int) []Transcript {
	q := make([]Transcript, size)
	for i := range q {
		q[i].Context = ctx
	}

	return q
}

func (s *LogicRunnerOnPulseTestSuite) TestLedgerHasMoreRequests() {
	s.jc.IsAuthorizedMock.Return(false, nil)
	s.jc.MeMock.Return(insolar.Reference{})

	var testCases = map[string]struct {
		queue           []Transcript
		hasMoreRequests bool
	}{
		"Has": {
			makeQueue(s.ctx, maxQueueLength+1),
			true,
		},
		"Don't": {
			makeQueue(s.ctx, maxQueueLength),
			false,
		},
	}

	for name, test := range testCases {
		s.T().Run(name, func(t *testing.T) {
			a := assert.New(t)

			messagesQueue := convertQueueToMessageQueue(s.ctx, test.queue[:maxQueueLength])

			expectedMessage := &message.ExecutorResults{
				RecordRef: s.objectRef,
				Queue:     messagesQueue,
				LedgerHasMoreRequests: test.hasMoreRequests,
			}

			wg := sync.WaitGroup{}
			wg.Add(1)
			s.mb.SendMock.Set(func(p context.Context, p1 insolar.Message, p2 *insolar.MessageSendOptions) (r insolar.Reply, r1 error) {
				a.Equal(expectedMessage, p1)
				wg.Done()
				return nil, nil
			})

			es := NewExecutionState(s.objectRef)
			es.Queue = test.queue
			s.lr.state[s.objectRef] = &ObjectState{ExecutionState: es}

			err := s.lr.OnPulse(s.ctx, s.pulse)
			a.NoError(err)

			wg.Wait()
		})
	}
}

func TestLogicRunnerOnPulse(t *testing.T) {
	suite.Run(t, new(LogicRunnerOnPulseTestSuite))
}

func TestLRUnsafeGetLedgerPendingRequest(t *testing.T) {
	suite.Run(t, new(LRUnsafeGetLedgerPendingRequestTestSuite))
}

type LRUnsafeGetLedgerPendingRequestTestSuite struct {
	LogicRunnerCommonTestSuite

	pulse                 insolar.Pulse
	ref                   insolar.Reference
	currentPulseNumber    insolar.PulseNumber
	oldRequestPulseNumber insolar.PulseNumber
}

func (s *LRUnsafeGetLedgerPendingRequestTestSuite) BeforeTest(suiteName, testName string) {
	s.LogicRunnerCommonTestSuite.BeforeTest(suiteName, testName)

	s.pulse = insolar.Pulse{}
	s.ref = testutils.RandomRef()
	s.currentPulseNumber = 3
	s.oldRequestPulseNumber = 1
}

func (s *LRUnsafeGetLedgerPendingRequestTestSuite) AfterTest(suiteName, testName string) {
	s.LogicRunnerCommonTestSuite.AfterTest(suiteName, testName)
}

func (s *LRUnsafeGetLedgerPendingRequestTestSuite) TestAlreadyHaveLedgerQueueElement() {
	es := NewExecutionState(s.ref)
	es.LedgerQueueElement = &Transcript{}

	proc := UnsafeGetLedgerPendingRequest{es: es, dep: &Dependencies{lr: s.lr}}
	err := proc.Proceed(s.ctx)
	s.Require().NoError(err)

	// we check that there is no unexpected calls to A.M., as we already have element
	// from ledger another call to the ledger will return the same request, so we make
	// sure it doesn't happen
}

func (s *LRUnsafeGetLedgerPendingRequestTestSuite) TestNoMoreRequestsInExecutionState() {
	es := NewExecutionState(s.ref)
	es.LedgerHasMoreRequests = false

	proc := UnsafeGetLedgerPendingRequest{es: es, dep: &Dependencies{lr: s.lr}}
	err := proc.Proceed(s.ctx)
	s.Require().NoError(err)
	s.Require().Nil(es.LedgerQueueElement)
}

func (s *LRUnsafeGetLedgerPendingRequestTestSuite) TestNoMoreRequestsInLedger() {
	es := NewExecutionState(s.ref)
	es.LedgerHasMoreRequests = true

	am := artifacts.NewClientMock(s.mc)
	am.GetPendingRequestMock.Return(nil, nil, insolar.ErrNoPendingRequest)
	s.lr.ArtifactManager = am
	proc := UnsafeGetLedgerPendingRequest{es: es, dep: &Dependencies{lr: s.lr}}
	err := proc.Proceed(s.ctx)
	s.Require().NoError(err)
}

func (s *LRUnsafeGetLedgerPendingRequestTestSuite) TestDoesNotAuthorized() {
	es := NewExecutionState(s.ref)
	es.LedgerHasMoreRequests = true

	parcel := &message.Parcel{
		PulseNumber: s.oldRequestPulseNumber,
		Msg:         &message.CallMethod{},
	}
	s.am.GetPendingRequestMock.Return(nil, parcel, nil)

	// we doesn't authorized (pulse change in time we process function)
	s.ps.LatestMock.Return(insolar.Pulse{PulseNumber: s.currentPulseNumber}, nil)
	s.jc.IsAuthorizedMock.Return(false, nil)
	s.jc.MeMock.Return(insolar.Reference{})

	proc := UnsafeGetLedgerPendingRequest{es: es, dep: &Dependencies{lr: s.lr}}
	err := proc.Proceed(s.ctx)
	s.Require().NoError(err)
	s.Require().Nil(es.LedgerQueueElement)
}

func (s LRUnsafeGetLedgerPendingRequestTestSuite) TestUnsafeGetLedgerPendingRequest() {
	es := NewExecutionState(s.ref)
	es.LedgerHasMoreRequests = true

	testRequestRef := record.Request{Object: &s.ref}

	parcel := &message.Parcel{
		PulseNumber: s.oldRequestPulseNumber,
		Msg:         &message.CallMethod{Request: testRequestRef},
	}
	s.am.GetPendingRequestMock.Return(testRequestRef.Object, parcel, nil)

	s.ps.LatestMock.Return(insolar.Pulse{PulseNumber: s.currentPulseNumber}, nil)
	s.jc.IsAuthorizedMock.Return(true, nil)
	s.jc.MeMock.Return(insolar.Reference{})

	proc := UnsafeGetLedgerPendingRequest{es: es, dep: &Dependencies{lr: s.lr}}
	err := proc.Proceed(s.ctx)
	s.Require().NoError(err)

	s.Require().Equal(true, es.LedgerHasMoreRequests)
	s.Require().Equal(parcel, es.LedgerQueueElement.Parcel)
}<|MERGE_RESOLUTION|>--- conflicted
+++ resolved
@@ -41,21 +41,14 @@
 	"github.com/insolar/insolar/insolar"
 	"github.com/insolar/insolar/insolar/bus"
 	"github.com/insolar/insolar/insolar/flow"
-<<<<<<< HEAD
-=======
-	"github.com/insolar/insolar/insolar/flow/bus"
 	"github.com/insolar/insolar/insolar/gen"
->>>>>>> 22f14d2d
 	"github.com/insolar/insolar/insolar/jet"
 	"github.com/insolar/insolar/insolar/message"
 	"github.com/insolar/insolar/insolar/pulse"
 	"github.com/insolar/insolar/insolar/record"
 	"github.com/insolar/insolar/insolar/reply"
-<<<<<<< HEAD
-=======
+
 	"github.com/insolar/insolar/insolar/utils"
-	"github.com/insolar/insolar/instrumentation/inslogger"
->>>>>>> 22f14d2d
 	"github.com/insolar/insolar/log"
 	"github.com/insolar/insolar/logicrunner/artifacts"
 
@@ -121,17 +114,11 @@
 		// e.Stop() is about to be called in lr.Stop() method
 		e.(*testutils.MachineLogicExecutorMock).StopMock.Expect().Return(nil)
 	}
-<<<<<<< HEAD
-	// free resources before next test
-	suite.lr.Stop(suite.ctx)
-	suite.innerRouter.Close()
-=======
-
 	// LogicRunner created a number of goroutines (in watermill, for example)
 	// that weren't shut down in case no Stop was called
 	// Do what we must, stop server
 	_ = suite.lr.Stop(suite.ctx)
->>>>>>> 22f14d2d
+	_ = suite.innerRouter.Close()
 }
 
 type LogicRunnerTestSuite struct {
@@ -208,23 +195,23 @@
 		expectedStartQueueProcessorCtr int32
 	}{
 		{
-			name: "Happy path",
+			name:                           "Happy path",
 			expectedClarifyPendingStateCtr: 1,
 			expectedStartQueueProcessorCtr: 1,
 		},
 		{
-			name: "ClarifyPendingState failed",
+			name:                           "ClarifyPendingState failed",
 			clarifyPendingStateResult:      fmt.Errorf("ClarifyPendingState failed"),
 			expectedClarifyPendingStateCtr: 1,
 		},
 		{
-			name: "StartQueueProcessorIfNeeded failed",
+			name:                           "StartQueueProcessorIfNeeded failed",
 			startQueueProcessorResult:      fmt.Errorf("StartQueueProcessorIfNeeded failed"),
 			expectedClarifyPendingStateCtr: 1,
 			expectedStartQueueProcessorCtr: 1,
 		},
 		{
-			name: "Both procedures fail",
+			name:                           "Both procedures fail",
 			clarifyPendingStateResult:      fmt.Errorf("ClarifyPendingState failed"),
 			startQueueProcessorResult:      fmt.Errorf("StartQueueProcessorIfNeeded failed"),
 			expectedClarifyPendingStateCtr: 1,
@@ -623,13 +610,8 @@
 	suite.Require().NotNil(es)
 	suite.Require().Equal(message.NotPending, es.pending)
 
-<<<<<<< HEAD
-	es.Current = &CurrentExecution{}
+	es.CurrentList.Set(objectRef, &Transcript{})
 	err = h.Present(suite.ctx, flowMock)
-=======
-	es.CurrentList.Set(objectRef, &Transcript{})
-	re, err = suite.lr.FlowDispatcher.WrapBusHandle(suite.ctx, parcel)
->>>>>>> 22f14d2d
 	suite.Require().Error(err)
 
 	es.CurrentList.Cleanup()
@@ -750,24 +732,12 @@
 	suite.Require().Equal(false, st.ExecutionState.PendingConfirmed)
 
 	// If we already have task in InPending, but it wasn't confirmed
-<<<<<<< HEAD
-	suite.lr.state[objectRef] = &ObjectState{
-		ExecutionState: &ExecutionState{
-			Current:          nil,
-			Queue:            make([]ExecutionQueueElement, 0),
-			pending:          message.InPending,
-			PendingConfirmed: false,
-		},
-	}
-	err = h.Present(suite.ctx, nil)
-=======
 	es := NewExecutionState(objectRef)
 	es.pending = message.InPending
 	es.PendingConfirmed = false
 
 	suite.lr.state[objectRef] = &ObjectState{ExecutionState: es}
-	re, err = suite.lr.FlowDispatcher.WrapBusHandle(suite.ctx, parcel)
->>>>>>> 22f14d2d
+	err = h.Present(suite.ctx, nil)
 	suite.Require().NoError(err)
 	suite.Equal(message.InPending, suite.lr.state[objectRef].ExecutionState.pending)
 	suite.Equal(true, suite.lr.state[objectRef].ExecutionState.PendingConfirmed)
@@ -1136,17 +1106,16 @@
 				},
 			}
 
-<<<<<<< HEAD
 			parcel := &message.Parcel{
 				Sender:      notMeRef,
 				Msg:         msg,
-				PulseNumber: pulse.PulseNumber,
+				PulseNumber: pulseNum.PulseNumber,
 			}
 
 			wrapper := payload.Meta{
 				Payload: message.ParcelToBytes(parcel),
 				Sender:  notMeRef,
-				Pulse:   pulse.PulseNumber,
+				Pulse:   pulseNum.PulseNumber,
 			}
 			buf, err := wrapper.Marshal()
 			suite.Require().NoError(err)
@@ -1154,14 +1123,6 @@
 			wmMsg := message2.NewMessage(watermill.NewUUID(), buf)
 			wmMsg.Metadata.Set(bus.MetaType, fmt.Sprintf("%s", msg.Type()))
 			wmMsg.Metadata.Set(bus.MetaTraceID, "req-"+strconv.Itoa(i))
-=======
-			parcel := testutils.NewParcelMock(suite.T())
-			parcel.DefaultTargetMock.Return(&objectRef)
-			parcel.MessageMock.Return(msg)
-			parcel.TypeMock.Return(msg.Type())
-			parcel.PulseMock.Return(pulseNum.PulseNumber)
-			parcel.GetSenderMock.Return(notMeRef)
->>>>>>> 22f14d2d
 
 			_, err = suite.lr.FlowDispatcher.Process(wmMsg)
 			res := <-replyChan
@@ -1415,11 +1376,10 @@
 			}
 
 			ctx := inslogger.ContextWithTrace(suite.ctx, "req")
-<<<<<<< HEAD
-
-			pulse := pulsar.NewPulse(1, parcel.Pulse(), &entropygenerator.StandardEntropyGenerator{})
-			err = suite.lr.OnPulse(ctx, *pulse)
-			suite.Require().NoError(err)
+
+			pulseNum := pulsar.NewPulse(1, parcel.Pulse(), &entropygenerator.StandardEntropyGenerator{})
+			err = suite.lr.OnPulse(ctx, *pulseNum)
+			require.NoError(t, err)
 
 			// _, err = suite.lr.FlowDispatcher.WrapBusHandle(ctx, parcel)
 
@@ -1439,28 +1399,18 @@
 
 			_, err = suite.lr.FlowDispatcher.Process(wmMsg)
 			res := <-replyChan
-			if test.errorExpected {
+
+			if test.flowCanceledExpected {
+				errReply, _ := bus.DeserializeError(bytes.NewBuffer(res.Payload))
+				require.EqualError(t, errReply, flow.ErrCancelled.Error())
+				require.Equal(t, flow.ErrCancelled, errReply)
+			} else if test.errorExpected {
 				errReply, err := bus.DeserializeError(bytes.NewBuffer(res.Payload))
 				suite.Require().NoError(err)
-				suite.Require().Error(errReply)
+				require.Error(t, errReply)
 			} else {
 				_, err := reply.Deserialize(bytes.NewBuffer(res.Payload))
-				suite.Require().NoError(err)
-=======
-			pulseNum := pulsar.NewPulse(1, parcel.Pulse(), &entropygenerator.StandardEntropyGenerator{})
-			err := suite.lr.OnPulse(ctx, *pulseNum)
-			require.NoError(t, err)
-
-			_, err = suite.lr.FlowDispatcher.WrapBusHandle(ctx, parcel)
-
-			if test.flowCanceledExpected {
-				require.EqualError(t, err, flow.ErrCancelled.Error())
-				require.Equal(t, flow.ErrCancelled, err)
-			} else if test.errorExpected {
-				require.Error(t, err)
-			} else {
 				require.NoError(t, err)
->>>>>>> 22f14d2d
 			}
 
 			wg.Wait()
@@ -1723,8 +1673,8 @@
 			messagesQueue := convertQueueToMessageQueue(s.ctx, test.queue[:maxQueueLength])
 
 			expectedMessage := &message.ExecutorResults{
-				RecordRef: s.objectRef,
-				Queue:     messagesQueue,
+				RecordRef:             s.objectRef,
+				Queue:                 messagesQueue,
 				LedgerHasMoreRequests: test.hasMoreRequests,
 			}
 
