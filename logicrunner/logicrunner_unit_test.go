//
// Copyright 2019 Insolar Technologies GmbH
//
// Licensed under the Apache License, Version 2.0 (the "License");
// you may not use this file except in compliance with the License.
// You may obtain a copy of the License at
//
//     http://www.apache.org/licenses/LICENSE-2.0
//
// Unless required by applicable law or agreed to in writing, software
// distributed under the License is distributed on an "AS IS" BASIS,
// WITHOUT WARRANTIES OR CONDITIONS OF ANY KIND, either express or implied.
// See the License for the specific language governing permissions and
// limitations under the License.
//

package logicrunner

import (
	"context"
	"fmt"
	"strconv"
	"sync"
	"sync/atomic"
	"testing"
	"time"

	message2 "github.com/ThreeDotsLabs/watermill/message"
	"github.com/ThreeDotsLabs/watermill/message/infrastructure/gochannel"
	"github.com/gojuno/minimock"
	"github.com/pkg/errors"
	"github.com/stretchr/testify/assert"
	"github.com/stretchr/testify/require"
	"github.com/stretchr/testify/suite"

	"github.com/insolar/insolar/configuration"
	"github.com/insolar/insolar/insolar"
	"github.com/insolar/insolar/insolar/flow"
	"github.com/insolar/insolar/insolar/flow/bus"
	"github.com/insolar/insolar/insolar/jet"
	"github.com/insolar/insolar/insolar/message"
	"github.com/insolar/insolar/insolar/pulse"
	"github.com/insolar/insolar/insolar/record"
	"github.com/insolar/insolar/insolar/reply"
	"github.com/insolar/insolar/instrumentation/inslogger"
	"github.com/insolar/insolar/log"
	"github.com/insolar/insolar/logicrunner/artifacts"
	"github.com/insolar/insolar/pulsar"
	"github.com/insolar/insolar/pulsar/entropygenerator"
	"github.com/insolar/insolar/testutils"
	"github.com/insolar/insolar/testutils/network"
)

type LogicRunnerCommonTestSuite struct {
	suite.Suite

	mc  *minimock.Controller
	ctx context.Context
	am  *artifacts.ClientMock
	mb  *testutils.MessageBusMock
	jc  *jet.CoordinatorMock
	lr  *LogicRunner
	es  ExecutionState
	ps  *pulse.AccessorMock
	mle *testutils.MachineLogicExecutorMock
	nn  *network.NodeNetworkMock
}

func (suite *LogicRunnerCommonTestSuite) BeforeTest(suiteName, testName string) {
	// testing context
	suite.ctx = inslogger.TestContext(suite.T())

	// initialize minimock and mocks
	suite.mc = minimock.NewController(suite.T())
	suite.am = artifacts.NewClientMock(suite.mc)
	suite.mb = testutils.NewMessageBusMock(suite.mc)
	suite.jc = jet.NewCoordinatorMock(suite.mc)
	suite.ps = pulse.NewAccessorMock(suite.mc)
	suite.nn = network.NewNodeNetworkMock(suite.mc)

	suite.SetupLogicRunner()
}

func (suite *LogicRunnerCommonTestSuite) SetupLogicRunner() {
	suite.lr, _ = NewLogicRunner(&configuration.LogicRunner{})
	suite.lr.ArtifactManager = suite.am
	suite.lr.MessageBus = suite.mb
	suite.lr.JetCoordinator = suite.jc
	suite.lr.PulseAccessor = suite.ps
	suite.lr.NodeNetwork = suite.nn
}

func (suite *LogicRunnerCommonTestSuite) AfterTest(suiteName, testName string) {
	suite.mc.Wait(time.Minute)
	suite.mc.Finish()
	for _, e := range suite.lr.Executors {
		if e == nil {
			continue
		}
		// e.Stop() is about to be called in lr.Stop() method
		e.(*testutils.MachineLogicExecutorMock).StopMock.Expect().Return(nil)
	}
	// free resources before next test
	suite.lr.Stop(suite.ctx)
}

type LogicRunnerTestSuite struct {
	LogicRunnerCommonTestSuite
}

func (suite *LogicRunnerTestSuite) BeforeTest(suiteName, testName string) {
	suite.LogicRunnerCommonTestSuite.BeforeTest(suiteName, testName)
}

func (suite *LogicRunnerTestSuite) SetupLogicRunner() {
	suite.LogicRunnerCommonTestSuite.SetupLogicRunner()
}

func (suite *LogicRunnerTestSuite) AfterTest(suiteName, testName string) {
	suite.LogicRunnerCommonTestSuite.AfterTest(suiteName, testName)
}

func (suite *LogicRunnerTestSuite) TestPendingFinished() {
	pulse := insolar.Pulse{}
	objectRef := testutils.RandomRef()
	meRef := testutils.RandomRef()

	suite.jc.MeMock.Return(meRef)
	suite.ps.LatestFunc = func(p context.Context) (r insolar.Pulse, r1 error) {
		return pulse, nil
	}

	es := &ExecutionState{
		Ref:     objectRef,
		Current: &CurrentExecution{},
		pending: message.NotPending,
	}

	// make sure that if there is no pending finishPendingIfNeeded returns false,
	// doesn't send PendingFinished message and doesn't change ExecutionState.pending
	suite.lr.finishPendingIfNeeded(suite.ctx, es)
	suite.Require().Zero(suite.mb.SendCounter)
	suite.Require().Equal(message.NotPending, es.pending)

	es.pending = message.InPending
	suite.mb.SendMock.ExpectOnce(suite.ctx, &message.PendingFinished{Reference: objectRef}, nil).Return(&reply.ID{}, nil)
	suite.jc.IsAuthorizedMock.Return(false, nil)
	suite.lr.finishPendingIfNeeded(suite.ctx, es)
	suite.Require().Equal(message.NotPending, es.pending)

	suite.mc.Wait(time.Minute) // message bus' send is called in a goroutine

	es.pending = message.InPending
	suite.jc.IsAuthorizedMock.Return(true, nil)
	suite.lr.finishPendingIfNeeded(suite.ctx, es)
	suite.Require().Equal(message.NotPending, es.pending)
}

func (suite *LogicRunnerTestSuite) TestStartQueueProcessorIfNeeded_DontStartQueueProcessorWhenPending() {
	es := &ExecutionState{Queue: make([]ExecutionQueueElement, 0), pending: message.InPending}
	es.Queue = append(es.Queue, ExecutionQueueElement{})

	s := StartQueueProcessorIfNeeded{
		es: es,
	}

	err := s.Present(suite.ctx, nil)

	suite.Require().NoError(err)
	suite.Require().Equal(message.InPending, es.pending)
}

func (suite *LogicRunnerTestSuite) TestCheckPendingRequests() {
	objectRef := testutils.RandomRef()

	table := []struct {
		name        string
		inState     message.PendingState
		outState    message.PendingState
		message     bool
		messageType record.Request_CT
		amReply     *struct {
			has bool
			err error
		}
		isError bool
	}{
		{
			name:     "already in pending",
			inState:  message.InPending,
			outState: message.InPending,
		},
		{
			name:     "already not in pending",
			inState:  message.NotPending,
			outState: message.NotPending,
		},
		{
			name:        "constructor call",
			inState:     message.PendingUnknown,
			message:     true,
			messageType: record.CTSaveAsChild,
			outState:    message.NotPending,
		},
		{
			name:    "method call, not pending",
			inState: message.PendingUnknown,
			message: true,
			amReply: &struct {
				has bool
				err error
			}{false, nil},
			outState: message.NotPending,
		},
		{
			name:    "method call, in pending",
			inState: message.PendingUnknown,
			message: true,
			amReply: &struct {
				has bool
				err error
			}{true, nil},
			outState: message.InPending,
		},
		{
			name:    "method call, in pending",
			inState: message.PendingUnknown,
			message: true,
			amReply: &struct {
				has bool
				err error
			}{true, errors.New("some")},
			outState: message.PendingUnknown,
			isError:  true,
		},
	}

	for _, test := range table {
		suite.T().Run(test.name, func(t *testing.T) {
			parcel := testutils.NewParcelMock(t)
			if test.message {
				parcel.TypeMock.ExpectOnce().Return(insolar.TypeCallMethod)
				parcel.MessageMock.ExpectOnce().Return(&message.CallMethod{Request: record.Request{CallType: test.messageType}})
			}
			es := &ExecutionState{Ref: objectRef, pending: test.inState}
			if test.amReply != nil {
				suite.am.HasPendingRequestsMock.Return(test.amReply.has, test.amReply.err)
			}
			proc := ClarifyPendingState{
				es:              es,
				parcel:          parcel,
				ArtifactManager: suite.lr.ArtifactManager,
			}
			err := proc.Proceed(suite.ctx)
			if test.isError {
				require.Error(t, err)
			} else {
				require.NoError(t, err)
			}
			require.Equal(t, test.outState, es.pending)
		})
	}

	suite.T().Run("method call, AM error", func(t *testing.T) {
		parcel := testutils.NewParcelMock(t)
		parcel.TypeMock.Expect().Return(insolar.TypeCallMethod)
		parcel.MessageMock.ExpectOnce().Return(&message.CallMethod{Request: record.Request{CallType: record.CTMethod}})
		es := &ExecutionState{Ref: objectRef, pending: message.PendingUnknown}
		suite.am.HasPendingRequestsMock.Return(false, errors.New("some"))
		proc := ClarifyPendingState{
			es:              es,
			parcel:          parcel,
			ArtifactManager: suite.lr.ArtifactManager,
		}
		err := proc.Proceed(suite.ctx)
		require.Error(t, err)
		require.Equal(t, message.PendingUnknown, es.pending)
	})
}

func prepareParcel(t minimock.Tester, msg insolar.Message, needType bool) insolar.Parcel {
	parcel := testutils.NewParcelMock(t)
	parcel.MessageMock.Return(msg)
	if needType {
		parcel.TypeMock.Return(msg.Type())
	}
	return parcel
}

func prepareWatermill(suite *LogicRunnerTestSuite) (flow.Flow, message2.PubSub) {
	flowMock := flow.NewFlowMock(suite.mc)
	flowMock.ProcedureMock.Set(func(p context.Context, p1 flow.Procedure, p2 bool) (r error) {
		return p1.Proceed(p)
	})
	flowMock.HandleMock.Set(func(p context.Context, p1 flow.Handle) (r error) {
		return p1(p, flowMock)
	})

	wmLogger := log.NewWatermillLogAdapter(inslogger.FromContext(suite.ctx))
	pubSub := gochannel.NewGoChannel(gochannel.Config{}, wmLogger)

	return flowMock, pubSub
}

func (suite *LogicRunnerTestSuite) TestPrepareState() {
	type msgt struct {
		pending  message.PendingState
		queueLen int
	}
	type exp struct {
		pending        message.PendingState
		queueLen       int
		hasPendingCall bool
	}
	type obj struct {
		pending  message.PendingState
		queueLen int
	}
	table := []struct {
		name           string
		existingObject bool
		object         obj
		message        msgt
		expected       exp
	}{
		{
			name:     "first call, NotPending in message",
			message:  msgt{pending: message.NotPending},
			expected: exp{pending: message.NotPending},
		},
		{
			name:     "message says InPending, no object",
			message:  msgt{pending: message.InPending},
			expected: exp{pending: message.InPending},
		},
		{
			name:           "message says InPending, with object",
			existingObject: true,
			message:        msgt{pending: message.InPending},
			expected:       exp{pending: message.InPending},
		},
		{
			name:           "do not change pending status if existing says NotPending",
			existingObject: true,
			object:         obj{pending: message.NotPending},
			message:        msgt{pending: message.InPending},
			expected:       exp{pending: message.NotPending},
		},
		{
			name:           "message changes to NotPending, prev executor forces",
			existingObject: true,
			object:         obj{pending: message.InPending},
			message:        msgt{pending: message.NotPending},
			expected:       exp{pending: message.NotPending},
		},
		{
			name: "message has queue, no existing object",
			message: msgt{
				pending:  message.InPending,
				queueLen: 1,
			},
			expected: exp{
				pending:  message.InPending,
				queueLen: 1,
			},
		},
		{
			name:           "message has queue and object has queue",
			existingObject: true,
			object: obj{
				pending:  message.InPending,
				queueLen: 1,
			},
			message: msgt{
				pending:  message.InPending,
				queueLen: 1,
			},
			expected: exp{
				pending:  message.InPending,
				queueLen: 2,
			},
		},
		{
			name: "message has queue, but unknown pending state",
			message: msgt{
				pending:  message.PendingUnknown,
				queueLen: 1,
			},
			expected: exp{
				pending:        message.InPending,
				queueLen:       1,
				hasPendingCall: true,
			},
		},
	}

	for _, test := range table {
		test := test
		suite.T().Run(test.name, func(t *testing.T) {
			object := testutils.RandomRef()
			defer delete(suite.lr.state, object)

			msg := &message.ExecutorResults{
				Caller:    testutils.RandomRef(),
				RecordRef: object,
				Pending:   test.message.pending,
				Queue:     []message.ExecutionQueueElement{},
			}

			for test.message.queueLen > 0 {
				test.message.queueLen--

				parcel := testutils.NewParcelMock(suite.mc)
				parcel.ContextMock.Expect(context.Background()).Return(context.Background())
				msg.Queue = append(msg.Queue, message.ExecutionQueueElement{Parcel: parcel})
			}

			if test.existingObject {
				os := suite.lr.UpsertObjectState(object)
				os.ExecutionState = &ExecutionState{
					pending: test.object.pending,
					Queue:   []ExecutionQueueElement{},
				}

				for test.object.queueLen > 0 {
					test.object.queueLen--

					os.ExecutionState.Queue = append(
						os.ExecutionState.Queue,
						ExecutionQueueElement{},
					)
				}
			}

			if test.expected.hasPendingCall {
				suite.am.HasPendingRequestsMock.Return(true, nil)
			}

			flowMock, pubSub := prepareWatermill(suite)
			fakeParcel := prepareParcel(suite.mc, msg, false)

			h := HandleExecutorResults{
				dep:     &Dependencies{Publisher: pubSub, lr: suite.lr},
				Message: bus.Message{Parcel: fakeParcel, ReplyTo: make(chan bus.Reply)},
			}
			err := h.realHandleExecutorState(suite.ctx, flowMock)
			suite.mc.Wait(time.Minute)

			suite.Require().NoError(err)
			suite.Require().Equal(test.expected.pending, suite.lr.state[object].ExecutionState.pending)
			suite.Require().Equal(test.expected.queueLen, len(suite.lr.state[object].ExecutionState.Queue))
		})
	}
}

func (suite *LogicRunnerTestSuite) TestHandlePendingFinishedMessage() {
	objectRef := testutils.RandomRef()
	p := insolar.Pulse{PulseNumber: 100}

	parcel := testutils.NewParcelMock(suite.mc).MessageMock.Return(
		&message.PendingFinished{Reference: objectRef},
	)

	parcel.DefaultTargetMock.Return(&insolar.Reference{})
	parcel.PulseFunc = func() insolar.PulseNumber { return p.PulseNumber }

	re, err := suite.lr.FlowDispatcher.WrapBusHandle(suite.ctx, parcel)
	suite.Require().NoError(err)
	suite.Require().Equal(&reply.OK{}, re)

	st := suite.lr.MustObjectState(objectRef)

	es := st.ExecutionState
	suite.Require().NotNil(es)
	suite.Require().Equal(message.NotPending, es.pending)

	es.Current = &CurrentExecution{}
	re, err = suite.lr.FlowDispatcher.WrapBusHandle(suite.ctx, parcel)
	suite.Require().Error(err)

	es.Current = nil

	re, err = suite.lr.FlowDispatcher.WrapBusHandle(suite.ctx, parcel)
	suite.Require().NoError(err)
	suite.Require().Equal(&reply.OK{}, re)
}

func (suite *LogicRunnerTestSuite) TestCheckExecutionLoop() {
	es := &ExecutionState{
		Current: nil,
	}

	loop := suite.lr.CheckExecutionLoop(suite.ctx, es, nil)
	suite.Require().False(loop)

	ctxA, _ := inslogger.WithTraceField(suite.ctx, "a")
	ctxB, _ := inslogger.WithTraceField(suite.ctx, "b")

	parcel := testutils.NewParcelMock(suite.mc).MessageMock.Return(
		&message.CallMethod{Request: record.Request{ReturnMode: record.ReturnResult}},
	)
	es.Current = &CurrentExecution{
		Request: &record.Request{ReturnMode: record.ReturnResult},
		Context: ctxA,
	}

	loop = suite.lr.CheckExecutionLoop(ctxA, es, parcel)
	suite.Require().True(loop)

	loop = suite.lr.CheckExecutionLoop(ctxB, es, parcel)
	suite.Require().False(loop)

	parcel = testutils.NewParcelMock(suite.mc).MessageMock.Return(
		&message.CallMethod{Request: record.Request{ReturnMode: record.ReturnNoWait}},
	)
	es.Current = &CurrentExecution{
		Request: &record.Request{ReturnMode: record.ReturnResult},
		Context: ctxA,
	}
	loop = suite.lr.CheckExecutionLoop(ctxA, es, parcel)
	suite.Require().False(loop)

	parcel = testutils.NewParcelMock(suite.mc)
	es.Current = &CurrentExecution{
		Request: &record.Request{ReturnMode: record.ReturnNoWait},
		Context: ctxA,
	}
	loop = suite.lr.CheckExecutionLoop(ctxA, es, parcel)
	suite.Require().False(loop)

	es.Current = &CurrentExecution{
		Request:    &record.Request{ReturnMode: record.ReturnNoWait},
		Context:    ctxA,
		SentResult: true,
	}
	loop = suite.lr.CheckExecutionLoop(ctxA, es, parcel)
	suite.Require().False(loop)
}

func (suite *LogicRunnerTestSuite) TestHandleStillExecutingMessage() {
	objectRef := testutils.RandomRef()

	parcel := testutils.NewParcelMock(suite.mc).MessageMock.Return(
		&message.StillExecuting{Reference: objectRef},
	)

	parcel.DefaultTargetMock.Return(&insolar.Reference{})
	p := insolar.Pulse{PulseNumber: 100}
	parcel.PulseFunc = func() insolar.PulseNumber { return p.PulseNumber }

	// check that creation of new execution state is handled (on StillExecuting Message)
	re, err := suite.lr.FlowDispatcher.WrapBusHandle(suite.ctx, parcel)
	suite.Require().NoError(err)
	suite.Require().Equal(&reply.OK{}, re)

	st := suite.lr.MustObjectState(objectRef)
	suite.Require().NotNil(st.ExecutionState)
	suite.Require().Equal(message.InPending, st.ExecutionState.pending)
	suite.Require().Equal(true, st.ExecutionState.PendingConfirmed)

	st.ExecutionState.pending = message.NotPending
	st.ExecutionState.PendingConfirmed = false

	re, err = suite.lr.FlowDispatcher.WrapBusHandle(suite.ctx, parcel)
	suite.Require().NoError(err)
	suite.Require().Equal(&reply.OK{}, re)

	st = suite.lr.MustObjectState(objectRef)
	suite.Require().NotNil(st.ExecutionState)
	suite.Require().Equal(message.NotPending, st.ExecutionState.pending)
	suite.Require().Equal(false, st.ExecutionState.PendingConfirmed)

	// If we already have task in InPending, but it wasn't confirmed
	suite.lr.state[objectRef] = &ObjectState{
		ExecutionState: &ExecutionState{
			Current:          nil,
			Queue:            make([]ExecutionQueueElement, 0),
			pending:          message.InPending,
			PendingConfirmed: false,
		},
	}
	re, err = suite.lr.FlowDispatcher.WrapBusHandle(suite.ctx, parcel)
	suite.Require().NoError(err)
	suite.Equal(message.InPending, suite.lr.state[objectRef].ExecutionState.pending)
	suite.Equal(true, suite.lr.state[objectRef].ExecutionState.PendingConfirmed)
}

func (suite *LogicRunnerTestSuite) TestReleaseQueue() {
	tests := map[string]struct {
		QueueLength     int
		ExpectedLength  int
		ExpectedHasMore bool
	}{
		"zero":  {0, 0, false},
		"one":   {1, 1, false},
		"max":   {maxQueueLength, maxQueueLength, false},
		"max+1": {maxQueueLength + 1, maxQueueLength, true},
	}
	for name, tc := range tests {
		suite.T().Run(name, func(t *testing.T) {
			a := assert.New(t)

			es := ExecutionState{Queue: make([]ExecutionQueueElement, tc.QueueLength)}
			mq, hasMore := es.releaseQueue()
			a.Equal(tc.ExpectedLength, len(mq))
			a.Equal(tc.ExpectedHasMore, hasMore)
		})
	}
}

func (suite *LogicRunnerTestSuite) TestNoExcessiveAmends() {
	cRef := testutils.RandomRef()
	cDesc := artifacts.NewCodeDescriptorMock(suite.mc)
	cDesc.RefMock.Return(&cRef)
	cDesc.MachineTypeMock.Return(insolar.MachineTypeBuiltin)

	pRef := testutils.RandomRef()
	pDesc := artifacts.NewObjectDescriptorMock(suite.mc)
	pDesc.HeadRefMock.Return(&pRef)

	oDesc := artifacts.NewObjectDescriptorMock(suite.mc)
	oDesc.ParentMock.Return(nil)

	suite.am.GetObjectMock.Return(oDesc, nil)
	suite.am.UpdateObjectMock.Return(nil, nil)

	randRef := testutils.RandomRef()

	es := &ExecutionState{Queue: make([]ExecutionQueueElement, 0)}
	es.Queue = append(es.Queue, ExecutionQueueElement{})
	es.PrototypeDescriptor = pDesc
	es.CodeDescriptor = cDesc
	es.Current = &CurrentExecution{}
	es.Current.LogicContext = &insolar.LogicCallContext{}
	es.Current.RequestRef = &randRef

	data := []byte(testutils.RandomString())
	oDesc.MemoryMock.Return(data)

	mle := testutils.NewMachineLogicExecutorMock(suite.mc)
	suite.lr.Executors[insolar.MachineTypeBuiltin] = mle
	mle.CallMethodMock.Return(data, nil, nil)

	msg := &message.CallMethod{
		Request: record.Request{
			Object: &randRef,
			Method: "some",
		},
	}

	// In this case Update isn't send to ledger (objects data/newData are the same)
	suite.am.RegisterResultMock.Return(nil, nil)

	_, err := suite.lr.executeMethodCall(suite.ctx, es, msg)
	suite.Require().NoError(err)
	suite.Require().Equal(uint64(0), suite.am.UpdateObjectCounter)

	// In this case Update is send to ledger (objects data/newData are different)
	newData := make([]byte, 5, 5)
	mle.CallMethodMock.Return(newData, nil, nil)

	_, err = suite.lr.executeMethodCall(suite.ctx, es, msg)
	suite.Require().NoError(err)
	suite.Require().Equal(uint64(1), suite.am.UpdateObjectCounter)
}

func (suite *LogicRunnerTestSuite) TestHandleAbandonedRequestsNotificationMessage() {
	objectId := testutils.RandomID()
	msg := &message.AbandonedRequestsNotification{Object: objectId}
	parcel := &message.Parcel{Msg: msg}

	_, err := suite.lr.HandleAbandonedRequestsNotificationMessage(suite.ctx, parcel)
	suite.Require().NoError(err)
	suite.Equal(true, suite.lr.state[*msg.DefaultTarget()].ExecutionState.LedgerHasMoreRequests)
	suite.lr.Stop(suite.ctx)

	// LedgerHasMoreRequests false
	suite.lr, _ = NewLogicRunner(&configuration.LogicRunner{})
	suite.lr.state[*msg.DefaultTarget()] = &ObjectState{ExecutionState: &ExecutionState{LedgerHasMoreRequests: false}}

	_, err = suite.lr.HandleAbandonedRequestsNotificationMessage(suite.ctx, parcel)
	suite.Require().NoError(err)
	suite.Equal(true, suite.lr.state[*msg.DefaultTarget()].ExecutionState.LedgerHasMoreRequests)
	suite.lr.Stop(suite.ctx)

	// LedgerHasMoreRequests already true
	suite.lr, _ = NewLogicRunner(&configuration.LogicRunner{})
	suite.lr.state[*msg.DefaultTarget()] = &ObjectState{ExecutionState: &ExecutionState{LedgerHasMoreRequests: true}}

	_, err = suite.lr.HandleAbandonedRequestsNotificationMessage(suite.ctx, parcel)
	suite.Require().NoError(err)
	suite.Equal(true, suite.lr.state[*msg.DefaultTarget()].ExecutionState.LedgerHasMoreRequests)
	suite.lr.Stop(suite.ctx)
}

func (suite *LogicRunnerTestSuite) TestPrepareObjectStateChangePendingStatus() {
	ref := testutils.RandomRef()

	flowMock, pubSub := prepareWatermill(suite)
	var fakeParcel insolar.Parcel
	var h HandleExecutorResults
	var err error

	msg := &message.ExecutorResults{RecordRef: ref}
	fakeParcel = prepareParcel(suite.mc, msg, false)
	h = HandleExecutorResults{
		dep:     &Dependencies{Publisher: pubSub, lr: suite.lr},
		Message: bus.Message{Parcel: fakeParcel, ReplyTo: make(chan bus.Reply)},
	}

	// we are in pending and come to ourselves again
	suite.lr.state[ref] = &ObjectState{ExecutionState: &ExecutionState{
		pending: message.InPending, Current: &CurrentExecution{}},
	}
	err = h.realHandleExecutorState(suite.ctx, flowMock)
	suite.Require().NoError(err)
	suite.Equal(message.NotPending, suite.lr.state[ref].ExecutionState.pending)
	suite.Equal(false, suite.lr.state[ref].ExecutionState.PendingConfirmed)

	// previous executor decline pending, trust him
	msg = &message.ExecutorResults{RecordRef: ref, Pending: message.NotPending}
	fakeParcel = prepareParcel(suite.mc, msg, false)
	h = HandleExecutorResults{
		dep:     &Dependencies{Publisher: pubSub, lr: suite.lr},
		Message: bus.Message{Parcel: fakeParcel, ReplyTo: make(chan bus.Reply)},
	}
	suite.lr.state[ref] = &ObjectState{ExecutionState: &ExecutionState{
		pending: message.InPending, Current: nil},
	}
	err = h.realHandleExecutorState(suite.ctx, flowMock)
	suite.Require().NoError(err)
	suite.Equal(message.NotPending, suite.lr.state[ref].ExecutionState.pending)
}

func (suite *LogicRunnerTestSuite) TestPrepareObjectStateChangeLedgerHasMoreRequests() {
	ref := testutils.RandomRef()

	type testCase struct {
		messageStatus             bool
		objectStateStatus         bool
		expectedObjectStateStatue bool
	}

	testCases := []testCase{
		{true, true, true},
		{true, false, true},
		{false, true, true},
		{false, false, false},
	}

	for _, test := range testCases {
		msg := &message.ExecutorResults{
			RecordRef:             ref,
			LedgerHasMoreRequests: test.messageStatus,
			Pending:               message.NotPending,
		}

		flowMock, pubSub := prepareWatermill(suite)
		fakeParcel := prepareParcel(suite.mc, msg, false)

		h := HandleExecutorResults{
			dep:     &Dependencies{Publisher: pubSub, lr: suite.lr},
			Message: bus.Message{Parcel: fakeParcel, ReplyTo: make(chan bus.Reply)},
		}

		suite.lr.state[ref] = &ObjectState{
			ExecutionState: &ExecutionState{
				QueueProcessorActive:  true,
				LedgerHasMoreRequests: test.objectStateStatus,
			},
		}
		err := h.realHandleExecutorState(suite.ctx, flowMock)
		suite.Require().NoError(err)
		suite.Equal(test.expectedObjectStateStatue, suite.lr.state[ref].ExecutionState.LedgerHasMoreRequests)
	}
}

func (suite *LogicRunnerTestSuite) TestNewLogicRunner() {
	lr, err := NewLogicRunner(nil)
	suite.Require().Error(err)
	suite.Require().Nil(lr)

	lr, err = NewLogicRunner(&configuration.LogicRunner{})
	suite.Require().NoError(err)
	suite.Require().NotNil(lr)
	lr.Stop(context.Background())
}

func (suite *LogicRunnerTestSuite) TestStartStop() {
	lr, err := NewLogicRunner(&configuration.LogicRunner{
		BuiltIn: &configuration.BuiltIn{},
	})
	suite.Require().NoError(err)
	suite.Require().NotNil(lr)

	suite.mb.MustRegisterMock.Return()
	lr.MessageBus = suite.mb

	err = lr.Start(suite.ctx)
	suite.Require().NoError(err)

	executor, err := lr.GetExecutor(insolar.MachineTypeBuiltin)
	suite.NotNil(executor)
	suite.NoError(err)

	err = lr.Stop(suite.ctx)
	suite.Require().NoError(err)
}

func (suite *LogicRunnerTestSuite) TestConcurrency() {
	objectRef := testutils.RandomRef()
	parentRef := testutils.RandomRef()
	protoRef := testutils.RandomRef()
	codeRef := testutils.RandomRef()

	meRef := testutils.RandomRef()
	notMeRef := testutils.RandomRef()
	suite.jc.MeMock.Return(meRef)

	pulse := insolar.Pulse{PulseNumber: 100}
	suite.ps.LatestFunc = func(p context.Context) (r insolar.Pulse, r1 error) {
		return pulse, nil
	}

	suite.jc.IsAuthorizedFunc = func(
		ctx context.Context, role insolar.DynamicRole, id insolar.ID, pn insolar.PulseNumber, obj insolar.Reference,
	) (bool, error) {
		return true, nil
	}

	mle := testutils.NewMachineLogicExecutorMock(suite.mc)
	err := suite.lr.RegisterExecutor(insolar.MachineTypeBuiltin, mle)
	suite.Require().NoError(err)

	mle.CallMethodMock.Return([]byte{1, 2, 3}, []byte{}, nil)

	nodeMock := network.NewNetworkNodeMock(suite.T())
	nodeMock.IDMock.Return(meRef)
	suite.nn.GetOriginMock.Return(nodeMock)

	od := artifacts.NewObjectDescriptorMock(suite.T())
	od.PrototypeMock.Return(&protoRef, nil)
	od.MemoryMock.Return([]byte{1, 2, 3})
	od.ParentMock.Return(&parentRef)
	od.HeadRefMock.Return(&objectRef)

	pd := artifacts.NewObjectDescriptorMock(suite.T())
	pd.CodeMock.Return(&codeRef, nil)
	pd.HeadRefMock.Return(&protoRef)

	cd := artifacts.NewCodeDescriptorMock(suite.T())
	cd.MachineTypeMock.Return(insolar.MachineTypeBuiltin)
	cd.RefMock.Return(&codeRef)
	suite.am.GetCodeMock.Return(cd, nil)

	suite.am.GetObjectFunc = func(
		ctx context.Context, obj insolar.Reference,
	) (artifacts.ObjectDescriptor, error) {
		switch obj {
		case objectRef:
			return od, nil
		case protoRef:
			return pd, nil
		}
		return nil, errors.New("unexpected call")
	}

	suite.am.GetCodeMock.Return(cd, nil)

	suite.am.HasPendingRequestsMock.Return(false, nil)

	reqId := testutils.RandomID()
	suite.am.RegisterRequestMock.Return(&reqId, nil)
	resId := testutils.RandomID()
	suite.am.RegisterResultMock.Return(&resId, nil)

	num := 100
	wg := sync.WaitGroup{}
	wg.Add(num * 2)

	suite.mb.SendFunc = func(
		ctx context.Context, msg insolar.Message, opts *insolar.MessageSendOptions,
	) (insolar.Reply, error) {
		switch msg.Type() {
		case insolar.TypeReturnResults:
			wg.Done()
			return &reply.OK{}, nil
		}
		suite.Require().Fail(fmt.Sprintf("unexpected message send: %#v", msg))
		return nil, errors.New("unexpected message")
	}

	for i := 0; i < num; i++ {
		go func(i int) {
			msg := &message.CallMethod{
				Request: record.Request{
					Prototype: &protoRef,
					Object:    &objectRef,
					Method:    "some",
				},
			}

			parcel := testutils.NewParcelMock(suite.T())
			parcel.DefaultTargetMock.Return(&objectRef)
			parcel.MessageMock.Return(msg)
			parcel.TypeMock.Return(msg.Type())
			parcel.PulseMock.Return(pulse.PulseNumber)
			parcel.GetSenderMock.Return(notMeRef)

			ctx := inslogger.ContextWithTrace(suite.ctx, "req-"+strconv.Itoa(i))

			_, err := suite.lr.FlowDispatcher.WrapBusHandle(ctx, parcel)
			suite.Require().NoError(err)

			wg.Done()
		}(i)
	}

	wg.Wait()
}

func (suite *LogicRunnerTestSuite) TestCallMethodWithOnPulse() {
	objectRef := testutils.RandomRef()
	parentRef := testutils.RandomRef()
	protoRef := testutils.RandomRef()
	codeRef := testutils.RandomRef()

	meRef := testutils.RandomRef()
	notMeRef := testutils.RandomRef()
	suite.jc.MeMock.Return(meRef)

	var pn int32 = 100
	suite.ps.LatestFunc = func(ctx context.Context) (insolar.Pulse, error) {
		return insolar.Pulse{PulseNumber: insolar.PulseNumber(atomic.LoadInt32(&pn))}, nil
	}

	mle := testutils.NewMachineLogicExecutorMock(suite.mc)
	err := suite.lr.RegisterExecutor(insolar.MachineTypeBuiltin, mle)
	suite.Require().NoError(err)

	type whenType int
	const (
		whenIsAuthorized whenType = iota
		whenRegisterRequest
		whenHasPendingRequest
		whenCallMethod
	)

	table := []struct {
		name                      string
		when                      whenType
		messagesExpected          []insolar.MessageType
		errorExpected             bool
		flowCanceledExpected      bool
		pendingInExecutorResults  message.PendingState
		queueLenInExecutorResults int
	}{
		{
			name:                 "pulse change in IsAuthorized",
			when:                 whenIsAuthorized,
			flowCanceledExpected: true,
		},
		{
			name: "pulse change in RegisterRequest",
			when: whenRegisterRequest,
		},
		{
			name:                      "pulse change in HasPendingRequests",
			when:                      whenHasPendingRequest,
			messagesExpected:          []insolar.MessageType{insolar.TypeExecutorResults},
			pendingInExecutorResults:  message.PendingUnknown,
			queueLenInExecutorResults: 1,
		},
		{
			name: "pulse change in CallMethod",
			when: whenCallMethod,
			messagesExpected: []insolar.MessageType{
				insolar.TypeExecutorResults, insolar.TypeReturnResults, insolar.TypePendingFinished, insolar.TypeStillExecuting,
			},
			pendingInExecutorResults:  message.InPending,
			queueLenInExecutorResults: 0,
		},
	}

	for _, test := range table {
		test := test
		suite.T().Run(test.name, func(t *testing.T) {
			atomic.StoreInt32(&pn, 100)

			once := sync.Once{}

			wg := sync.WaitGroup{}
			wg.Add(1)

			changePulse := func() (ch chan struct{}) {
				once.Do(func() {
					ch = make(chan struct{})

					atomic.AddInt32(&pn, 1)

					go func() {
						defer wg.Done()
						defer close(ch)

						pulse := insolar.Pulse{PulseNumber: insolar.PulseNumber(atomic.LoadInt32(&pn))}

						ctx := inslogger.ContextWithTrace(suite.ctx, "pulse-"+strconv.Itoa(int(atomic.LoadInt32(&pn))))

						err := suite.lr.OnPulse(ctx, pulse)
						suite.Require().NoError(err)
					}()
				})
				return
			}

			suite.jc.IsAuthorizedFunc = func(
				ctx context.Context, role insolar.DynamicRole, id insolar.ID, pnArg insolar.PulseNumber, obj insolar.Reference,
			) (bool, error) {
				if pnArg == 101 {
					return false, nil
				}

				if test.when == whenIsAuthorized {
					<-changePulse()
				}

				return atomic.LoadInt32(&pn) == 100, nil
			}

			if test.when > whenIsAuthorized {
				suite.am.RegisterRequestFunc = func(ctx context.Context, req record.Request) (*insolar.ID, error) {
					if test.when == whenRegisterRequest {
						<-changePulse()
					}

					reqId := testutils.RandomID()
					return &reqId, nil
				}
			}

			if test.when > whenRegisterRequest {
				suite.am.HasPendingRequestsFunc = func(ctx context.Context, r insolar.Reference) (bool, error) {
					if test.when == whenHasPendingRequest {
						<-changePulse()
					}

					return false, nil
				}
			}

			if test.when > whenHasPendingRequest {
				mle.CallMethodFunc = func(
					ctx context.Context, lctx *insolar.LogicCallContext, r insolar.Reference,
					mem []byte, method string, args insolar.Arguments,
				) ([]byte, insolar.Arguments, error) {
					if test.when == whenCallMethod {
						<-changePulse()
					}

					return []byte{1, 2, 3}, []byte{}, nil
				}

				nodeMock := network.NewNetworkNodeMock(suite.T())
				nodeMock.IDMock.Return(meRef)
				suite.nn.GetOriginMock.Return(nodeMock)

				od := artifacts.NewObjectDescriptorMock(suite.T())
				od.PrototypeMock.Return(&protoRef, nil)
				od.MemoryMock.Return([]byte{1, 2, 3})
				od.ParentMock.Return(&parentRef)
				od.HeadRefMock.Return(&objectRef)

				pd := artifacts.NewObjectDescriptorMock(suite.T())
				pd.CodeMock.Return(&codeRef, nil)
				pd.HeadRefMock.Return(&protoRef)

				cd := artifacts.NewCodeDescriptorMock(suite.T())
				cd.MachineTypeMock.Return(insolar.MachineTypeBuiltin)
				cd.RefMock.Return(&codeRef)

				suite.am.GetObjectFunc = func(
					ctx context.Context, obj insolar.Reference,
				) (artifacts.ObjectDescriptor, error) {
					switch obj {
					case objectRef:
						return od, nil
					case protoRef:
						return pd, nil
					}
					return nil, errors.New("unexpected call")
				}

				suite.am.GetCodeMock.Return(cd, nil)

				suite.am.RegisterResultFunc = func(
					ctx context.Context, r1 insolar.Reference, r2 insolar.Reference, mem []byte,
				) (*insolar.ID, error) {
					resId := testutils.RandomID()
					return &resId, nil
				}
			}

			wg.Add(len(test.messagesExpected))

			if len(test.messagesExpected) > 0 {
				suite.mb.SendFunc = func(
					ctx context.Context, msg insolar.Message, opts *insolar.MessageSendOptions,
				) (insolar.Reply, error) {

					suite.Require().Contains(test.messagesExpected, msg.Type())
					wg.Done()

					if msg.Type() == insolar.TypeExecutorResults {
						suite.Require().Equal(test.pendingInExecutorResults, msg.(*message.ExecutorResults).Pending)
						suite.Require().Equal(test.queueLenInExecutorResults, len(msg.(*message.ExecutorResults).Queue))
					}

					switch msg.Type() {
					case insolar.TypeReturnResults,
						insolar.TypeExecutorResults,
						insolar.TypePendingFinished,
						insolar.TypeStillExecuting:
						return &reply.OK{}, nil
					default:
						panic("no idea how to handle " + msg.Type().String())
					}
				}
			}

			msg := &message.CallMethod{
				Request: record.Request{
					Prototype: &protoRef,
					Object:    &objectRef,
					Method:    "some",
				},
			}

			parcel := testutils.NewParcelMock(suite.T())
			parcel.DefaultTargetMock.Return(&objectRef)
			parcel.MessageMock.Return(msg)
			parcel.TypeMock.Return(msg.Type())
			parcel.PulseMock.Return(insolar.PulseNumber(100))
			parcel.GetSenderMock.Return(notMeRef)

			ctx := inslogger.ContextWithTrace(suite.ctx, "req")

			pulse := pulsar.NewPulse(1, parcel.Pulse(), &entropygenerator.StandardEntropyGenerator{})
<<<<<<< HEAD
			suite.lr.FlowDispatcher.ChangePulse(ctx, *pulse)
			suite.lr.innerFlowDispatcher.ChangePulse(ctx, *pulse)

			_, err := suite.lr.FlowDispatcher.WrapBusHandle(ctx, parcel)

			if test.flowCanceledExpected {
				suite.Require().Error(err)
				suite.Require().Equal(flow.ErrCancelled, err)
			} else if test.errorExpected {
=======
			err := suite.lr.OnPulse(ctx, *pulse)
			suite.Require().NoError(err)

			_, err = suite.lr.FlowDispatcher.WrapBusHandle(ctx, parcel)
			if test.errorExpected {
>>>>>>> 4ced5839
				suite.Require().Error(err)
			} else {
				suite.Require().NoError(err)
			}

			wg.Wait()
		})
	}
}

func TestLogicRunner(t *testing.T) {
	t.Parallel()
	suite.Run(t, new(LogicRunnerTestSuite))
}

type LogicRunnerOnPulseTestSuite struct {
	LogicRunnerCommonTestSuite

	pulse     insolar.Pulse
	objectRef insolar.Reference
}

func (s *LogicRunnerOnPulseTestSuite) BeforeTest(suiteName, testName string) {
	s.LogicRunnerCommonTestSuite.BeforeTest(suiteName, testName)

	s.pulse = insolar.Pulse{}
	s.objectRef = testutils.RandomRef()
}

func (s *LogicRunnerOnPulseTestSuite) AfterTest(suiteName, testName string) {
	s.LogicRunnerCommonTestSuite.AfterTest(suiteName, testName)
}

// Empty state, expecting no error
func (s *LogicRunnerOnPulseTestSuite) TestEmptyLR() {
	err := s.lr.OnPulse(s.ctx, s.pulse)
	s.Require().NoError(err)
}

// We aren't next executor and we're not executing it
// Expecting empty state of object
func (s *LogicRunnerOnPulseTestSuite) TestEmptyES() {
	s.jc.MeMock.Return(insolar.Reference{})
	s.jc.IsAuthorizedMock.Return(false, nil)

	s.lr.state[s.objectRef] = &ObjectState{
		ExecutionState: &ExecutionState{},
	}
	err := s.lr.OnPulse(s.ctx, s.pulse)
	s.Require().NoError(err)
	s.Nil(s.lr.state[s.objectRef])
}

// We aren't next executor and we're not executing it
// Expecting empty execution state
func (s *LogicRunnerOnPulseTestSuite) TestEmptyESWithValidation() {
	s.jc.MeMock.Return(insolar.Reference{})
	s.jc.IsAuthorizedMock.Return(false, nil)

	s.lr.state[s.objectRef] = &ObjectState{
		ExecutionState: &ExecutionState{},
		Validation:     &ExecutionState{},
		Consensus:      &Consensus{},
	}
	err := s.lr.OnPulse(s.ctx, s.pulse)
	s.Require().NoError(err)
	s.Require().NotNil(s.lr.state[s.objectRef])
	s.Nil(s.lr.state[s.objectRef].ExecutionState)
}

// We aren't next executor but we're currently executing
// Expecting we send message to new executor and moving state to InPending
func (s *LogicRunnerOnPulseTestSuite) TestESWithValidationCurrent() {
	s.jc.MeMock.Return(insolar.Reference{})
	s.jc.IsAuthorizedMock.Return(false, nil)
	s.mb.SendMock.Return(&reply.ID{}, nil)

	s.lr.state[s.objectRef] = &ObjectState{
		ExecutionState: &ExecutionState{
			Current: &CurrentExecution{},
			pending: message.NotPending,
		},
	}
	err := s.lr.OnPulse(s.ctx, s.pulse)
	s.Require().NoError(err)
	s.Equal(message.InPending, s.lr.state[s.objectRef].ExecutionState.pending)
}

// We aren't next executor but we're currently executing and queue isn't empty.
// Expecting we send message to new executor and moving state to InPending
func (s *LogicRunnerOnPulseTestSuite) TestWithNotEmptyQueue() {
	s.jc.MeMock.Return(insolar.Reference{})
	s.jc.IsAuthorizedMock.Return(false, nil)
	s.mb.SendMock.Return(&reply.ID{}, nil)

	s.lr.state[s.objectRef] = &ObjectState{
		ExecutionState: &ExecutionState{
			Current: &CurrentExecution{},
			Queue:   append(make([]ExecutionQueueElement, 0), ExecutionQueueElement{}),
			pending: message.NotPending,
		},
	}

	err := s.lr.OnPulse(s.ctx, s.pulse)
	s.Require().NoError(err)
	s.Equal(message.InPending, s.lr.state[s.objectRef].ExecutionState.pending)
}

// We aren't next executor but we're currently executing.
// Expecting sending message to new executor and moving state to InPending
func (s *LogicRunnerOnPulseTestSuite) TestWithEmptyQueue() {
	s.jc.MeMock.Return(insolar.Reference{})
	s.jc.IsAuthorizedMock.Return(false, nil)
	s.mb.SendMock.Return(&reply.ID{}, nil)

	s.lr.state[s.objectRef] = &ObjectState{
		ExecutionState: &ExecutionState{
			Current: &CurrentExecution{},
			Queue:   make([]ExecutionQueueElement, 0),
			pending: message.NotPending,
		},
	}

	err := s.lr.OnPulse(s.ctx, s.pulse)
	s.Require().NoError(err)
	s.Equal(message.InPending, s.lr.state[s.objectRef].ExecutionState.pending)
}

// Executor is on the same node and we're currently executing
// Expecting task to be moved to NotPending
func (s *LogicRunnerOnPulseTestSuite) TestExecutorSameNode() {
	s.jc.MeMock.Return(insolar.Reference{})
	s.jc.IsAuthorizedMock.Return(true, nil)

	s.lr.state[s.objectRef] = &ObjectState{
		ExecutionState: &ExecutionState{
			Current: &CurrentExecution{},
			Queue:   make([]ExecutionQueueElement, 0),
			pending: message.NotPending,
		},
	}

	err := s.lr.OnPulse(s.ctx, s.pulse)
	s.Require().NoError(err)
	s.Require().Equal(message.NotPending, s.lr.state[s.objectRef].ExecutionState.pending)
}

// We're the next executor, task was currently executing and in InPending.
// Expecting task to moved from InPending -> NotPending
func (s *LogicRunnerOnPulseTestSuite) TestStateTransfer1() {
	s.jc.MeMock.Return(insolar.Reference{})
	s.jc.IsAuthorizedMock.Return(true, nil)

	s.lr.state[s.objectRef] = &ObjectState{
		ExecutionState: &ExecutionState{
			Current: &CurrentExecution{},
			Queue:   make([]ExecutionQueueElement, 0),
			pending: message.InPending,
		},
	}

	err := s.lr.OnPulse(s.ctx, s.pulse)
	s.Require().NoError(err)
	s.Require().Equal(message.NotPending, s.lr.state[s.objectRef].ExecutionState.pending)
}

// We're the next executor and no one confirmed that this task is executing
// move task from InPending -> NotPending
func (s *LogicRunnerOnPulseTestSuite) TestStateTransfer2() {
	s.jc.MeMock.Return(insolar.Reference{})
	s.jc.IsAuthorizedMock.Return(true, nil)

	s.am.GetPendingRequestMock.Return(nil, insolar.ErrNoPendingRequest)

	s.lr.state[s.objectRef] = &ObjectState{
		ExecutionState: &ExecutionState{
			Current:          nil,
			Queue:            make([]ExecutionQueueElement, 0),
			pending:          message.InPending,
			PendingConfirmed: false,
			Ref:              s.objectRef,
		},
	}

	err := s.lr.OnPulse(s.ctx, s.pulse)
	s.Require().NoError(err)
	s.Require().Equal(message.NotPending, s.lr.state[s.objectRef].ExecutionState.pending)
}

// We're the next executor and previous confirmed that this task is executing
// still in pending
// but we expect that previous executor come to us for token
func (s *LogicRunnerOnPulseTestSuite) TestStateTransfer3() {
	s.jc.MeMock.Return(insolar.Reference{})
	s.jc.IsAuthorizedMock.Return(true, nil)

	s.lr.state[s.objectRef] = &ObjectState{
		ExecutionState: &ExecutionState{
			Current:          nil,
			Queue:            make([]ExecutionQueueElement, 0),
			pending:          message.InPending,
			PendingConfirmed: true,
		},
	}

	err := s.lr.OnPulse(s.ctx, s.pulse)
	s.Require().NoError(err)

	// we still in pending
	s.Equal(message.InPending, s.lr.state[s.objectRef].ExecutionState.pending)
	// but we expect that previous executor come to us for token
	s.Equal(false, s.lr.state[s.objectRef].ExecutionState.PendingConfirmed)
}

// We're not the next executor, so we must send this task to the next executor
func (s *LogicRunnerOnPulseTestSuite) TestSendTaskToNextExecutor() {
	s.jc.MeMock.Return(insolar.Reference{})
	s.jc.IsAuthorizedMock.Return(false, nil)
	s.mb.SendMock.Return(&reply.ID{}, nil)

	s.lr.state[s.objectRef] = &ObjectState{
		ExecutionState: &ExecutionState{
			Current:          nil,
			Queue:            make([]ExecutionQueueElement, 0),
			pending:          message.InPending,
			PendingConfirmed: false,
		},
	}

	err := s.lr.OnPulse(s.ctx, s.pulse)
	s.Require().NoError(err)

	_, ok := s.lr.state[s.objectRef]
	s.Equal(false, ok)
}

func (s *LogicRunnerOnPulseTestSuite) TestLedgerHasMoreRequests() {
	s.jc.IsAuthorizedMock.Return(false, nil)
	s.jc.MeMock.Return(insolar.Reference{})

	var testCases = map[string]struct {
		queue           []ExecutionQueueElement
		hasMoreRequests bool
	}{
		"Has": {
			make([]ExecutionQueueElement, maxQueueLength+1),
			true,
		},
		"Don't": {
			make([]ExecutionQueueElement, maxQueueLength),
			false,
		},
	}

	for name, test := range testCases {
		s.T().Run(name, func(t *testing.T) {
			a := assert.New(t)

			messagesQueue := convertQueueToMessageQueue(test.queue[:maxQueueLength])

			expectedMessage := &message.ExecutorResults{
				RecordRef:             s.objectRef,
				Queue:                 messagesQueue,
				LedgerHasMoreRequests: test.hasMoreRequests,
			}

			mb := testutils.NewMessageBusMock(s.mc)
			// defer new SendFunc before calling OnPulse
			mb.SendMock.Set(func(p context.Context, p1 insolar.Message, p2 *insolar.MessageSendOptions) (r insolar.Reply, r1 error) {
				a.Equal(1, int(mb.SendPreCounter))
				a.Equal(expectedMessage, p1)
				return nil, nil
			})

			s.SetupLogicRunner()
			lr := s.lr
			lr.MessageBus = mb
			lr.state[s.objectRef] = &ObjectState{
				ExecutionState: &ExecutionState{
					Queue: test.queue,
				},
			}

			err := lr.OnPulse(s.ctx, s.pulse)
			a.NoError(err)
		})
	}
}

func TestLogicRunnerOnPulse(t *testing.T) {
	suite.Run(t, new(LogicRunnerOnPulseTestSuite))
}

func TestLRUnsafeGetLedgerPendingRequest(t *testing.T) {
	t.Parallel()
	suite.Run(t, new(LRUnsafeGetLedgerPendingRequestTestSuite))
}

type LRUnsafeGetLedgerPendingRequestTestSuite struct {
	LogicRunnerCommonTestSuite

	pulse                 insolar.Pulse
	ref                   insolar.Reference
	currentPulseNumber    insolar.PulseNumber
	oldRequestPulseNumber insolar.PulseNumber
}

func (s *LRUnsafeGetLedgerPendingRequestTestSuite) BeforeTest(suiteName, testName string) {
	s.LogicRunnerCommonTestSuite.BeforeTest(suiteName, testName)

	s.pulse = insolar.Pulse{}
	s.ref = testutils.RandomRef()
	s.currentPulseNumber = 3
	s.oldRequestPulseNumber = 1
}

func (s *LRUnsafeGetLedgerPendingRequestTestSuite) AfterTest(suiteName, testName string) {
	s.LogicRunnerCommonTestSuite.AfterTest(suiteName, testName)
}

func (s *LRUnsafeGetLedgerPendingRequestTestSuite) TestAlreadyHaveLedgerQueueElement() {
	es := &ExecutionState{
		Ref:                s.ref,
		LedgerQueueElement: &ExecutionQueueElement{},
	}

	s.lr.unsafeGetLedgerPendingRequest(s.ctx, es)

	// we check that there is no unexpected calls to A.M., as we already have element
	// from ledger another call to the ledger will return the same request, so we make
	// sure it doesn't happen
}

func (s *LRUnsafeGetLedgerPendingRequestTestSuite) TestNoMoreRequestsInExecutionState() {
	es := &ExecutionState{
		Ref:                   s.ref,
		LedgerHasMoreRequests: false,
	}
	s.lr.unsafeGetLedgerPendingRequest(s.ctx, es)
	s.Require().Nil(es.LedgerQueueElement)
}

func (s *LRUnsafeGetLedgerPendingRequestTestSuite) TestNoMoreRequestsInLedger() {
	es := &ExecutionState{Ref: s.ref, LedgerHasMoreRequests: true}

	am := artifacts.NewClientMock(s.mc)
	am.GetPendingRequestMock.Return(nil, insolar.ErrNoPendingRequest)
	s.lr.ArtifactManager = am
	s.lr.unsafeGetLedgerPendingRequest(s.ctx, es)
	s.Equal(false, es.LedgerHasMoreRequests)
}

func (s *LRUnsafeGetLedgerPendingRequestTestSuite) TestDoesNotAuthorized() {
	es := &ExecutionState{Ref: s.ref, LedgerHasMoreRequests: true}

	parcel := &message.Parcel{
		PulseNumber: s.oldRequestPulseNumber,
		Msg:         &message.CallMethod{},
	}
	s.am.GetPendingRequestMock.Return(parcel, nil)

	// we doesn't authorized (pulse change in time we process function)
	s.ps.LatestMock.Return(insolar.Pulse{PulseNumber: s.currentPulseNumber}, nil)
	s.jc.IsAuthorizedMock.Return(false, nil)
	s.jc.MeMock.Return(insolar.Reference{})

	s.lr.unsafeGetLedgerPendingRequest(s.ctx, es)
	s.Require().Nil(es.LedgerQueueElement)
}

func (s LRUnsafeGetLedgerPendingRequestTestSuite) TestUnsafeGetLedgerPendingRequest() {
	es := &ExecutionState{Ref: s.ref, LedgerHasMoreRequests: true}

	parcel := &message.Parcel{
		PulseNumber: s.oldRequestPulseNumber,
		Msg:         &message.CallMethod{Request: record.Request{Object: &s.ref}},
	}
	s.am.GetPendingRequestMock.Return(parcel, nil)

	s.ps.LatestMock.Return(insolar.Pulse{PulseNumber: s.currentPulseNumber}, nil)
	s.jc.IsAuthorizedMock.Return(true, nil)
	s.jc.MeMock.Return(insolar.Reference{})
	s.lr.unsafeGetLedgerPendingRequest(s.ctx, es)

	s.Require().Equal(true, es.LedgerHasMoreRequests)
	s.Require().Equal(parcel, es.LedgerQueueElement.parcel)
}<|MERGE_RESOLUTION|>--- conflicted
+++ resolved
@@ -1022,6 +1022,9 @@
 
 				if test.when == whenIsAuthorized {
 					<-changePulse()
+					for atomic.LoadInt32(&pn) == 100 {
+						time.Sleep(time.Millisecond)
+					}
 				}
 
 				return atomic.LoadInt32(&pn) == 100, nil
@@ -1145,23 +1148,15 @@
 			ctx := inslogger.ContextWithTrace(suite.ctx, "req")
 
 			pulse := pulsar.NewPulse(1, parcel.Pulse(), &entropygenerator.StandardEntropyGenerator{})
-<<<<<<< HEAD
-			suite.lr.FlowDispatcher.ChangePulse(ctx, *pulse)
-			suite.lr.innerFlowDispatcher.ChangePulse(ctx, *pulse)
-
-			_, err := suite.lr.FlowDispatcher.WrapBusHandle(ctx, parcel)
+			err := suite.lr.OnPulse(ctx, *pulse)
+			suite.Require().NoError(err)
+
+			_, err = suite.lr.FlowDispatcher.WrapBusHandle(ctx, parcel)
 
 			if test.flowCanceledExpected {
 				suite.Require().Error(err)
 				suite.Require().Equal(flow.ErrCancelled, err)
 			} else if test.errorExpected {
-=======
-			err := suite.lr.OnPulse(ctx, *pulse)
-			suite.Require().NoError(err)
-
-			_, err = suite.lr.FlowDispatcher.WrapBusHandle(ctx, parcel)
-			if test.errorExpected {
->>>>>>> 4ced5839
 				suite.Require().Error(err)
 			} else {
 				suite.Require().NoError(err)
@@ -1171,6 +1166,37 @@
 		})
 	}
 }
+
+/*
+func (suite *LogicRunnerTestSuite) TestGracefulStop() {
+	suite.lr.isStopping = false
+	suite.lr.stopChan = make(chan struct{}, 0)
+
+	stopFinished := make(chan struct{}, 1)
+
+	var err error
+	go func() {
+		err = suite.lr.GracefulStop(suite.ctx)
+		stopFinished <- struct{}{}
+	}()
+
+	for cap(suite.lr.stopChan) < 1 {
+		time.Sleep(100 * time.Millisecond)
+		suite.Require().Equal(true, suite.lr.isStopping)
+		suite.Require().Equal(1, cap(suite.lr.stopChan))
+	}
+
+	suite.lr.stopChan <- struct{}{}
+	select {
+	case <-stopFinished:
+		break
+	case <-time.After(2 * time.Second):
+		suite.Fail("GracefulStop not finished")
+	}
+
+	suite.Require().NoError(err)
+}
+*/
 
 func TestLogicRunner(t *testing.T) {
 	t.Parallel()
