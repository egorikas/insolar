//
// Copyright 2019 Insolar Technologies GmbH
//
// Licensed under the Apache License, Version 2.0 (the "License");
// you may not use this file except in compliance with the License.
// You may obtain a copy of the License at
//
//     http://www.apache.org/licenses/LICENSE-2.0
//
// Unless required by applicable law or agreed to in writing, software
// distributed under the License is distributed on an "AS IS" BASIS,
// WITHOUT WARRANTIES OR CONDITIONS OF ANY KIND, either express or implied.
// See the License for the specific language governing permissions and
// limitations under the License.
//

package logicrunner

import (
	"context"
	"fmt"
	"strconv"
	"sync"
	"sync/atomic"
	"testing"
	"time"

	message2 "github.com/ThreeDotsLabs/watermill/message"
	"github.com/ThreeDotsLabs/watermill/message/infrastructure/gochannel"
	"github.com/gojuno/minimock"
	"github.com/pkg/errors"
	"github.com/stretchr/testify/assert"
	"github.com/stretchr/testify/require"
	"github.com/stretchr/testify/suite"

	"github.com/insolar/insolar/configuration"
	"github.com/insolar/insolar/insolar"
	"github.com/insolar/insolar/insolar/flow"
	"github.com/insolar/insolar/insolar/flow/bus"
	"github.com/insolar/insolar/insolar/gen"
	"github.com/insolar/insolar/insolar/jet"
	"github.com/insolar/insolar/insolar/message"
	"github.com/insolar/insolar/insolar/pulse"
	"github.com/insolar/insolar/insolar/record"
	"github.com/insolar/insolar/insolar/reply"
	"github.com/insolar/insolar/instrumentation/inslogger"
	"github.com/insolar/insolar/log"
	"github.com/insolar/insolar/logicrunner/artifacts"
	"github.com/insolar/insolar/pulsar"
	"github.com/insolar/insolar/pulsar/entropygenerator"
	"github.com/insolar/insolar/testutils"
	"github.com/insolar/insolar/testutils/network"
)

type LogicRunnerCommonTestSuite struct {
	suite.Suite

	mc  *minimock.Controller
	ctx context.Context
	am  *artifacts.ClientMock
	mb  *testutils.MessageBusMock
	jc  *jet.CoordinatorMock
	lr  *LogicRunner
	es  ExecutionState
	ps  *pulse.AccessorMock
	mle *testutils.MachineLogicExecutorMock
	nn  *network.NodeNetworkMock
}

func (suite *LogicRunnerCommonTestSuite) BeforeTest(suiteName, testName string) {
	// testing context
	suite.ctx = inslogger.TestContext(suite.T())

	// initialize minimock and mocks
	suite.mc = minimock.NewController(suite.T())
	suite.am = artifacts.NewClientMock(suite.mc)
	suite.mb = testutils.NewMessageBusMock(suite.mc)
	suite.jc = jet.NewCoordinatorMock(suite.mc)
	suite.ps = pulse.NewAccessorMock(suite.mc)
	suite.nn = network.NewNodeNetworkMock(suite.mc)

	suite.SetupLogicRunner()
}

func (suite *LogicRunnerCommonTestSuite) SetupLogicRunner() {
	suite.lr, _ = NewLogicRunner(&configuration.LogicRunner{})
	suite.lr.ArtifactManager = suite.am
	suite.lr.MessageBus = suite.mb
	suite.lr.JetCoordinator = suite.jc
	suite.lr.PulseAccessor = suite.ps
	suite.lr.NodeNetwork = suite.nn
}

func (suite *LogicRunnerCommonTestSuite) AfterTest(suiteName, testName string) {
	suite.mc.Wait(time.Minute)
	suite.mc.Finish()

	for _, e := range suite.lr.Executors {
		if e == nil {
			continue
		}
		// e.Stop() is about to be called in lr.Stop() method
		e.(*testutils.MachineLogicExecutorMock).StopMock.Expect().Return(nil)
	}

	// LogicRunner created a number of goroutines (in watermill, for example)
	// that weren't shut down in case no Stop was called
	// Do what we must, stop server
	_ = suite.lr.Stop(suite.ctx)
}

type LogicRunnerTestSuite struct {
	LogicRunnerCommonTestSuite
}

func (suite *LogicRunnerTestSuite) BeforeTest(suiteName, testName string) {
	suite.LogicRunnerCommonTestSuite.BeforeTest(suiteName, testName)
}

func (suite *LogicRunnerTestSuite) SetupLogicRunner() {
	suite.LogicRunnerCommonTestSuite.SetupLogicRunner()
}

func (suite *LogicRunnerTestSuite) AfterTest(suiteName, testName string) {
	suite.LogicRunnerCommonTestSuite.AfterTest(suiteName, testName)
}

func (suite *LogicRunnerTestSuite) TestPendingFinished() {
	pulseNum := insolar.Pulse{}
	objectRef := testutils.RandomRef()
	meRef := testutils.RandomRef()

	suite.jc.MeMock.Return(meRef)
	suite.ps.LatestFunc = func(p context.Context) (r insolar.Pulse, r1 error) {
		return pulseNum, nil
	}

	es := NewExecutionState(objectRef)
	es.CurrentList.Set(objectRef, &CurrentExecution{})
	es.pending = message.NotPending

	// make sure that if there is no pending finishPendingIfNeeded returns false,
	// doesn't send PendingFinished message and doesn't change ExecutionState.pending
	suite.lr.finishPendingIfNeeded(suite.ctx, es)
	suite.Require().Zero(suite.mb.SendCounter)
	suite.Require().Equal(message.NotPending, es.pending)

	es.pending = message.InPending
	suite.mb.SendMock.ExpectOnce(suite.ctx, &message.PendingFinished{Reference: objectRef}, nil).Return(&reply.ID{}, nil)
	suite.jc.IsAuthorizedMock.Return(false, nil)
	suite.lr.finishPendingIfNeeded(suite.ctx, es)
	suite.Require().Equal(message.NotPending, es.pending)

	suite.mc.Wait(time.Minute) // message bus' send is called in a goroutine

	es.pending = message.InPending
	suite.jc.IsAuthorizedMock.Return(true, nil)
	suite.lr.finishPendingIfNeeded(suite.ctx, es)
	suite.Require().Equal(message.NotPending, es.pending)
}

func (suite *LogicRunnerTestSuite) TestStartQueueProcessorIfNeeded_DontStartQueueProcessorWhenPending() {
	es := NewExecutionState(testutils.RandomRef())
	es.pending = message.InPending
	es.Queue = append(es.Queue, ExecutionQueueElement{})

	s := StartQueueProcessorIfNeeded{
		es: es,
	}

	err := s.Present(suite.ctx, nil)

	suite.Require().NoError(err)
	suite.Require().Equal(message.InPending, es.pending)
}

func (suite *LogicRunnerTestSuite) TestHandleAdditionalCallFromPreviousExecutor() {
	table := []struct {
		name                           string
		clarifyPendingStateResult      error
		startQueueProcessorResult      error
		expectedClarifyPendingStateCtr int32
		expectedStartQueueProcessorCtr int32
	}{
		{
			name:                           "Happy path",
			expectedClarifyPendingStateCtr: 1,
			expectedStartQueueProcessorCtr: 1,
		},
		{
			name:                           "ClarifyPendingState failed",
			clarifyPendingStateResult:      fmt.Errorf("ClarifyPendingState failed"),
			expectedClarifyPendingStateCtr: 1,
		},
		{
			name:                           "StartQueueProcessorIfNeeded failed",
			startQueueProcessorResult:      fmt.Errorf("StartQueueProcessorIfNeeded failed"),
			expectedClarifyPendingStateCtr: 1,
			expectedStartQueueProcessorCtr: 1,
		},
		{
			name:                           "Both procedures fail",
			clarifyPendingStateResult:      fmt.Errorf("ClarifyPendingState failed"),
			startQueueProcessorResult:      fmt.Errorf("StartQueueProcessorIfNeeded failed"),
			expectedClarifyPendingStateCtr: 1,
			expectedStartQueueProcessorCtr: 0,
		},
	}

	for _, test := range table {
		test := test
		suite.T().Run(test.name, func(t *testing.T) {
			h := HandleAdditionalCallFromPreviousExecutor{
				dep: &Dependencies{
					lr: suite.lr,
				},
			}
			f := flow.NewFlowMock(suite.T())
			parcel := testutils.NewParcelMock(suite.T())
			request := gen.Reference()
			msg := message.AdditionalCallFromPreviousExecutor{
				ObjectReference: gen.Reference(),
				Parcel:          parcel,
				Request:         &request,
			}

			var clarifyPendingStateCtr int32
			f.ProcedureFunc = func(ctx context.Context, proc flow.Procedure, cancelable bool) error {
				atomic.AddInt32(&clarifyPendingStateCtr, 1)
				_, ok := proc.(*ClarifyPendingState)
				require.True(suite.T(), ok)
				return test.clarifyPendingStateResult
			}

			var startQueueProcessorCtr int32
			f.HandleFunc = func(ctx context.Context, handle flow.Handle) error {
				atomic.AddInt32(&startQueueProcessorCtr, 1)
				return test.startQueueProcessorResult
			}

			h.handleActual(context.Background(), &msg, f)
			require.Equal(suite.T(), test.expectedClarifyPendingStateCtr, atomic.LoadInt32(&clarifyPendingStateCtr))
			require.Equal(suite.T(), test.expectedStartQueueProcessorCtr, atomic.LoadInt32(&startQueueProcessorCtr))
		})
	}
}

func (suite *LogicRunnerTestSuite) TestCheckPendingRequests() {
	objectRef := testutils.RandomRef()

	table := []struct {
		name        string
		inState     message.PendingState
		outState    message.PendingState
		message     bool
		messageType record.Request_CT
		amReply     *struct {
			has bool
			err error
		}
		isError bool
	}{
		{
			name:     "already in pending",
			inState:  message.InPending,
			outState: message.InPending,
		},
		{
			name:     "already not in pending",
			inState:  message.NotPending,
			outState: message.NotPending,
		},
		{
			name:        "constructor call",
			inState:     message.PendingUnknown,
			message:     true,
			messageType: record.CTSaveAsChild,
			outState:    message.NotPending,
		},
		{
			name:    "method call, not pending",
			inState: message.PendingUnknown,
			message: true,
			amReply: &struct {
				has bool
				err error
			}{false, nil},
			outState: message.NotPending,
		},
		{
			name:    "method call, in pending",
			inState: message.PendingUnknown,
			message: true,
			amReply: &struct {
				has bool
				err error
			}{true, nil},
			outState: message.InPending,
		},
		{
			name:    "method call, in pending",
			inState: message.PendingUnknown,
			message: true,
			amReply: &struct {
				has bool
				err error
			}{true, errors.New("some")},
			outState: message.PendingUnknown,
			isError:  true,
		},
	}

	for _, test := range table {
		suite.T().Run(test.name, func(t *testing.T) {
			parcel := testutils.NewParcelMock(t)
			if test.message {
				parcel.TypeMock.ExpectOnce().Return(insolar.TypeCallMethod)
				parcel.MessageMock.ExpectOnce().Return(&message.CallMethod{Request: record.Request{CallType: test.messageType}})
			}
			es := NewExecutionState(objectRef)
			es.pending = test.inState
			if test.amReply != nil {
				suite.am.HasPendingRequestsMock.Return(test.amReply.has, test.amReply.err)
			}
			proc := ClarifyPendingState{
				es:              es,
				parcel:          parcel,
				ArtifactManager: suite.lr.ArtifactManager,
			}
			err := proc.Proceed(suite.ctx)
			if test.isError {
				require.Error(t, err)
			} else {
				require.NoError(t, err)
			}
			require.Equal(t, test.outState, es.pending)
		})
	}

	suite.T().Run("method call, AM error", func(t *testing.T) {
		parcel := testutils.NewParcelMock(t)
		parcel.TypeMock.Expect().Return(insolar.TypeCallMethod)
		parcel.MessageMock.ExpectOnce().Return(&message.CallMethod{Request: record.Request{CallType: record.CTMethod}})

		es := NewExecutionState(objectRef)
		es.pending = message.PendingUnknown

		suite.am.HasPendingRequestsMock.Return(false, errors.New("some"))

		proc := ClarifyPendingState{
			es:              es,
			parcel:          parcel,
			ArtifactManager: suite.lr.ArtifactManager,
		}
		err := proc.Proceed(suite.ctx)
		require.Error(t, err)
		require.Equal(t, message.PendingUnknown, es.pending)
	})
}

func prepareParcel(t minimock.Tester, msg insolar.Message, needType bool) insolar.Parcel {
	parcel := testutils.NewParcelMock(t)
	parcel.MessageMock.Return(msg)
	if needType {
		parcel.TypeMock.Return(msg.Type())
	}
	return parcel
}

func prepareWatermill(suite *LogicRunnerTestSuite) (flow.Flow, message2.PubSub) {
	flowMock := flow.NewFlowMock(suite.mc)
	flowMock.ProcedureMock.Set(func(p context.Context, p1 flow.Procedure, p2 bool) (r error) {
		return p1.Proceed(p)
	})
	flowMock.HandleMock.Set(func(p context.Context, p1 flow.Handle) (r error) {
		return p1(p, flowMock)
	})

	wmLogger := log.NewWatermillLogAdapter(inslogger.FromContext(suite.ctx))
	pubSub := gochannel.NewGoChannel(gochannel.Config{}, wmLogger)

	return flowMock, pubSub
}

func (suite *LogicRunnerTestSuite) TestPrepareState() {
	type msgt struct {
		pending  message.PendingState
		queueLen int
	}
	type exp struct {
		pending        message.PendingState
		queueLen       int
		hasPendingCall bool
	}
	type obj struct {
		pending  message.PendingState
		queueLen int
	}
	table := []struct {
		name           string
		existingObject bool
		object         obj
		message        msgt
		expected       exp
	}{
		{
			name:     "first call, NotPending in message",
			message:  msgt{pending: message.NotPending},
			expected: exp{pending: message.NotPending},
		},
		{
			name:     "message says InPending, no object",
			message:  msgt{pending: message.InPending},
			expected: exp{pending: message.InPending},
		},
		{
			name:           "message says InPending, with object",
			existingObject: true,
			message:        msgt{pending: message.InPending},
			expected:       exp{pending: message.InPending},
		},
		{
			name:           "do not change pending status if existing says NotPending",
			existingObject: true,
			object:         obj{pending: message.NotPending},
			message:        msgt{pending: message.InPending},
			expected:       exp{pending: message.NotPending},
		},
		{
			name:           "message changes to NotPending, prev executor forces",
			existingObject: true,
			object:         obj{pending: message.InPending},
			message:        msgt{pending: message.NotPending},
			expected:       exp{pending: message.NotPending},
		},
		{
			name: "message has queue, no existing object",
			message: msgt{
				pending:  message.InPending,
				queueLen: 1,
			},
			expected: exp{
				pending:  message.InPending,
				queueLen: 1,
			},
		},
		{
			name:           "message has queue and object has queue",
			existingObject: true,
			object: obj{
				pending:  message.InPending,
				queueLen: 1,
			},
			message: msgt{
				pending:  message.InPending,
				queueLen: 1,
			},
			expected: exp{
				pending:  message.InPending,
				queueLen: 2,
			},
		},
		{
			name: "message has queue, but unknown pending state",
			message: msgt{
				pending:  message.PendingUnknown,
				queueLen: 1,
			},
			expected: exp{
				pending:        message.InPending,
				queueLen:       1,
				hasPendingCall: true,
			},
		},
	}

	for _, test := range table {
		test := test
		suite.T().Run(test.name, func(t *testing.T) {
			object := testutils.RandomRef()
			defer delete(suite.lr.state, object)

			msg := &message.ExecutorResults{
				Caller:    testutils.RandomRef(),
				RecordRef: object,
				Pending:   test.message.pending,
				Queue:     []message.ExecutionQueueElement{},
			}

			for test.message.queueLen > 0 {
				test.message.queueLen--

				parcel := testutils.NewParcelMock(suite.mc)
				parcel.ContextMock.Expect(context.Background()).Return(context.Background())
				msg.Queue = append(msg.Queue, message.ExecutionQueueElement{Parcel: parcel})
			}

			if test.existingObject {
				es := NewExecutionState(object)
				es.pending = test.object.pending

				os := suite.lr.UpsertObjectState(object)
				os.ExecutionState = es

				for test.object.queueLen > 0 {
					test.object.queueLen--

					os.ExecutionState.Queue = append(
						os.ExecutionState.Queue,
						ExecutionQueueElement{},
					)
				}
			}

			if test.expected.hasPendingCall {
				suite.am.HasPendingRequestsMock.Return(true, nil)
			}

			flowMock, pubSub := prepareWatermill(suite)
			fakeParcel := prepareParcel(suite.mc, msg, false)

			h := HandleExecutorResults{
				dep:     &Dependencies{Publisher: pubSub, lr: suite.lr},
				Message: bus.Message{Parcel: fakeParcel, ReplyTo: make(chan bus.Reply)},
			}
			err := h.realHandleExecutorState(suite.ctx, flowMock)
			suite.mc.Wait(time.Minute)

			suite.Require().NoError(err)
			suite.Require().Equal(test.expected.pending, suite.lr.state[object].ExecutionState.pending)
			suite.Require().Equal(test.expected.queueLen, len(suite.lr.state[object].ExecutionState.Queue))
		})
	}
}

func (suite *LogicRunnerTestSuite) TestHandlePendingFinishedMessage() {
	objectRef := testutils.RandomRef()
	p := insolar.Pulse{PulseNumber: 100}

	parcel := testutils.NewParcelMock(suite.mc).MessageMock.Return(
		&message.PendingFinished{Reference: objectRef},
	)

	parcel.DefaultTargetMock.Return(&insolar.Reference{})
	parcel.PulseFunc = func() insolar.PulseNumber { return p.PulseNumber }

	re, err := suite.lr.FlowDispatcher.WrapBusHandle(suite.ctx, parcel)
	suite.Require().NoError(err)
	suite.Require().Equal(&reply.OK{}, re)

	st := suite.lr.MustObjectState(objectRef)

	es := st.ExecutionState
	suite.Require().NotNil(es)
	suite.Require().Equal(message.NotPending, es.pending)

	es.CurrentList.Set(objectRef, &CurrentExecution{})
	re, err = suite.lr.FlowDispatcher.WrapBusHandle(suite.ctx, parcel)
	suite.Require().Error(err)

	es.CurrentList.Cleanup()

	re, err = suite.lr.FlowDispatcher.WrapBusHandle(suite.ctx, parcel)
	suite.Require().NoError(err)
	suite.Require().Equal(&reply.OK{}, re)
}

func (suite *LogicRunnerTestSuite) TestCheckExecutionLoop() {
	es := NewExecutionState(testutils.RandomRef())

	loop := suite.lr.CheckExecutionLoop(suite.ctx, es, nil)
	suite.Require().False(loop)

	ctxA, _ := inslogger.WithTraceField(suite.ctx, "a")
	ctxB, _ := inslogger.WithTraceField(suite.ctx, "b")

	objectRef := testutils.RandomRef()
	msg := &message.CallMethod{
		Request: record.Request{
			ReturnMode: record.ReturnResult,
			Object:     &objectRef,
		},
	}
	parcel := testutils.NewParcelMock(suite.mc).MessageMock.Return(msg)
	es.CurrentList.Set(msg.GetReference(), &CurrentExecution{
		Request: &record.Request{ReturnMode: record.ReturnResult},
		Context: ctxA,
	})

	loop = suite.lr.CheckExecutionLoop(ctxA, es, parcel)
	suite.Require().True(loop)

	loop = suite.lr.CheckExecutionLoop(ctxB, es, parcel)
	suite.Require().False(loop)

	// intermediate env cleanup
	es.CurrentList.Cleanup()

	msg = &message.CallMethod{
		Request: record.Request{
			ReturnMode: record.ReturnNoWait,
			Object:     &objectRef,
		},
	}
	parcel = testutils.NewParcelMock(suite.mc).MessageMock.Return(msg)
	es.CurrentList.Set(msg.GetReference(), &CurrentExecution{
		Request: &record.Request{ReturnMode: record.ReturnResult},
		Context: ctxA,
	})
	loop = suite.lr.CheckExecutionLoop(ctxA, es, parcel)
	suite.Require().False(loop)
	es.CurrentList.Cleanup()

	parcel = testutils.NewParcelMock(suite.mc).MessageMock.Return(msg)
	es.CurrentList.Set(msg.GetReference(), &CurrentExecution{
		Request: &record.Request{ReturnMode: record.ReturnNoWait},
		Context: ctxA,
	})
	loop = suite.lr.CheckExecutionLoop(ctxA, es, parcel)
	suite.Require().False(loop)
	es.CurrentList.Cleanup()

	es.CurrentList.Set(msg.GetReference(), &CurrentExecution{
		Request:    &record.Request{ReturnMode: record.ReturnNoWait},
		Context:    ctxA,
		SentResult: true,
	})
	loop = suite.lr.CheckExecutionLoop(ctxA, es, parcel)
	suite.Require().False(loop)
}

func (suite *LogicRunnerTestSuite) TestHandleStillExecutingMessage() {
	objectRef := testutils.RandomRef()

	parcel := testutils.NewParcelMock(suite.mc).MessageMock.Return(
		&message.StillExecuting{Reference: objectRef},
	)

	parcel.DefaultTargetMock.Return(&insolar.Reference{})
	p := insolar.Pulse{PulseNumber: 100}
	parcel.PulseFunc = func() insolar.PulseNumber { return p.PulseNumber }

	// check that creation of new execution state is handled (on StillExecuting Message)
	re, err := suite.lr.FlowDispatcher.WrapBusHandle(suite.ctx, parcel)
	suite.Require().NoError(err)
	suite.Require().Equal(&reply.OK{}, re)

	st := suite.lr.MustObjectState(objectRef)
	suite.Require().NotNil(st.ExecutionState)
	suite.Require().Equal(message.InPending, st.ExecutionState.pending)
	suite.Require().Equal(true, st.ExecutionState.PendingConfirmed)

	st.ExecutionState.pending = message.NotPending
	st.ExecutionState.PendingConfirmed = false

	re, err = suite.lr.FlowDispatcher.WrapBusHandle(suite.ctx, parcel)
	suite.Require().NoError(err)
	suite.Require().Equal(&reply.OK{}, re)

	st = suite.lr.MustObjectState(objectRef)
	suite.Require().NotNil(st.ExecutionState)
	suite.Require().Equal(message.NotPending, st.ExecutionState.pending)
	suite.Require().Equal(false, st.ExecutionState.PendingConfirmed)

	// If we already have task in InPending, but it wasn't confirmed
	es := NewExecutionState(objectRef)
	es.pending = message.InPending
	es.PendingConfirmed = false

	suite.lr.state[objectRef] = &ObjectState{ExecutionState: es}
	re, err = suite.lr.FlowDispatcher.WrapBusHandle(suite.ctx, parcel)
	suite.Require().NoError(err)
	suite.Equal(message.InPending, suite.lr.state[objectRef].ExecutionState.pending)
	suite.Equal(true, suite.lr.state[objectRef].ExecutionState.PendingConfirmed)
}

func (suite *LogicRunnerTestSuite) TestReleaseQueue() {
	tests := map[string]struct {
		QueueLength     int
		ExpectedLength  int
		ExpectedHasMore bool
	}{
		"zero":  {0, 0, false},
		"one":   {1, 1, false},
		"max":   {maxQueueLength, maxQueueLength, false},
		"max+1": {maxQueueLength + 1, maxQueueLength, true},
	}
	for name, tc := range tests {
		suite.T().Run(name, func(t *testing.T) {
			a := assert.New(t)

			es := NewExecutionState(testutils.RandomRef())
			es.Queue = make([]ExecutionQueueElement, tc.QueueLength)

			mq, hasMore := es.releaseQueue()
			a.Equal(tc.ExpectedLength, len(mq))
			a.Equal(tc.ExpectedHasMore, hasMore)
		})
	}
}

func (suite *LogicRunnerTestSuite) TestNoExcessiveAmends() {
	cRef := testutils.RandomRef()
	cDesc := artifacts.NewCodeDescriptorMock(suite.mc)
	cDesc.RefMock.Return(&cRef)
	cDesc.MachineTypeMock.Return(insolar.MachineTypeBuiltin)

	pRef := testutils.RandomRef()
	pDesc := artifacts.NewObjectDescriptorMock(suite.mc)
	pDesc.HeadRefMock.Return(&pRef)

	oDesc := artifacts.NewObjectDescriptorMock(suite.mc)
	oDesc.ParentMock.Return(nil)

	suite.am.GetObjectMock.Return(oDesc, nil)
	suite.am.UpdateObjectMock.Return(nil, nil)

	randRef := testutils.RandomRef()

	es := NewExecutionState(randRef)
	es.Queue = append(make([]ExecutionQueueElement, 0), ExecutionQueueElement{})
	es.PrototypeDescriptor = pDesc
	es.CodeDescriptor = cDesc
	data := []byte(testutils.RandomString())
	oDesc.MemoryMock.Return(data)

	mle := testutils.NewMachineLogicExecutorMock(suite.mc)
	suite.lr.Executors[insolar.MachineTypeBuiltin] = mle
	mle.CallMethodMock.Return(data, nil, nil)

	msg := &message.CallMethod{
		Request: record.Request{
			Object: &randRef,
			Method: "some",
		},
	}

	current := &CurrentExecution{
		LogicContext: &insolar.LogicCallContext{},
		RequestRef:   &randRef,
		Message:      msg,
	}
	es.CurrentList.Set(msg.GetReference(), current)

	// In this case Update isn't send to ledger (objects data/newData are the same)
	suite.am.RegisterResultMock.Return(nil, nil)

	_, err := suite.lr.executeMethodCall(suite.ctx, es, current)
	suite.Require().NoError(err)
	suite.Require().Equal(uint64(0), suite.am.UpdateObjectCounter)

	// In this case Update is send to ledger (objects data/newData are different)
	newData := make([]byte, 5, 5)
	mle.CallMethodMock.Return(newData, nil, nil)

	_, err = suite.lr.executeMethodCall(suite.ctx, es, current)
	suite.Require().NoError(err)
	suite.Require().Equal(uint64(1), suite.am.UpdateObjectCounter)
}

func (suite *LogicRunnerTestSuite) TestHandleAbandonedRequestsNotificationMessage() {
	objectId := testutils.RandomID()
	objectRef := testutils.RandomRef()
	msg := &message.AbandonedRequestsNotification{Object: objectId}
	parcel := &message.Parcel{Msg: msg}

	_, err := suite.lr.HandleAbandonedRequestsNotificationMessage(suite.ctx, parcel)
	suite.Require().NoError(err)
	suite.Equal(true, suite.lr.state[*msg.DefaultTarget()].ExecutionState.LedgerHasMoreRequests)
	_ = suite.lr.Stop(suite.ctx)

	// LedgerHasMoreRequests false
	suite.lr, _ = NewLogicRunner(&configuration.LogicRunner{})
	es := NewExecutionState(objectRef)
	es.LedgerHasMoreRequests = false
	suite.lr.state[*msg.DefaultTarget()] = &ObjectState{ExecutionState: es}

	_, err = suite.lr.HandleAbandonedRequestsNotificationMessage(suite.ctx, parcel)
	suite.Require().NoError(err)
	suite.Equal(true, suite.lr.state[*msg.DefaultTarget()].ExecutionState.LedgerHasMoreRequests)
	_ = suite.lr.Stop(suite.ctx)

	// LedgerHasMoreRequests already true
	suite.lr, _ = NewLogicRunner(&configuration.LogicRunner{})
	es = NewExecutionState(objectRef)
	es.LedgerHasMoreRequests = true
	suite.lr.state[*msg.DefaultTarget()] = &ObjectState{ExecutionState: es}

	_, err = suite.lr.HandleAbandonedRequestsNotificationMessage(suite.ctx, parcel)
	suite.Require().NoError(err)
	suite.Equal(true, suite.lr.state[*msg.DefaultTarget()].ExecutionState.LedgerHasMoreRequests)
	_ = suite.lr.Stop(suite.ctx)
}

func (suite *LogicRunnerTestSuite) TestPrepareObjectStateChangePendingStatus() {
	ref := testutils.RandomRef()

	flowMock, pubSub := prepareWatermill(suite)
	var fakeParcel insolar.Parcel
	var h HandleExecutorResults
	var err error

	msg := &message.ExecutorResults{RecordRef: ref}
	fakeParcel = prepareParcel(suite.mc, msg, false)
	h = HandleExecutorResults{
		dep:     &Dependencies{Publisher: pubSub, lr: suite.lr},
		Message: bus.Message{Parcel: fakeParcel, ReplyTo: make(chan bus.Reply)},
	}

	es := NewExecutionState(ref)
	es.pending = message.InPending
	es.CurrentList.Set(ref, &CurrentExecution{})

	// we are in pending and come to ourselves again
	suite.lr.state[ref] = &ObjectState{ExecutionState: es}
	err = h.realHandleExecutorState(suite.ctx, flowMock)
	suite.Require().NoError(err)
	suite.Equal(message.NotPending, suite.lr.state[ref].ExecutionState.pending)
	suite.Equal(false, suite.lr.state[ref].ExecutionState.PendingConfirmed)

	// previous executor decline pending, trust him
	msg = &message.ExecutorResults{RecordRef: ref, Pending: message.NotPending}
	fakeParcel = prepareParcel(suite.mc, msg, false)
	h = HandleExecutorResults{
		dep:     &Dependencies{Publisher: pubSub, lr: suite.lr},
		Message: bus.Message{Parcel: fakeParcel, ReplyTo: make(chan bus.Reply)},
	}

	es = NewExecutionState(ref)
	es.pending = message.InPending

	suite.lr.state[ref] = &ObjectState{ExecutionState: es}
	err = h.realHandleExecutorState(suite.ctx, flowMock)
	suite.Require().NoError(err)
	suite.Equal(message.NotPending, suite.lr.state[ref].ExecutionState.pending)
}

func (suite *LogicRunnerTestSuite) TestPrepareObjectStateChangeLedgerHasMoreRequests() {
	ref := testutils.RandomRef()

	type testCase struct {
		messageStatus             bool
		objectStateStatus         bool
		expectedObjectStateStatue bool
	}

	testCases := []testCase{
		{true, true, true},
		{true, false, true},
		{false, true, true},
		{false, false, false},
	}

	for _, test := range testCases {
		msg := &message.ExecutorResults{
			RecordRef:             ref,
			LedgerHasMoreRequests: test.messageStatus,
			Pending:               message.NotPending,
		}

		flowMock, pubSub := prepareWatermill(suite)
		fakeParcel := prepareParcel(suite.mc, msg, false)

		h := HandleExecutorResults{
			dep:     &Dependencies{Publisher: pubSub, lr: suite.lr},
			Message: bus.Message{Parcel: fakeParcel, ReplyTo: make(chan bus.Reply)},
		}

		es := NewExecutionState(ref)
		es.QueueProcessorActive = true
		es.LedgerHasMoreRequests = test.objectStateStatus
		suite.lr.state[ref] = &ObjectState{ExecutionState: es}

		err := h.realHandleExecutorState(suite.ctx, flowMock)
		suite.Require().NoError(err)
		suite.Equal(test.expectedObjectStateStatue, suite.lr.state[ref].ExecutionState.LedgerHasMoreRequests)
	}
}

func (suite *LogicRunnerTestSuite) TestNewLogicRunner() {
	lr, err := NewLogicRunner(nil)
	suite.Require().Error(err)
	suite.Require().Nil(lr)

	lr, err = NewLogicRunner(&configuration.LogicRunner{})
	suite.Require().NoError(err)
	suite.Require().NotNil(lr)
	_ = lr.Stop(context.Background())
}

func (suite *LogicRunnerTestSuite) TestStartStop() {
	lr, err := NewLogicRunner(&configuration.LogicRunner{
		BuiltIn: &configuration.BuiltIn{},
	})
	suite.Require().NoError(err)
	suite.Require().NotNil(lr)

	suite.mb.MustRegisterMock.Return()
	lr.MessageBus = suite.mb
	suite.am.InjectCodeDescriptorMock.Return()
	suite.am.InjectObjectDescriptorMock.Return()
	suite.am.InjectFinishMock.Return()
	lr.ArtifactManager = suite.am

	err = lr.Start(suite.ctx)
	log.Error(err)
	suite.Require().NoError(err)

	executor, err := lr.GetExecutor(insolar.MachineTypeBuiltin)
	suite.NotNil(executor)
	suite.NoError(err)

	err = lr.Stop(suite.ctx)
	suite.Require().NoError(err)
}

func (suite *LogicRunnerTestSuite) TestConcurrency() {
	objectRef := testutils.RandomRef()
	parentRef := testutils.RandomRef()
	protoRef := testutils.RandomRef()
	codeRef := testutils.RandomRef()

	meRef := testutils.RandomRef()
	notMeRef := testutils.RandomRef()
	suite.jc.MeMock.Return(meRef)

	pulseNum := insolar.Pulse{PulseNumber: 100}
	suite.ps.LatestFunc = func(p context.Context) (r insolar.Pulse, r1 error) {
		return pulseNum, nil
	}

	suite.jc.IsAuthorizedFunc = func(
		ctx context.Context, role insolar.DynamicRole, id insolar.ID, pn insolar.PulseNumber, obj insolar.Reference,
	) (bool, error) {
		return true, nil
	}

	mle := testutils.NewMachineLogicExecutorMock(suite.mc)
	err := suite.lr.RegisterExecutor(insolar.MachineTypeBuiltin, mle)
	suite.Require().NoError(err)

	mle.CallMethodMock.Return([]byte{1, 2, 3}, []byte{}, nil)

	nodeMock := network.NewNetworkNodeMock(suite.T())
	nodeMock.IDMock.Return(meRef)
	suite.nn.GetOriginMock.Return(nodeMock)

	od := artifacts.NewObjectDescriptorMock(suite.T())
	od.PrototypeMock.Return(&protoRef, nil)
	od.MemoryMock.Return([]byte{1, 2, 3})
	od.ParentMock.Return(&parentRef)
	od.HeadRefMock.Return(&objectRef)

	pd := artifacts.NewObjectDescriptorMock(suite.T())
	pd.CodeMock.Return(&codeRef, nil)
	pd.HeadRefMock.Return(&protoRef)

	cd := artifacts.NewCodeDescriptorMock(suite.T())
	cd.MachineTypeMock.Return(insolar.MachineTypeBuiltin)
	cd.RefMock.Return(&codeRef)
	suite.am.GetCodeMock.Return(cd, nil)

	suite.am.GetObjectFunc = func(
		ctx context.Context, obj insolar.Reference,
	) (artifacts.ObjectDescriptor, error) {
		switch obj {
		case objectRef:
			return od, nil
		case protoRef:
			return pd, nil
		}
		return nil, errors.New("unexpected call")
	}

	suite.am.GetCodeMock.Return(cd, nil)

	suite.am.HasPendingRequestsMock.Return(false, nil)

	reqId := testutils.RandomID()
	suite.am.RegisterRequestMock.Return(&reqId, nil)
	resId := testutils.RandomID()
	suite.am.RegisterResultMock.Return(&resId, nil)

	num := 100
	wg := sync.WaitGroup{}
	wg.Add(num * 2)

	suite.mb.SendFunc = func(
		ctx context.Context, msg insolar.Message, opts *insolar.MessageSendOptions,
	) (insolar.Reply, error) {
		switch msg.Type() {
		case insolar.TypeReturnResults:
			wg.Done()
			return &reply.OK{}, nil
		}
		suite.Require().Fail(fmt.Sprintf("unexpected message send: %#v", msg))
		return nil, errors.New("unexpected message")
	}

	for i := 0; i < num; i++ {
		go func(i int) {
			msg := &message.CallMethod{
				Request: record.Request{
					Prototype: &protoRef,
					Object:    &objectRef,
					Method:    "some",
				},
			}

			parcel := testutils.NewParcelMock(suite.T())
			parcel.DefaultTargetMock.Return(&objectRef)
			parcel.MessageMock.Return(msg)
			parcel.TypeMock.Return(msg.Type())
			parcel.PulseMock.Return(pulseNum.PulseNumber)
			parcel.GetSenderMock.Return(notMeRef)

			ctx := inslogger.ContextWithTrace(suite.ctx, "req-"+strconv.Itoa(i))

			_, err := suite.lr.FlowDispatcher.WrapBusHandle(ctx, parcel)
			suite.Require().NoError(err)

			wg.Done()
		}(i)
	}

	wg.Wait()
}

func (suite *LogicRunnerTestSuite) TestCallMethodWithOnPulse() {
	objectRef := testutils.RandomRef()
	parentRef := testutils.RandomRef()
	protoRef := testutils.RandomRef()
	codeRef := testutils.RandomRef()

	meRef := testutils.RandomRef()
	notMeRef := testutils.RandomRef()
	suite.jc.MeMock.Return(meRef)

	// If you think you are smart enough to make this test 'more effective'
	// by using atomic variables or goroutines or anything else, you are wrong.
	// Last time we spent two full workdays trying to find a race condition
	// in our code before we realized this test has a logic error related
	// to it concurrent nature. Keep the code as simple as possible. Don't be smart.
	var pn insolar.PulseNumber = 100
	var lck sync.Mutex

	suite.ps.LatestFunc = func(ctx context.Context) (insolar.Pulse, error) {
		lck.Lock()
		defer lck.Unlock()
		return insolar.Pulse{PulseNumber: pn}, nil
	}

	mle := testutils.NewMachineLogicExecutorMock(suite.mc)
	err := suite.lr.RegisterExecutor(insolar.MachineTypeBuiltin, mle)
	suite.Require().NoError(err)

	type whenType int
	const (
		whenIsAuthorized whenType = iota
		whenRegisterRequest
		whenHasPendingRequest
		whenCallMethod
	)

	table := []struct {
		name                      string
		when                      whenType
		messagesExpected          []insolar.MessageType
		errorExpected             bool
		flowCanceledExpected      bool
		pendingInExecutorResults  message.PendingState
		queueLenInExecutorResults int
	}{
		{
			name:                 "pulse change in IsAuthorized",
			when:                 whenIsAuthorized,
			flowCanceledExpected: true,
		},
		{
			name:                 "pulse change in RegisterRequest",
			when:                 whenRegisterRequest,
			flowCanceledExpected: true,
		},
		{
			name: "pulse change in HasPendingRequests",
			when: whenHasPendingRequest,
			messagesExpected: []insolar.MessageType{
				insolar.TypeExecutorResults, insolar.TypeAdditionalCallFromPreviousExecutor,
			},
			pendingInExecutorResults:  message.PendingUnknown,
			queueLenInExecutorResults: 1,
		},
		{
			name: "pulse change in CallMethod",
			when: whenCallMethod,
			messagesExpected: []insolar.MessageType{
				insolar.TypeExecutorResults, insolar.TypeReturnResults, insolar.TypePendingFinished, insolar.TypeStillExecuting,
			},
			pendingInExecutorResults:  message.InPending,
			queueLenInExecutorResults: 0,
		},
	}

	for _, test := range table {
		test := test
		suite.T().Run(test.name, func(t *testing.T) {
			lck.Lock()
			pn = 100
			lck.Unlock()

			changePulse := func() {
				lck.Lock()
				defer lck.Unlock()
				pn += 1

<<<<<<< HEAD
				pulse := insolar.Pulse{PulseNumber: pn}
				ctx := inslogger.ContextWithTrace(suite.ctx, "pulse-"+strconv.Itoa(int(pn)))
				err := suite.lr.OnPulse(ctx, pulse)
				require.NoError(t, err)
=======
				pulseNum := insolar.Pulse{PulseNumber: insolar.PulseNumber(pn)}
				ctx := inslogger.ContextWithTrace(suite.ctx, "pulse-"+strconv.Itoa(pn))
				err := suite.lr.OnPulse(ctx, pulseNum)
				suite.Require().NoError(err)
>>>>>>> 3e891804
				return
			}

			suite.jc.IsAuthorizedFunc = func(
				ctx context.Context, role insolar.DynamicRole, id insolar.ID, pnArg insolar.PulseNumber, obj insolar.Reference,
			) (bool, error) {
				if pnArg == 101 {
					return false, nil
				}

				if test.when == whenIsAuthorized {
					// Please note that changePulse calls lr.ChangePulse which calls IsAuthorized.
					// In other words this procedure is not called sequentially!
					changePulse()
				}

				lck.Lock()
				defer lck.Unlock()

				return pn == 100, nil
			}

			if test.when > whenIsAuthorized {
				suite.am.RegisterRequestFunc = func(ctx context.Context, req record.Request) (*insolar.ID, error) {
					if test.when == whenRegisterRequest {
						changePulse()
						// Due to specific implementation of HandleCall.handleActual
						// for this particular test we have to explicitly return
						// ErrCancelled. Otherwise it's possible that RegisterRequest
						// Procedure will return normally before Flow cancels it.
						return nil, flow.ErrCancelled
					}

					reqId := testutils.RandomID()
					return &reqId, nil
				}
			}

			if test.when > whenRegisterRequest {
				suite.am.HasPendingRequestsFunc = func(ctx context.Context, r insolar.Reference) (bool, error) {
					if test.when == whenHasPendingRequest {
						changePulse()
						// We have to implicitly return ErrCancelled to make f.Procedure return ErrCancelled as well
						// which will cause the correct code path to execute in logicrunner.HandleCall.
						// Otherwise the test has a race condition - f.Procedure can be cancelled or return normally.
						return false, flow.ErrCancelled
					}

					return false, nil
				}
			}

			if test.when > whenHasPendingRequest {
				mle.CallMethodFunc = func(
					ctx context.Context, lctx *insolar.LogicCallContext, r insolar.Reference,
					mem []byte, method string, args insolar.Arguments,
				) ([]byte, insolar.Arguments, error) {
					if test.when == whenCallMethod {
						changePulse()
					}

					return []byte{1, 2, 3}, []byte{}, nil
				}

				nodeMock := network.NewNetworkNodeMock(suite.T())
				nodeMock.IDMock.Return(meRef)
				suite.nn.GetOriginMock.Return(nodeMock)

				od := artifacts.NewObjectDescriptorMock(suite.T())
				od.PrototypeMock.Return(&protoRef, nil)
				od.MemoryMock.Return([]byte{1, 2, 3})
				od.ParentMock.Return(&parentRef)
				od.HeadRefMock.Return(&objectRef)

				pd := artifacts.NewObjectDescriptorMock(suite.T())
				pd.CodeMock.Return(&codeRef, nil)
				pd.HeadRefMock.Return(&protoRef)

				cd := artifacts.NewCodeDescriptorMock(suite.T())
				cd.MachineTypeMock.Return(insolar.MachineTypeBuiltin)
				cd.RefMock.Return(&codeRef)

				suite.am.GetObjectFunc = func(
					ctx context.Context, obj insolar.Reference,
				) (artifacts.ObjectDescriptor, error) {
					switch obj {
					case objectRef:
						return od, nil
					case protoRef:
						return pd, nil
					}
					return nil, errors.New("unexpected call")
				}

				suite.am.GetCodeMock.Return(cd, nil)

				suite.am.RegisterResultFunc = func(
					ctx context.Context, r1 insolar.Reference, r2 insolar.Reference, mem []byte,
				) (*insolar.ID, error) {
					resId := testutils.RandomID()
					return &resId, nil
				}
			}

			wg := sync.WaitGroup{}
			wg.Add(len(test.messagesExpected))

			if len(test.messagesExpected) > 0 {
				suite.mb.SendFunc = func(
					ctx context.Context, msg insolar.Message, opts *insolar.MessageSendOptions,
				) (insolar.Reply, error) {
<<<<<<< HEAD

					require.Contains(t, test.messagesExpected, msg.Type())
=======
					suite.Require().Contains(test.messagesExpected, msg.Type())
>>>>>>> 3e891804
					wg.Done()

					if msg.Type() == insolar.TypeExecutorResults {
						require.Equal(t, test.pendingInExecutorResults, msg.(*message.ExecutorResults).Pending)
						require.Equal(t, test.queueLenInExecutorResults, len(msg.(*message.ExecutorResults).Queue))
					}

					switch msg.Type() {
					case insolar.TypeReturnResults,
						insolar.TypeExecutorResults,
						insolar.TypePendingFinished,
						insolar.TypeStillExecuting,
						insolar.TypeAdditionalCallFromPreviousExecutor:
						return &reply.OK{}, nil
					default:
						panic("no idea how to handle " + msg.Type().String())
					}
				}
			}

			msg := &message.CallMethod{
				Request: record.Request{
					Prototype: &protoRef,
					Object:    &objectRef,
					Method:    "some",
				},
			}

			parcel := testutils.NewParcelMock(suite.T())
			parcel.DefaultTargetMock.Return(&objectRef)
			parcel.MessageMock.Return(msg)
			parcel.TypeMock.Return(msg.Type())
			parcel.PulseMock.Return(insolar.PulseNumber(100))
			parcel.GetSenderMock.Return(notMeRef)

			ctx := inslogger.ContextWithTrace(suite.ctx, "req")
<<<<<<< HEAD
			pulse := pulsar.NewPulse(1, parcel.Pulse(), &entropygenerator.StandardEntropyGenerator{})
			err := suite.lr.OnPulse(ctx, *pulse)
			require.NoError(t, err)
=======
			pulseNum := pulsar.NewPulse(1, parcel.Pulse(), &entropygenerator.StandardEntropyGenerator{})
			err := suite.lr.OnPulse(ctx, *pulseNum)
			suite.Require().NoError(err)
>>>>>>> 3e891804

			_, err = suite.lr.FlowDispatcher.WrapBusHandle(ctx, parcel)

			if test.flowCanceledExpected {
				require.EqualError(t, err, flow.ErrCancelled.Error())
				require.Equal(t, flow.ErrCancelled, err)
			} else if test.errorExpected {
				require.Error(t, err)
			} else {
				require.NoError(t, err)
			}

			wg.Wait()
		})
	}
}

func TestLogicRunner(t *testing.T) {
	// Hello my friend! I bet you would like to place t.Parallel() here.
	// Of course this may sound as a good idea. This will run multiple
	// test in parallel which will make them execute faster. Right?
	// Wrong! You see, by historical reasons LogicRunnerTestSuite
	// is in fact 4 independent tests which share their state (suite.* fields).
	// Guess what happens when they run in parallel? Right, it seem to work
	// at first but after some time someone will spent a lot of exciting
	// days trying to figure out why these test sometimes fail (e.g. on CI).
	// In other words dont you dare to use t.Parallel() here unless you are
	// willing to completely rewrite the whole LogicRunnerTestSuite, OK?
	suite.Run(t, new(LogicRunnerTestSuite))
}

type LogicRunnerOnPulseTestSuite struct {
	LogicRunnerCommonTestSuite

	pulse     insolar.Pulse
	objectRef insolar.Reference
}

func (s *LogicRunnerOnPulseTestSuite) BeforeTest(suiteName, testName string) {
	s.LogicRunnerCommonTestSuite.BeforeTest(suiteName, testName)

	s.pulse = insolar.Pulse{}
	s.objectRef = testutils.RandomRef()
}

func (s *LogicRunnerOnPulseTestSuite) AfterTest(suiteName, testName string) {
	s.LogicRunnerCommonTestSuite.AfterTest(suiteName, testName)
}

// Empty state, expecting no error
func (s *LogicRunnerOnPulseTestSuite) TestEmptyLR() {
	err := s.lr.OnPulse(s.ctx, s.pulse)
	s.Require().NoError(err)
}

// We aren't next executor and we're not executing it
// Expecting empty state of object
func (s *LogicRunnerOnPulseTestSuite) TestEmptyES() {
	s.jc.MeMock.Return(insolar.Reference{})
	s.jc.IsAuthorizedMock.Return(false, nil)

	s.lr.state[s.objectRef] = &ObjectState{
		ExecutionState: NewExecutionState(s.objectRef),
	}
	err := s.lr.OnPulse(s.ctx, s.pulse)
	s.Require().NoError(err)
	s.Nil(s.lr.state[s.objectRef])
}

// We aren't next executor and we're not executing it
// Expecting empty execution state
func (s *LogicRunnerOnPulseTestSuite) TestEmptyESWithValidation() {
	s.jc.MeMock.Return(insolar.Reference{})
	s.jc.IsAuthorizedMock.Return(false, nil)

	s.lr.state[s.objectRef] = &ObjectState{
		ExecutionState: NewExecutionState(s.objectRef),
		Validation:     NewExecutionState(s.objectRef),
		Consensus:      &Consensus{},
	}
	err := s.lr.OnPulse(s.ctx, s.pulse)
	s.Require().NoError(err)
	s.Require().NotNil(s.lr.state[s.objectRef])
	s.Nil(s.lr.state[s.objectRef].ExecutionState)
}

// We aren't next executor but we're currently executing
// Expecting we send message to new executor and moving state to InPending
func (s *LogicRunnerOnPulseTestSuite) TestESWithValidationCurrent() {
	s.jc.MeMock.Return(insolar.Reference{})
	s.jc.IsAuthorizedMock.Return(false, nil)
	s.mb.SendMock.Return(&reply.ID{}, nil)

	es := NewExecutionState(s.objectRef)
	es.pending = message.NotPending
	s.lr.state[s.objectRef] = &ObjectState{ExecutionState: es}
	// we should set empty current execution here, since we added new
	// logic with not empty number of elements in CurrentList
	es.CurrentList.Set(s.objectRef, &CurrentExecution{})

	err := s.lr.OnPulse(s.ctx, s.pulse)
	s.Require().NoError(err)
	s.Equal(message.InPending, s.lr.state[s.objectRef].ExecutionState.pending)
	es.CurrentList.Cleanup()
}

// We aren't next executor but we're currently executing and queue isn't empty.
// Expecting we send message to new executor and moving state to InPending
func (s *LogicRunnerOnPulseTestSuite) TestWithNotEmptyQueue() {
	s.jc.MeMock.Return(insolar.Reference{})
	s.jc.IsAuthorizedMock.Return(false, nil)
	s.mb.SendMock.Return(&reply.ID{}, nil)

	es := NewExecutionState(s.objectRef)
	es.CurrentList.Set(s.objectRef, &CurrentExecution{})
	es.Queue = append(es.Queue, ExecutionQueueElement{ctx: s.ctx})
	es.pending = message.NotPending

	s.lr.state[s.objectRef] = &ObjectState{ExecutionState: es}

	err := s.lr.OnPulse(s.ctx, s.pulse)
	s.Require().NoError(err)
	s.Equal(message.InPending, s.lr.state[s.objectRef].ExecutionState.pending)
}

// We aren't next executor but we're currently executing.
// Expecting sending message to new executor and moving state to InPending
func (s *LogicRunnerOnPulseTestSuite) TestWithEmptyQueue() {
	s.jc.MeMock.Return(insolar.Reference{})
	s.jc.IsAuthorizedMock.Return(false, nil)
	s.mb.SendMock.Return(&reply.ID{}, nil)

	es := NewExecutionState(s.objectRef)
	es.CurrentList.Set(s.objectRef, &CurrentExecution{})
	es.pending = message.NotPending

	s.lr.state[s.objectRef] = &ObjectState{ExecutionState: es}

	err := s.lr.OnPulse(s.ctx, s.pulse)
	s.Require().NoError(err)
	s.Equal(message.InPending, s.lr.state[s.objectRef].ExecutionState.pending)
}

// Executor is on the same node and we're currently executing
// Expecting task to be moved to NotPending
func (s *LogicRunnerOnPulseTestSuite) TestExecutorSameNode() {
	s.jc.MeMock.Return(insolar.Reference{})
	s.jc.IsAuthorizedMock.Return(true, nil)

	es := NewExecutionState(s.objectRef)
	es.pending = message.NotPending
	s.lr.state[s.objectRef] = &ObjectState{ExecutionState: es}
	es.CurrentList.Set(s.objectRef, &CurrentExecution{})
	es.Queue = make([]ExecutionQueueElement, 0)

	err := s.lr.OnPulse(s.ctx, s.pulse)
	s.Require().NoError(err)
	s.Require().Equal(message.NotPending, s.lr.state[s.objectRef].ExecutionState.pending)
	es.CurrentList.Cleanup()
}

// We're the next executor, task was currently executing and in InPending.
// Expecting task to moved from InPending -> NotPending
func (s *LogicRunnerOnPulseTestSuite) TestStateTransfer1() {
	s.jc.MeMock.Return(insolar.Reference{})
	s.jc.IsAuthorizedMock.Return(true, nil)

	es := NewExecutionState(s.objectRef)
	es.CurrentList.Set(s.objectRef, &CurrentExecution{})
	es.pending = message.InPending

	s.lr.state[s.objectRef] = &ObjectState{ExecutionState: es}

	err := s.lr.OnPulse(s.ctx, s.pulse)
	s.Require().NoError(err)
	s.Require().Equal(message.NotPending, s.lr.state[s.objectRef].ExecutionState.pending)
}

// We're the next executor and no one confirmed that this task is executing
// move task from InPending -> NotPending
func (s *LogicRunnerOnPulseTestSuite) TestStateTransfer2() {
	s.jc.MeMock.Return(insolar.Reference{})
	s.jc.IsAuthorizedMock.Return(true, nil)

	s.am.GetPendingRequestMock.Return(nil, insolar.ErrNoPendingRequest)

	es := NewExecutionState(s.objectRef)
	es.pending = message.InPending
	es.PendingConfirmed = false
	es.Ref = s.objectRef

	s.lr.state[s.objectRef] = &ObjectState{ExecutionState: es}

	err := s.lr.OnPulse(s.ctx, s.pulse)
	s.Require().NoError(err)
	s.Require().Equal(message.NotPending, s.lr.state[s.objectRef].ExecutionState.pending)
}

// We're the next executor and previous confirmed that this task is executing
// still in pending
// but we expect that previous executor come to us for token
func (s *LogicRunnerOnPulseTestSuite) TestStateTransfer3() {
	s.jc.MeMock.Return(insolar.Reference{})
	s.jc.IsAuthorizedMock.Return(true, nil)

	es := NewExecutionState(s.objectRef)
	es.pending = message.InPending
	es.PendingConfirmed = true

	s.lr.state[s.objectRef] = &ObjectState{ExecutionState: es}

	err := s.lr.OnPulse(s.ctx, s.pulse)
	s.Require().NoError(err)

	// we still in pending
	s.Equal(message.InPending, s.lr.state[s.objectRef].ExecutionState.pending)
	// but we expect that previous executor come to us for token
	s.Equal(false, s.lr.state[s.objectRef].ExecutionState.PendingConfirmed)
}

// We're not the next executor, so we must send this task to the next executor
func (s *LogicRunnerOnPulseTestSuite) TestSendTaskToNextExecutor() {
	s.jc.MeMock.Return(insolar.Reference{})
	s.jc.IsAuthorizedMock.Return(false, nil)
	s.mb.SendMock.Return(&reply.ID{}, nil)

	es := NewExecutionState(s.objectRef)
	es.pending = message.InPending
	es.PendingConfirmed = false

	s.lr.state[s.objectRef] = &ObjectState{ExecutionState: es}

	err := s.lr.OnPulse(s.ctx, s.pulse)
	s.Require().NoError(err)

	_, ok := s.lr.state[s.objectRef]
	s.Equal(false, ok)
}

func makeQueue(ctx context.Context, size int) []ExecutionQueueElement {
	q := make([]ExecutionQueueElement, size)
	for i := range q {
		q[i].ctx = ctx
	}

	return q
}

func (s *LogicRunnerOnPulseTestSuite) TestLedgerHasMoreRequests() {
	s.jc.IsAuthorizedMock.Return(false, nil)
	s.jc.MeMock.Return(insolar.Reference{})

	var testCases = map[string]struct {
		queue           []ExecutionQueueElement
		hasMoreRequests bool
	}{
		"Has": {
			makeQueue(s.ctx, maxQueueLength+1),
			true,
		},
		"Don't": {
			makeQueue(s.ctx, maxQueueLength),
			false,
		},
	}

	for name, test := range testCases {
		s.T().Run(name, func(t *testing.T) {
			a := assert.New(t)

			messagesQueue := convertQueueToMessageQueue(s.ctx, test.queue[:maxQueueLength])

			expectedMessage := &message.ExecutorResults{
				RecordRef:             s.objectRef,
				Queue:                 messagesQueue,
				LedgerHasMoreRequests: test.hasMoreRequests,
			}

			wg := sync.WaitGroup{}
			wg.Add(1)
			s.mb.SendMock.Set(func(p context.Context, p1 insolar.Message, p2 *insolar.MessageSendOptions) (r insolar.Reply, r1 error) {
				a.Equal(expectedMessage, p1)
				wg.Done()
				return nil, nil
			})

			es := NewExecutionState(s.objectRef)
			es.Queue = test.queue
			s.lr.state[s.objectRef] = &ObjectState{ExecutionState: es}

			err := s.lr.OnPulse(s.ctx, s.pulse)
			a.NoError(err)

			wg.Wait()
		})
	}
}

func TestLogicRunnerOnPulse(t *testing.T) {
	suite.Run(t, new(LogicRunnerOnPulseTestSuite))
}

func TestLRUnsafeGetLedgerPendingRequest(t *testing.T) {
<<<<<<< HEAD
=======
	// t.Parallel()
>>>>>>> 3e891804
	suite.Run(t, new(LRUnsafeGetLedgerPendingRequestTestSuite))
}

type LRUnsafeGetLedgerPendingRequestTestSuite struct {
	LogicRunnerCommonTestSuite

	pulse                 insolar.Pulse
	ref                   insolar.Reference
	currentPulseNumber    insolar.PulseNumber
	oldRequestPulseNumber insolar.PulseNumber
}

func (s *LRUnsafeGetLedgerPendingRequestTestSuite) BeforeTest(suiteName, testName string) {
	s.LogicRunnerCommonTestSuite.BeforeTest(suiteName, testName)

	s.pulse = insolar.Pulse{}
	s.ref = testutils.RandomRef()
	s.currentPulseNumber = 3
	s.oldRequestPulseNumber = 1
}

func (s *LRUnsafeGetLedgerPendingRequestTestSuite) AfterTest(suiteName, testName string) {
	s.LogicRunnerCommonTestSuite.AfterTest(suiteName, testName)
}

func (s *LRUnsafeGetLedgerPendingRequestTestSuite) TestAlreadyHaveLedgerQueueElement() {
	es := NewExecutionState(s.ref)
	es.LedgerQueueElement = &ExecutionQueueElement{}

	s.lr.unsafeGetLedgerPendingRequest(s.ctx, es)

	// we check that there is no unexpected calls to A.M., as we already have element
	// from ledger another call to the ledger will return the same request, so we make
	// sure it doesn't happen
}

func (s *LRUnsafeGetLedgerPendingRequestTestSuite) TestNoMoreRequestsInExecutionState() {
	es := NewExecutionState(s.ref)
	es.LedgerHasMoreRequests = false

	s.lr.unsafeGetLedgerPendingRequest(s.ctx, es)
	s.Require().Nil(es.LedgerQueueElement)
}

func (s *LRUnsafeGetLedgerPendingRequestTestSuite) TestNoMoreRequestsInLedger() {
	es := NewExecutionState(s.ref)
	es.LedgerHasMoreRequests = true

	am := artifacts.NewClientMock(s.mc)
	am.GetPendingRequestMock.Return(nil, insolar.ErrNoPendingRequest)
	s.lr.ArtifactManager = am
	s.lr.unsafeGetLedgerPendingRequest(s.ctx, es)
	s.Equal(false, es.LedgerHasMoreRequests)
}

func (s *LRUnsafeGetLedgerPendingRequestTestSuite) TestDoesNotAuthorized() {
	es := NewExecutionState(s.ref)
	es.LedgerHasMoreRequests = true

	parcel := &message.Parcel{
		PulseNumber: s.oldRequestPulseNumber,
		Msg:         &message.CallMethod{},
	}
	s.am.GetPendingRequestMock.Return(parcel, nil)

	// we doesn't authorized (pulse change in time we process function)
	s.ps.LatestMock.Return(insolar.Pulse{PulseNumber: s.currentPulseNumber}, nil)
	s.jc.IsAuthorizedMock.Return(false, nil)
	s.jc.MeMock.Return(insolar.Reference{})

	s.lr.unsafeGetLedgerPendingRequest(s.ctx, es)
	s.Require().Nil(es.LedgerQueueElement)
}

func (s LRUnsafeGetLedgerPendingRequestTestSuite) TestUnsafeGetLedgerPendingRequest() {
	es := NewExecutionState(s.ref)
	es.LedgerHasMoreRequests = true

	parcel := &message.Parcel{
		PulseNumber: s.oldRequestPulseNumber,
		Msg:         &message.CallMethod{Request: record.Request{Object: &s.ref}},
	}
	s.am.GetPendingRequestMock.Return(parcel, nil)

	s.ps.LatestMock.Return(insolar.Pulse{PulseNumber: s.currentPulseNumber}, nil)
	s.jc.IsAuthorizedMock.Return(true, nil)
	s.jc.MeMock.Return(insolar.Reference{})
	s.lr.unsafeGetLedgerPendingRequest(s.ctx, es)

	s.Require().Equal(true, es.LedgerHasMoreRequests)
	s.Require().Equal(parcel, es.LedgerQueueElement.parcel)
}<|MERGE_RESOLUTION|>--- conflicted
+++ resolved
@@ -1113,17 +1113,10 @@
 				defer lck.Unlock()
 				pn += 1
 
-<<<<<<< HEAD
-				pulse := insolar.Pulse{PulseNumber: pn}
+				pulseNum := insolar.Pulse{PulseNumber: pn}
 				ctx := inslogger.ContextWithTrace(suite.ctx, "pulse-"+strconv.Itoa(int(pn)))
-				err := suite.lr.OnPulse(ctx, pulse)
+				err := suite.lr.OnPulse(ctx, pulseNum)
 				require.NoError(t, err)
-=======
-				pulseNum := insolar.Pulse{PulseNumber: insolar.PulseNumber(pn)}
-				ctx := inslogger.ContextWithTrace(suite.ctx, "pulse-"+strconv.Itoa(pn))
-				err := suite.lr.OnPulse(ctx, pulseNum)
-				suite.Require().NoError(err)
->>>>>>> 3e891804
 				return
 			}
 
@@ -1235,12 +1228,7 @@
 				suite.mb.SendFunc = func(
 					ctx context.Context, msg insolar.Message, opts *insolar.MessageSendOptions,
 				) (insolar.Reply, error) {
-<<<<<<< HEAD
-
 					require.Contains(t, test.messagesExpected, msg.Type())
-=======
-					suite.Require().Contains(test.messagesExpected, msg.Type())
->>>>>>> 3e891804
 					wg.Done()
 
 					if msg.Type() == insolar.TypeExecutorResults {
@@ -1277,15 +1265,9 @@
 			parcel.GetSenderMock.Return(notMeRef)
 
 			ctx := inslogger.ContextWithTrace(suite.ctx, "req")
-<<<<<<< HEAD
-			pulse := pulsar.NewPulse(1, parcel.Pulse(), &entropygenerator.StandardEntropyGenerator{})
-			err := suite.lr.OnPulse(ctx, *pulse)
-			require.NoError(t, err)
-=======
 			pulseNum := pulsar.NewPulse(1, parcel.Pulse(), &entropygenerator.StandardEntropyGenerator{})
 			err := suite.lr.OnPulse(ctx, *pulseNum)
-			suite.Require().NoError(err)
->>>>>>> 3e891804
+			require.NoError(t, err)
 
 			_, err = suite.lr.FlowDispatcher.WrapBusHandle(ctx, parcel)
 
@@ -1589,10 +1571,6 @@
 }
 
 func TestLRUnsafeGetLedgerPendingRequest(t *testing.T) {
-<<<<<<< HEAD
-=======
-	// t.Parallel()
->>>>>>> 3e891804
 	suite.Run(t, new(LRUnsafeGetLedgerPendingRequestTestSuite))
 }
 
