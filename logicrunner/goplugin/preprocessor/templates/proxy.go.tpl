package {{ .PackageName }}

import (
	{{- range $import, $i := .Imports }}
		{{$import}}
	{{- end }}
)

{{ range $typeStruct := .Types }}
	{{- $typeStruct }}
{{ end }}

// PrototypeReference to prototype of this contract
<<<<<<< HEAD
// error checking hides in generator
var PrototypeReference, _ = core.NewRefFromBase58("{{ .ClassReference }}")
=======
//var PrototypeReference, _ = core.NewRefFromBase58("{{ .ClassReference }}")
var PrototypeReference = core.RecordRef{}
>>>>>>> d7c40414

// {{ .ContractType }} holds proxy type
type {{ .ContractType }} struct {
	Reference core.RecordRef
	Prototype core.RecordRef
	Code core.RecordRef
}

// ContractConstructorHolder holds logic with object construction
type ContractConstructorHolder struct {
	constructorName string
	argsSerialized []byte
}

// AsChild saves object as child
func (r *ContractConstructorHolder) AsChild(objRef core.RecordRef) (*{{ .ContractType }}, error) {
	ref, err := proxyctx.Current.SaveAsChild(objRef, *PrototypeReference, r.constructorName, r.argsSerialized)
	if err != nil {
		return nil, err
	}
	return &{{ .ContractType }}{Reference: ref}, nil
}

// AsDelegate saves object as delegate
func (r *ContractConstructorHolder) AsDelegate(objRef core.RecordRef) (*{{ .ContractType }}, error) {
	ref, err := proxyctx.Current.SaveAsDelegate(objRef, *PrototypeReference, r.constructorName, r.argsSerialized)
	if err != nil {
		return nil, err
	}
	return &{{ .ContractType }}{Reference: ref}, nil
}

// GetObject returns proxy object
func GetObject(ref core.RecordRef) (r *{{ .ContractType }}) {
	return &{{ .ContractType }}{Reference: ref}
}

// GetPrototype returns reference to the prototype
func GetPrototype() core.RecordRef {
	return *PrototypeReference
}

// GetImplementationFrom returns proxy to delegate of given type
func GetImplementationFrom(object core.RecordRef) (*{{ .ContractType }}, error) {
	ref, err := proxyctx.Current.GetDelegate(object, *PrototypeReference)
	if err != nil {
		return nil, err
	}
	return GetObject(ref), nil
}

{{ range $func := .ConstructorsProxies }}
// {{ $func.Name }} is constructor
func {{ $func.Name }}( {{ $func.Arguments }} ) *ContractConstructorHolder {
	{{ $func.InitArgs }}

	var argsSerialized []byte
	err := proxyctx.Current.Serialize(args, &argsSerialized)
	if err != nil {
		panic(err)
	}

	return &ContractConstructorHolder{constructorName: "{{ $func.Name }}", argsSerialized: argsSerialized}
}
{{ end }}

// GetReference returns reference of the object
func (r *{{ $.ContractType }}) GetReference() core.RecordRef {
	return r.Reference
}

// GetPrototype returns reference to the code
func (r *{{ $.ContractType }}) GetPrototype() (core.RecordRef, error) {
	if r.Prototype.IsEmpty() {
		ret := [2]interface{}{}
		var ret0 core.RecordRef
		ret[0] = &ret0
		var ret1 *foundation.Error
		ret[1] = &ret1

		res, err := proxyctx.Current.RouteCall(r.Reference, true, "GetPrototype", make([]byte, 0), *PrototypeReference)
		if err != nil {
			return ret0, err
		}

		err = proxyctx.Current.Deserialize(res, &ret)
		if err != nil {
			return ret0, err
		}

		if ret1 != nil {
			return ret0, ret1
		}

		r.Prototype = ret0
	}

	return r.Prototype, nil

}

// GetCode returns reference to the code
func (r *{{ $.ContractType }}) GetCode() (core.RecordRef, error) {
	if r.Code.IsEmpty() {
		ret := [2]interface{}{}
		var ret0 core.RecordRef
		ret[0] = &ret0
		var ret1 *foundation.Error
		ret[1] = &ret1

		res, err := proxyctx.Current.RouteCall(r.Reference, true, "GetCode", make([]byte, 0), *PrototypeReference)
		if err != nil {
			return ret0, err
		}

		err = proxyctx.Current.Deserialize(res, &ret)
		if err != nil {
			return ret0, err
		}

		if ret1 != nil {
			return ret0, ret1
		}

		r.Code = ret0
	}

	return r.Code, nil
}

{{ range $method := .MethodsProxies }}
// {{ $method.Name }} is proxy generated method
func (r *{{ $.ContractType }}) {{ $method.Name }}( {{ $method.Arguments }} ) ( {{ $method.ResultsTypes }} ) {
	{{ $method.InitArgs }}
	var argsSerialized []byte

	{{ $method.ResultZeroList }}

	err := proxyctx.Current.Serialize(args, &argsSerialized)
	if err != nil {
		return {{ $method.ResultsWithErr }}
	}

	res, err := proxyctx.Current.RouteCall(r.Reference, true, "{{ $method.Name }}", argsSerialized, *PrototypeReference)
	if err != nil {
		return {{ $method.ResultsWithErr }}
	}

	err = proxyctx.Current.Deserialize(res, &ret)
	if err != nil {
		return {{ $method.ResultsWithErr }}
	}

	if {{ $method.ErrorVar }} != nil {
		return {{ $method.Results }}
	}
	return {{ $method.ResultsNilError }}
}

// {{ $method.Name }}NoWait is proxy generated method
func (r *{{ $.ContractType }}) {{ $method.Name }}NoWait( {{ $method.Arguments }} ) error {
	{{ $method.InitArgs }}
	var argsSerialized []byte

	err := proxyctx.Current.Serialize(args, &argsSerialized)
	if err != nil {
		return err
	}

	_, err = proxyctx.Current.RouteCall(r.Reference, false, "{{ $method.Name }}", argsSerialized, *PrototypeReference)
	if err != nil {
		return err
	}

	return nil
}
{{ end }}<|MERGE_RESOLUTION|>--- conflicted
+++ resolved
@@ -11,13 +11,9 @@
 {{ end }}
 
 // PrototypeReference to prototype of this contract
-<<<<<<< HEAD
 // error checking hides in generator
 var PrototypeReference, _ = core.NewRefFromBase58("{{ .ClassReference }}")
-=======
-//var PrototypeReference, _ = core.NewRefFromBase58("{{ .ClassReference }}")
-var PrototypeReference = core.RecordRef{}
->>>>>>> d7c40414
+
 
 // {{ .ContractType }} holds proxy type
 type {{ .ContractType }} struct {
