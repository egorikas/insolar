/*
 *    Copyright 2018 INS Ecosystem
 *
 *    Licensed under the Apache License, Version 2.0 (the "License");
 *    you may not use this file except in compliance with the License.
 *    You may obtain a copy of the License at
 *
 *        http://www.apache.org/licenses/LICENSE-2.0
 *
 *    Unless required by applicable law or agreed to in writing, software
 *    distributed under the License is distributed on an "AS IS" BASIS,
 *    WITHOUT WARRANTIES OR CONDITIONS OF ANY KIND, either express or implied.
 *    See the License for the specific language governing permissions and
 *    limitations under the License.
 */

package goplugin

import (
	"testing"

	"github.com/insolar/insolar/core"
)

func TestTypeCompatibility(t *testing.T) {
	var _ core.MachineLogicExecutor = (*GoPlugin)(nil)
<<<<<<< HEAD
}

func init() {
	log.SetLevel(log.DebugLevel)
}

func buildCLI(name string) error {
	out, err := exec.Command("go", "build", "-o", "./"+name+"/"+name, "./"+name+"/").CombinedOutput()
	if err != nil {
		return errors.Wrapf(err, "can't build %s: %s", name, string(out))
	}
	return nil
}

func buildInciderCLI() error {
	return buildCLI("ginsider-cli")
}

func buildPreprocessor() error {
	out, err := exec.Command("go", "build", "-o", "../../cmd/icc/icc", "../../cmd/icc/").CombinedOutput()
	if err != nil {
		return errors.Wrapf(err, "can't build ../../cmd/icc/icc: %s", string(out))
	}
	return nil
}

const contractOneCode = `
package main

import "github.com/insolar/insolar/logicrunner/goplugin/foundation"
import "contract-proxy/two"

type One struct {
	foundation.BaseContract
}

func (r *One) Hello(s string) string {
	friend := two.GetObject("some")
	res := friend.Hello(s)

	return "Hi, " + s + "! Two said: " + res
}
`

const contractTwoCode = `
package main

import "github.com/insolar/insolar/logicrunner/goplugin/foundation"

type Two struct {
	foundation.BaseContract
}

func (r *Two) Hello(s string) string {
	return "Hello you too, " + s
}
`

func generateContractProxy(root string, name string) error {
	dstDir := root + "/src/contract-proxy/" + name

	err := os.MkdirAll(dstDir, 0777)
	if err != nil {
		return err
	}

	contractPath := root + "/src/contract/" + name + "/main.go"

	out, err := exec.Command("../../cmd/icc/icc", "proxy", "-o", dstDir+"/main.go", "--code-reference", "testReference", contractPath).CombinedOutput()
	if err != nil {
		return errors.Wrap(err, "can't generate proxy: "+string(out))
	}
	return nil
}

func buildContractPlugin(root string, name string) error {
	dstDir := root + "/plugins/"

	err := os.MkdirAll(dstDir, 0777)
	if err != nil {
		return err
	}

	origGoPath, err := testutil.ChangeGoPath(root)
	if err != nil {
		return err
	}
	defer os.Setenv("GOPATH", origGoPath) // nolint: errcheck

	//contractPath := root + "/src/contract/" + name + "/main.go"

	out, err := exec.Command("go", "build", "-buildmode=plugin", "-o", dstDir+"/"+name+".so", "contract/"+name).CombinedOutput()
	if err != nil {
		return errors.Wrap(err, "can't build contract: "+string(out))
	}
	return nil
}

func generateContractWrapper(root string, name string) error {
	contractPath := root + "/src/contract/" + name + "/main.go"
	wrapperPath := root + "/src/contract/" + name + "/main_wrapper.go"

	out, err := exec.Command("../../cmd/icc/icc", "wrapper", "-o", wrapperPath, contractPath).CombinedOutput()
	if err != nil {
		return errors.Wrap(err, "can't generate wrapper for contract '"+name+"': "+string(out))
	}
	return nil
}

func buildContracts(root string, names ...string) error {
	for _, name := range names {
		err := generateContractProxy(root, name)
		if err != nil {
			return err
		}
		err = generateContractWrapper(root, name)
		if err != nil {
			return err
		}
	}

	for _, name := range names {
		err := buildContractPlugin(root, name)
		if err != nil {
			return err
		}
	}
	return nil
}

func suckInContracts(am *testutil.TestArtifactManager, root string, names ...string) {
	for _, name := range names {
		pluginBinary, err := ioutil.ReadFile(root + "/plugins/" + name + ".so")
		if err != nil {
			panic(err)
		}

		ref := core.String2Ref(name)
		am.Codes[ref] = &testutil.TestCodeDescriptor{ARef: &ref, ACode: pluginBinary}
	}
}

type testMessageRouter struct {
	plugin *GoPlugin
}

func (testMessageRouter) Start(components core.Components) error { return nil }
func (testMessageRouter) Stop() error                            { return nil }

func (r *testMessageRouter) Route(msg core.Message) (resp core.Response, err error) {
	ch := new(codec.CborHandle)

	var data []byte
	err = codec.NewEncoderBytes(&data, ch).Encode(
		&struct{}{},
	)
	if err != nil {
		return core.Response{}, err
	}
	resdata, reslist, err := r.plugin.CallMethod(core.String2Ref("two"), data, msg.Method, msg.Arguments)
	return core.Response{Data: resdata, Result: reslist, Error: err}, nil
}

func TestContractCallingContract(t *testing.T) {
	err := buildInciderCLI()
	if err != nil {
		t.Fatal(err)
	}

	err = buildPreprocessor()
	if err != nil {
		t.Fatal(err)
	}

	cwd, err := os.Getwd()
	if err != nil {
		t.Fatal(err)
	}
	defer os.Chdir(cwd) // nolint: errcheck

	tmpDir, err := ioutil.TempDir("", "test-")
	if err != nil {
		t.Fatal(err)
	}
	defer os.RemoveAll(tmpDir) // nolint: errcheck

	err = testutil.WriteFile(tmpDir+"/src/contract/one/", "main.go", contractOneCode)
	if err != nil {
		t.Fatal(err)
	}
	err = testutil.WriteFile(tmpDir+"/src/contract/two/", "main.go", contractTwoCode)
	if err != nil {
		t.Fatal(err)
	}

	err = buildContracts(tmpDir, "one", "two")
	if err != nil {
		t.Fatal(err)
	}

	insiderStorage := tmpDir + "/insider-storage/"

	err = os.MkdirAll(insiderStorage, 0777)
	if err != nil {
		t.Fatal(err)
	}

	mr := &testMessageRouter{}
	am := testutil.NewTestArtifactManager()

	gp, err := NewGoPlugin(
		&configuration.GoPlugin{
			MainListen:     "127.0.0.1:7778",
			RunnerListen:   "127.0.0.1:7777",
			RunnerCodePath: insiderStorage,
		},
		mr,
		am,
	)
	if err != nil {
		t.Fatal(err)
	}
	defer gp.Stop()

	mr.plugin = gp

	ch := new(codec.CborHandle)
	var data []byte
	err = codec.NewEncoderBytes(&data, ch).Encode(
		&struct{}{},
	)
	if err != nil {
		t.Fatal(err)
	}

	var argsSerialized []byte
	err = codec.NewEncoderBytes(&argsSerialized, ch).Encode(
		[]interface{}{"ins"},
	)
	if err != nil {
		panic(err)
	}

	suckInContracts(am, tmpDir, "one", "two")

	am.Objects[core.String2Ref("some")] = &testutil.TestObjectDescriptor{
		Data: []byte{},
		Code: am.Codes[core.String2Ref("two")],
	}

	_, res, err := gp.CallMethod(core.String2Ref("one"), data, "Hello", argsSerialized)
	if err != nil {
		panic(err)
	}

	var resParsed []interface{}
	err = codec.NewDecoderBytes(res, ch).Decode(&resParsed)
	if err != nil {
		t.Fatal(err)
	}

	if resParsed[0].(string) != "Hi, ins! Two said: Hello you too, ins" {
		t.Fatal("unexpected result")
	}
=======
>>>>>>> 4466e0d6
}<|MERGE_RESOLUTION|>--- conflicted
+++ resolved
@@ -24,271 +24,4 @@
 
 func TestTypeCompatibility(t *testing.T) {
 	var _ core.MachineLogicExecutor = (*GoPlugin)(nil)
-<<<<<<< HEAD
-}
-
-func init() {
-	log.SetLevel(log.DebugLevel)
-}
-
-func buildCLI(name string) error {
-	out, err := exec.Command("go", "build", "-o", "./"+name+"/"+name, "./"+name+"/").CombinedOutput()
-	if err != nil {
-		return errors.Wrapf(err, "can't build %s: %s", name, string(out))
-	}
-	return nil
-}
-
-func buildInciderCLI() error {
-	return buildCLI("ginsider-cli")
-}
-
-func buildPreprocessor() error {
-	out, err := exec.Command("go", "build", "-o", "../../cmd/icc/icc", "../../cmd/icc/").CombinedOutput()
-	if err != nil {
-		return errors.Wrapf(err, "can't build ../../cmd/icc/icc: %s", string(out))
-	}
-	return nil
-}
-
-const contractOneCode = `
-package main
-
-import "github.com/insolar/insolar/logicrunner/goplugin/foundation"
-import "contract-proxy/two"
-
-type One struct {
-	foundation.BaseContract
-}
-
-func (r *One) Hello(s string) string {
-	friend := two.GetObject("some")
-	res := friend.Hello(s)
-
-	return "Hi, " + s + "! Two said: " + res
-}
-`
-
-const contractTwoCode = `
-package main
-
-import "github.com/insolar/insolar/logicrunner/goplugin/foundation"
-
-type Two struct {
-	foundation.BaseContract
-}
-
-func (r *Two) Hello(s string) string {
-	return "Hello you too, " + s
-}
-`
-
-func generateContractProxy(root string, name string) error {
-	dstDir := root + "/src/contract-proxy/" + name
-
-	err := os.MkdirAll(dstDir, 0777)
-	if err != nil {
-		return err
-	}
-
-	contractPath := root + "/src/contract/" + name + "/main.go"
-
-	out, err := exec.Command("../../cmd/icc/icc", "proxy", "-o", dstDir+"/main.go", "--code-reference", "testReference", contractPath).CombinedOutput()
-	if err != nil {
-		return errors.Wrap(err, "can't generate proxy: "+string(out))
-	}
-	return nil
-}
-
-func buildContractPlugin(root string, name string) error {
-	dstDir := root + "/plugins/"
-
-	err := os.MkdirAll(dstDir, 0777)
-	if err != nil {
-		return err
-	}
-
-	origGoPath, err := testutil.ChangeGoPath(root)
-	if err != nil {
-		return err
-	}
-	defer os.Setenv("GOPATH", origGoPath) // nolint: errcheck
-
-	//contractPath := root + "/src/contract/" + name + "/main.go"
-
-	out, err := exec.Command("go", "build", "-buildmode=plugin", "-o", dstDir+"/"+name+".so", "contract/"+name).CombinedOutput()
-	if err != nil {
-		return errors.Wrap(err, "can't build contract: "+string(out))
-	}
-	return nil
-}
-
-func generateContractWrapper(root string, name string) error {
-	contractPath := root + "/src/contract/" + name + "/main.go"
-	wrapperPath := root + "/src/contract/" + name + "/main_wrapper.go"
-
-	out, err := exec.Command("../../cmd/icc/icc", "wrapper", "-o", wrapperPath, contractPath).CombinedOutput()
-	if err != nil {
-		return errors.Wrap(err, "can't generate wrapper for contract '"+name+"': "+string(out))
-	}
-	return nil
-}
-
-func buildContracts(root string, names ...string) error {
-	for _, name := range names {
-		err := generateContractProxy(root, name)
-		if err != nil {
-			return err
-		}
-		err = generateContractWrapper(root, name)
-		if err != nil {
-			return err
-		}
-	}
-
-	for _, name := range names {
-		err := buildContractPlugin(root, name)
-		if err != nil {
-			return err
-		}
-	}
-	return nil
-}
-
-func suckInContracts(am *testutil.TestArtifactManager, root string, names ...string) {
-	for _, name := range names {
-		pluginBinary, err := ioutil.ReadFile(root + "/plugins/" + name + ".so")
-		if err != nil {
-			panic(err)
-		}
-
-		ref := core.String2Ref(name)
-		am.Codes[ref] = &testutil.TestCodeDescriptor{ARef: &ref, ACode: pluginBinary}
-	}
-}
-
-type testMessageRouter struct {
-	plugin *GoPlugin
-}
-
-func (testMessageRouter) Start(components core.Components) error { return nil }
-func (testMessageRouter) Stop() error                            { return nil }
-
-func (r *testMessageRouter) Route(msg core.Message) (resp core.Response, err error) {
-	ch := new(codec.CborHandle)
-
-	var data []byte
-	err = codec.NewEncoderBytes(&data, ch).Encode(
-		&struct{}{},
-	)
-	if err != nil {
-		return core.Response{}, err
-	}
-	resdata, reslist, err := r.plugin.CallMethod(core.String2Ref("two"), data, msg.Method, msg.Arguments)
-	return core.Response{Data: resdata, Result: reslist, Error: err}, nil
-}
-
-func TestContractCallingContract(t *testing.T) {
-	err := buildInciderCLI()
-	if err != nil {
-		t.Fatal(err)
-	}
-
-	err = buildPreprocessor()
-	if err != nil {
-		t.Fatal(err)
-	}
-
-	cwd, err := os.Getwd()
-	if err != nil {
-		t.Fatal(err)
-	}
-	defer os.Chdir(cwd) // nolint: errcheck
-
-	tmpDir, err := ioutil.TempDir("", "test-")
-	if err != nil {
-		t.Fatal(err)
-	}
-	defer os.RemoveAll(tmpDir) // nolint: errcheck
-
-	err = testutil.WriteFile(tmpDir+"/src/contract/one/", "main.go", contractOneCode)
-	if err != nil {
-		t.Fatal(err)
-	}
-	err = testutil.WriteFile(tmpDir+"/src/contract/two/", "main.go", contractTwoCode)
-	if err != nil {
-		t.Fatal(err)
-	}
-
-	err = buildContracts(tmpDir, "one", "two")
-	if err != nil {
-		t.Fatal(err)
-	}
-
-	insiderStorage := tmpDir + "/insider-storage/"
-
-	err = os.MkdirAll(insiderStorage, 0777)
-	if err != nil {
-		t.Fatal(err)
-	}
-
-	mr := &testMessageRouter{}
-	am := testutil.NewTestArtifactManager()
-
-	gp, err := NewGoPlugin(
-		&configuration.GoPlugin{
-			MainListen:     "127.0.0.1:7778",
-			RunnerListen:   "127.0.0.1:7777",
-			RunnerCodePath: insiderStorage,
-		},
-		mr,
-		am,
-	)
-	if err != nil {
-		t.Fatal(err)
-	}
-	defer gp.Stop()
-
-	mr.plugin = gp
-
-	ch := new(codec.CborHandle)
-	var data []byte
-	err = codec.NewEncoderBytes(&data, ch).Encode(
-		&struct{}{},
-	)
-	if err != nil {
-		t.Fatal(err)
-	}
-
-	var argsSerialized []byte
-	err = codec.NewEncoderBytes(&argsSerialized, ch).Encode(
-		[]interface{}{"ins"},
-	)
-	if err != nil {
-		panic(err)
-	}
-
-	suckInContracts(am, tmpDir, "one", "two")
-
-	am.Objects[core.String2Ref("some")] = &testutil.TestObjectDescriptor{
-		Data: []byte{},
-		Code: am.Codes[core.String2Ref("two")],
-	}
-
-	_, res, err := gp.CallMethod(core.String2Ref("one"), data, "Hello", argsSerialized)
-	if err != nil {
-		panic(err)
-	}
-
-	var resParsed []interface{}
-	err = codec.NewDecoderBytes(res, ch).Decode(&resParsed)
-	if err != nil {
-		t.Fatal(err)
-	}
-
-	if resParsed[0].(string) != "Hi, ins! Two said: Hello you too, ins" {
-		t.Fatal("unexpected result")
-	}
-=======
->>>>>>> 4466e0d6
 }