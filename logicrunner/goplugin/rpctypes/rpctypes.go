//
// Copyright 2019 Insolar Technologies GmbH
//
// Licensed under the Apache License, Version 2.0 (the "License");
// you may not use this file except in compliance with the License.
// You may obtain a copy of the License at
//
//     http://www.apache.org/licenses/LICENSE-2.0
//
// Unless required by applicable law or agreed to in writing, software
// distributed under the License is distributed on an "AS IS" BASIS,
// WITHOUT WARRANTIES OR CONDITIONS OF ANY KIND, either express or implied.
// See the License for the specific language governing permissions and
// limitations under the License.
//

package rpctypes

import (
	"github.com/insolar/insolar/insolar"
)

// Types for RPC requests and responses between goplugin and goinsider.
// Calls from goplugin to goinsider go "downwards" and names are
// prefixed with "Down". Reverse calls go "upwards", so "Up" prefix

// todo it may use foundation.Context
// DownCallMethodReq is a set of arguments for CallMethod RPC in the runner
type DownCallMethodReq struct {
	Context   *insolar.LogicCallContext
	Code      insolar.Reference
	Data      []byte
	Method    string
	Arguments insolar.Arguments
}

// DownCallMethodResp is response from CallMethod RPC in the runner
type DownCallMethodResp struct {
	Data []byte
	Ret  insolar.Arguments
}

// DownCallConstructorReq is a set of arguments for CallConstructor RPC
// in the runner
type DownCallConstructorReq struct {
	Code      insolar.Reference
	Name      string
	Arguments insolar.Arguments
	Context   *insolar.LogicCallContext
}

// DownCallConstructorResp is response from CallConstructor RPC in the runner
type DownCallConstructorResp struct {
	Ret              insolar.Arguments
	ConstructorError string // gob can't serialize `error` thus we are using string here
}

// UpBaseReq  is a base type for all insgorund -> logicrunner requests
type UpBaseReq struct {
	Mode            insolar.CallMode
	Callee          insolar.Reference
	CalleePrototype insolar.Reference
	Request         insolar.Reference
}

// UpRespIface interface for UpBaseReq descendant responses
type UpRespIface interface{}

// UpGetCodeReq is a set of arguments for GetCode RPC in goplugin
type UpGetCodeReq struct {
	UpBaseReq
	MType insolar.MachineType
	Code  insolar.Reference
}

// UpGetCodeResp is response from GetCode RPC in goplugin
type UpGetCodeResp struct {
	Code []byte
}

// UpRouteReq is a set of arguments for Send RPC in goplugin
type UpRouteReq struct {
	UpBaseReq
	Wait      bool
	Immutable bool
	Saga      bool
	Object    insolar.Reference
	Method    string
	Arguments insolar.Arguments
	Prototype insolar.Reference
}

// UpRouteResp is response from Send RPC in goplugin
type UpRouteResp struct {
	Result insolar.Arguments
}

// UpSaveAsChildReq is a set of arguments for SaveAsChild RPC in goplugin
type UpSaveAsChildReq struct {
	UpBaseReq
	Parent          insolar.Reference
	Prototype       insolar.Reference
	ConstructorName string
	ArgsSerialized  []byte
}

// UpSaveAsChildResp is a set of arguments for SaveAsChild RPC in goplugin
type UpSaveAsChildResp struct {
<<<<<<< HEAD
	Reference *insolar.Reference
=======
	Reference        *insolar.Reference
	ConstructorError string
>>>>>>> cd5cae48
}

// UpDeactivateObjectReq is a set of arguments for DeactivateObject RPC in goplugin
type UpDeactivateObjectReq struct {
	UpBaseReq
}

// UpDeactivateObjectResp is response from DeactivateObject RPC in goplugin
type UpDeactivateObjectResp struct {
}<|MERGE_RESOLUTION|>--- conflicted
+++ resolved
@@ -106,12 +106,8 @@
 
 // UpSaveAsChildResp is a set of arguments for SaveAsChild RPC in goplugin
 type UpSaveAsChildResp struct {
-<<<<<<< HEAD
-	Reference *insolar.Reference
-=======
 	Reference        *insolar.Reference
 	ConstructorError string
->>>>>>> cd5cae48
 }
 
 // UpDeactivateObjectReq is a set of arguments for DeactivateObject RPC in goplugin
