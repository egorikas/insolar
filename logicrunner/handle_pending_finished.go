//
// Copyright 2019 Insolar Technologies GmbH
//
// Licensed under the Apache License, Version 2.0 (the "License");
// you may not use this file except in compliance with the License.
// You may obtain a copy of the License at
//
//     http://www.apache.org/licenses/LICENSE-2.0
//
// Unless required by applicable law or agreed to in writing, software
// distributed under the License is distributed on an "AS IS" BASIS,
// WITHOUT WARRANTIES OR CONDITIONS OF ANY KIND, either express or implied.
// See the License for the specific language governing permissions and
// limitations under the License.
//

package logicrunner

import (
	"context"

	"github.com/insolar/insolar/insolar"
	"github.com/insolar/insolar/insolar/bus"
	"github.com/insolar/insolar/insolar/flow"
	"github.com/insolar/insolar/insolar/message"
	"github.com/insolar/insolar/insolar/payload"
	"github.com/insolar/insolar/insolar/reply"
	"github.com/insolar/insolar/instrumentation/inslogger"
	"github.com/pkg/errors"
)

type HandlePendingFinished struct {
	dep *Dependencies

	Message payload.Meta
	Parcel  insolar.Parcel
}

func (h *HandlePendingFinished) Present(ctx context.Context, f flow.Flow) error {
	ctx = loggerWithTargetID(ctx, h.Parcel)
	lr := h.dep.lr
	inslogger.FromContext(ctx).Debug("HandlePendingFinished.Present starts ...")
	replyOk := bus.ReplyAsMessage(ctx, &reply.OK{})

	msg := h.Parcel.Message().(*message.PendingFinished)
	ref := msg.DefaultTarget()

<<<<<<< HEAD
	os.Lock()
	if os.ExecutionState == nil {
		// we are first, strange, soon ExecuteResults message should come
		os.ExecutionState = NewExecutionState(*ref)
		os.ExecutionState.pending = message.NotPending
		os.ExecutionState.RegisterLogicRunner(lr)
		os.Unlock()

		h.dep.Sender.Reply(ctx, h.Message, replyOk)
		return nil
	}
	es := os.ExecutionState
	os.Unlock()
=======
	es, broker := lr.StateStorage.UpsertExecutionState(*ref)
>>>>>>> c1ba8b10

	es.Lock()
	es.pending = message.NotPending
	if !broker.currentList.Empty() {
		es.Unlock()
		return errors.New("[ HandlePendingFinished ] received PendingFinished when we are already executing")
	}
	es.Unlock()

	broker.StartProcessorIfNeeded(ctx)

	h.dep.Sender.Reply(ctx, h.Message, replyOk)
	return nil
}<|MERGE_RESOLUTION|>--- conflicted
+++ resolved
@@ -45,23 +45,7 @@
 	msg := h.Parcel.Message().(*message.PendingFinished)
 	ref := msg.DefaultTarget()
 
-<<<<<<< HEAD
-	os.Lock()
-	if os.ExecutionState == nil {
-		// we are first, strange, soon ExecuteResults message should come
-		os.ExecutionState = NewExecutionState(*ref)
-		os.ExecutionState.pending = message.NotPending
-		os.ExecutionState.RegisterLogicRunner(lr)
-		os.Unlock()
-
-		h.dep.Sender.Reply(ctx, h.Message, replyOk)
-		return nil
-	}
-	es := os.ExecutionState
-	os.Unlock()
-=======
 	es, broker := lr.StateStorage.UpsertExecutionState(*ref)
->>>>>>> c1ba8b10
 
 	es.Lock()
 	es.pending = message.NotPending
