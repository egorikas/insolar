/*
 *    Copyright 2018 Insolar
 *
 *    Licensed under the Apache License, Version 2.0 (the "License");
 *    you may not use this file except in compliance with the License.
 *    You may obtain a copy of the License at
 *
 *        http://www.apache.org/licenses/LICENSE-2.0
 *
 *    Unless required by applicable law or agreed to in writing, software
 *    distributed under the License is distributed on an "AS IS" BASIS,
 *    WITHOUT WARRANTIES OR CONDITIONS OF ANY KIND, either express or implied.
 *    See the License for the specific language governing permissions and
 *    limitations under the License.
 */

package logicrunner

import (
	"context"
	"crypto"
	"crypto/rand"
	"fmt"
	"io/ioutil"
	"net/rpc"
	"os"
	"testing"
	"time"

	"github.com/insolar/insolar/logicrunner/goplugin"

	"github.com/insolar/insolar/logicrunner/goplugin/rpctypes"

	"github.com/insolar/insolar/cryptography"
	"github.com/stretchr/testify/require"

	"github.com/insolar/insolar/component"
	"github.com/insolar/insolar/instrumentation/inslogger"
	"github.com/insolar/insolar/messagebus"
	"github.com/insolar/insolar/platformpolicy"
	"github.com/insolar/insolar/testutils/network"
	"github.com/insolar/insolar/testutils/nodekeeper"

	"github.com/insolar/insolar/application/contract/member"
	"github.com/insolar/insolar/application/contract/member/signer"
	"github.com/insolar/insolar/application/contract/rootdomain"
	"github.com/insolar/insolar/configuration"
	"github.com/insolar/insolar/core"
	"github.com/insolar/insolar/core/delegationtoken"
	"github.com/insolar/insolar/core/message"
	"github.com/insolar/insolar/core/reply"
	"github.com/insolar/insolar/core/utils"
	"github.com/insolar/insolar/ledger/ledgertestutils"
	"github.com/insolar/insolar/log"
	"github.com/insolar/insolar/logicrunner/goplugin/foundation"
	"github.com/insolar/insolar/logicrunner/goplugin/goplugintestutils"
	"github.com/insolar/insolar/testutils"
	"github.com/insolar/insolar/testutils/testmessagebus"
	"github.com/stretchr/testify/assert"
	"github.com/ugorji/go/codec"
)

var icc = ""
var runnerbin = ""
var parallel = true

func TestMain(m *testing.M) {
	var err error
	err = log.SetLevel("Debug")
	if err != nil {
		log.Errorln(err.Error())
	}
	if runnerbin, icc, err = goplugintestutils.Build(); err != nil {
		fmt.Println("Logic runner build failed, skip tests:", err.Error())
		os.Exit(1)
	}
	os.Exit(m.Run())
}

func MessageBusTrivialBehavior(mb *testmessagebus.TestMessageBus, lr core.LogicRunner) {
	mb.ReRegister(core.TypeCallMethod, lr.Execute)
	mb.ReRegister(core.TypeCallConstructor, lr.Execute)
	mb.ReRegister(core.TypeValidateCaseBind, lr.ValidateCaseBind)
	mb.ReRegister(core.TypeValidationResults, lr.ProcessValidationResults)
	mb.ReRegister(core.TypeExecutorResults, lr.ExecutorResults)
}

func PrepareLrAmCbPm(t *testing.T) (core.LogicRunner, core.ArtifactManager, *goplugintestutils.ContractsBuilder, core.PulseManager, func()) {
	ctx := context.TODO()
	lrSock := os.TempDir() + "/" + testutils.RandomString() + ".sock"
	rundSock := os.TempDir() + "/" + testutils.RandomString() + ".sock"

	rundCleaner, err := goplugintestutils.StartInsgorund(runnerbin, "unix", rundSock, "unix", lrSock)
	assert.NoError(t, err)

	lr, err := NewLogicRunner(&configuration.LogicRunner{
		RPCListen:   lrSock,
		RPCProtocol: "unix",
		GoPlugin: &configuration.GoPlugin{
			RunnerListen:   rundSock,
			RunnerProtocol: "unix",
		},
	})
	assert.NoError(t, err, "Initialize runner")

	mock := testutils.NewCryptographyServiceMock(t)
	mock.SignFunc = func(p []byte) (r *core.Signature, r1 error) {
		signature := core.SignatureFromBytes(nil)
		return &signature, nil
	}
	mock.GetPublicKeyFunc = func() (crypto.PublicKey, error) {
		return nil, nil
	}

	delegationTokenFactory := delegationtoken.NewDelegationTokenFactory()
	nk := nodekeeper.GetTestNodekeeper(mock)
	mb := testmessagebus.NewTestMessageBus(t)

	var pulseNumber core.PulseNumber
	pulseNumber = 0

	mb.PulseNumber = pulseNumber

	nw := network.GetTestNetwork()
	// FIXME: TmpLedger is deprecated. Use mocks instead.
	l, cleaner := ledgertestutils.TmpLedger(
		t, "",
		core.Components{
			LogicRunner: lr,
			NodeNetwork: nk,
			MessageBus:  mb,
			Network:     nw,
		},
	)

	parcelFactory := messagebus.NewParcelFactory()
	cm := &component.Manager{}
	cm.Register(platformpolicy.NewPlatformCryptographyScheme())
	am := l.GetArtifactManager()
	cm.Register(am, l.GetPulseManager(), l.GetJetCoordinator())
	cm.Inject(nk, l, lr, nw, mb, delegationTokenFactory, parcelFactory, mock)
	err = cm.Start(ctx)
	assert.NoError(t, err)

	MessageBusTrivialBehavior(mb, lr)
	pm := l.GetPulseManager()

	newTestPulse(ctx, lr, mb)

	assert.NoError(t, err)
	if err != nil {
		t.Fatal("pulse set died, ", err)
	}
	cb := goplugintestutils.NewContractBuilder(am, icc)

	return lr, am, cb, pm, func() {
		cb.Clean()
		lr.Stop(ctx)
		cleaner()
		rundCleaner()
	}
}

func mockCryptographyService(t *testing.T) core.CryptographyService {
	mock := testutils.NewCryptographyServiceMock(t)
	mock.SignFunc = func(p []byte) (r *core.Signature, r1 error) {
		signature := core.SignatureFromBytes(nil)
		return &signature, nil
	}
	mock.VerifyFunc = func(p crypto.PublicKey, p1 core.Signature, p2 []byte) (r bool) {
		return true
	}
	return mock
}

func newTestPulse(ctx context.Context, lr *LogicRunner, mb *testmessagebus.TestMessageBus) {
	currentPulse, _ := lr.Ledger.GetPulseManager().Current(ctx)
	newPulseNumber := currentPulse.PulseNumber + 1
	lr.Ledger.GetPulseManager().Set(
		ctx,
		core.Pulse{PulseNumber: newPulseNumber, Entropy: core.Entropy{}},
	)

	mb.PulseNumber = newPulseNumber
}

func ValidateAllResults(t testing.TB, ctx context.Context, lr core.LogicRunner, mustfail ...core.RecordRef) {
	failmap := make(map[core.RecordRef]struct{})
	for _, r := range mustfail {
		failmap[r] = struct{}{}
	}

	rlr := lr.(*LogicRunner)

	for ref, state := range rlr.execution {
		log.Debugf("TEST validating: %s", ref)

		_, err := lr.Validate(ctx, ref, *rlr.pulse(ctx), state.caseBind)
		if _, ok := failmap[ref]; ok {
			assert.Error(t, err, "validation %s", ref)
		} else {
			assert.NoError(t, err, "validation %s", ref)
		}
	}
}

func executeMethod(
	ctx context.Context, lr core.LogicRunner, pm core.PulseManager,
	objRef core.RecordRef, nonce uint64,
	method string, arguments ...interface{},
) (
	core.Reply, error,
) {
	argsSerialized, err := core.Serialize(arguments)
	if err != nil {
		return nil, err
	}

	msg := &message.CallMethod{
		ObjectRef: objRef,
		Method:    method,
		Arguments: argsSerialized,
	}
	msg.Caller = testutils.RandomRef()
	if nonce != 0 {
		msg.Nonce = nonce
	}

	pf := lr.(*LogicRunner).ParcelFactory
	parcel, _ := pf.Create(ctx, msg, testutils.RandomRef(), nil)
	ctx = inslogger.ContextWithTrace(ctx, utils.RandTraceID())
	resp, err := lr.Execute(
		ctx,
		parcel,
	)

	return resp, err
}

func firstMethodRes(t *testing.T, resp core.Reply) interface{} {
	res := goplugintestutils.CBORUnMarshal(t, resp.(*reply.CallMethod).Result)
	return res.([]interface{})[0]
}

func TestTypeCompatibility(t *testing.T) {
	var _ core.LogicRunner = (*LogicRunner)(nil)
}

func getRefFromID(id *core.RecordID) *core.RecordRef {
	ref := core.RecordRef{}
	ref.SetRecord(*id)
	return &ref
}

func TestSingleContract(t *testing.T) {
	if parallel {
		t.Parallel()
	}
	var contractOneCode = `
package main

import "github.com/insolar/insolar/logicrunner/goplugin/foundation"

type One struct {
	foundation.BaseContract
	Number int
}

func (c *One) Inc() (int, error) {
	c.Number++
	return c.Number, nil
}

func (c *One) Get() (int, error) {
	return c.Number, nil
}

func (c *One) Dec() (int, error) {
	c.Number--
	return c.Number, nil
}
`
	ctx := context.Background()

	lr, am, cb, pm, cleaner := PrepareLrAmCbPm(t)
	defer cleaner()

	err := cb.Build(map[string]string{"one": contractOneCode})
	assert.NoError(t, err)

	objID, err := am.RegisterRequest(
		ctx, &message.Parcel{Msg: &message.CallConstructor{}},
	)
	assert.NoError(t, err)

	obj := getRefFromID(objID)
	_, err = am.ActivateObject(
		ctx,
		core.RecordRef{}, *obj,
		*am.GenesisRef(),
		*cb.Prototypes["one"],
		false,
		goplugintestutils.CBORMarshal(t, &struct{}{}),
	)
	assert.NoError(t, err)

	resp, err := executeMethod(ctx, lr, pm, *obj, 0, "Get")
	assert.NoError(t, err, "contract call")
	assert.Equal(t, uint64(0), firstMethodRes(t, resp))

	resp, err = executeMethod(ctx, lr, pm, *obj, 0, "Inc")
	assert.NoError(t, err, "contract call")
	assert.Equal(t, uint64(1), firstMethodRes(t, resp))

	resp, err = executeMethod(ctx, lr, pm, *obj, 0, "Get")
	assert.NoError(t, err, "contract call")
	assert.Equal(t, uint64(1), firstMethodRes(t, resp))

	resp, err = executeMethod(ctx, lr, pm, *obj, 0, "Dec")
	assert.NoError(t, err, "contract call")
	assert.Equal(t, uint64(0), firstMethodRes(t, resp))

	resp, err = executeMethod(ctx, lr, pm, *obj, 0, "Get")
	assert.NoError(t, err, "contract call")
	assert.Equal(t, uint64(0), firstMethodRes(t, resp))

	ValidateAllResults(t, ctx, lr)
}

func TestContractCallingContract(t *testing.T) {
	if parallel {
		t.Parallel()
	}
	var contractOneCode = `
package main

import "github.com/insolar/insolar/logicrunner/goplugin/foundation"
import "github.com/insolar/insolar/application/proxy/two"
import "github.com/insolar/insolar/core"

type One struct {
	foundation.BaseContract
	Friend core.RecordRef
}

func (r *One) Hello(s string) (string, error) {
	holder := two.New()
	friend, err := holder.AsChild(r.GetReference())
	if err != nil {
		return "1", err
	}

	res, err := friend.Hello(s)
	if err != nil {
		return "2", err
	}
	
	r.Friend = friend.GetReference()
	return "Hi, " + s + "! Two said: " + res, nil
}

func (r *One) Again(s string) (string, error) {
	res, err := two.GetObject(r.Friend).Hello(s)
	if err != nil {
		return "", err
	}
	
	return "Hi, " + s + "! Two said: " + res, nil
}

func (r *One)GetFriend() (core.RecordRef, error) {
	return r.Friend, nil
}
`

	var contractTwoCode = `
package main

import (
	"fmt"

	"github.com/insolar/insolar/logicrunner/goplugin/foundation"
)

type Two struct {
	foundation.BaseContract
	X int
}

func New() (*Two, error) {
	return &Two{X:0}, nil;
}

func (r *Two) Hello(s string) (string, error) {
	r.X ++
	return fmt.Sprintf("Hello you too, %s. %d times!", s, r.X), nil
}
`
	ctx := context.Background()

	lr, am, cb, pm, cleaner := PrepareLrAmCbPm(t)
	defer cleaner()

	err := cb.Build(map[string]string{"one": contractOneCode, "two": contractTwoCode})
	assert.NoError(t, err)

	objID, err := am.RegisterRequest(ctx, &message.Parcel{Msg: &message.CallConstructor{}})
	assert.NoError(t, err)
	obj := getRefFromID(objID)
	_, err = am.ActivateObject(
		ctx,
		core.RecordRef{}, *obj,
		*am.GenesisRef(),
		*cb.Prototypes["one"],
		false,
		goplugintestutils.CBORMarshal(t, &struct{}{}),
	)
	assert.NoError(t, err)

	resp, err := executeMethod(ctx, lr, pm, *obj, 0, "Hello", "ins")
	assert.NoError(t, err, "contract call")
	assert.Equal(t, "Hi, ins! Two said: Hello you too, ins. 1 times!", firstMethodRes(t, resp))

	for i := 2; i <= 5; i++ {
		resp, err = executeMethod(ctx, lr, pm, *obj, uint64(i), "Again", "ins")
		assert.NoError(t, err, "contract call")
		assert.Equal(
			t,
			fmt.Sprintf("Hi, ins! Two said: Hello you too, ins. %d times!", i),
			firstMethodRes(t, resp),
		)
	}

	resp, err = executeMethod(ctx, lr, pm, *obj, 0, "GetFriend")
	assert.NoError(t, err, "contract call")
	r0 := firstMethodRes(t, resp).([]uint8)
	var two core.RecordRef
	for i := 0; i < 64; i++ {
		two[i] = r0[i]
	}

	for i := 6; i <= 9; i++ {
		resp, err = executeMethod(ctx, lr, pm, two, uint64(i), "Hello", "Insolar")
		assert.NoError(t, err, "contract call")
		assert.Equal(t, fmt.Sprintf("Hello you too, Insolar. %d times!", i), firstMethodRes(t, resp))
	}

	ValidateAllResults(t, ctx, lr)
}

func TestInjectingDelegate(t *testing.T) {
	if parallel {
		t.Parallel()
	}
	var contractOneCode = `
package main

import "github.com/insolar/insolar/logicrunner/goplugin/foundation"
import "github.com/insolar/insolar/application/proxy/two"

type One struct {
	foundation.BaseContract
}

func (r *One) Hello(s string) (string, error) {
	holder := two.New()
	friend, err := holder.AsDelegate(r.GetReference())
	if err != nil {
		return "", err
	}

	res, err := friend.Hello(s)
	if err != nil {
		return "", err
	}

	return "Hi, " + s + "! Two said: " + res, nil
}

func (r *One) HelloFromDelegate(s string) (string, error) {
	friend, err := two.GetImplementationFrom(r.GetReference())
	if err != nil {
		return "", err
	}

	return friend.Hello(s)
}
`

	var contractTwoCode = `
package main

import (
	"fmt"

	"github.com/insolar/insolar/logicrunner/goplugin/foundation"
)

type Two struct {
	foundation.BaseContract
	X int
}

func New() (*Two, error) {
	return &Two{X:322}, nil
}

func (r *Two) Hello(s string) (string, error) {
	r.X *= 2
	return fmt.Sprintf("Hello you too, %s. %d times!", s, r.X), nil
}
`
	ctx := context.TODO()
	lr, am, cb, pm, cleaner := PrepareLrAmCbPm(t)
	defer cleaner()

	data := goplugintestutils.CBORMarshal(t, &struct{}{})

	err := cb.Build(map[string]string{"one": contractOneCode, "two": contractTwoCode})
	assert.NoError(t, err)

	objID, err := am.RegisterRequest(ctx, &message.Parcel{Msg: &message.CallConstructor{}})
	assert.NoError(t, err)
	obj := getRefFromID(objID)
	_, err = am.ActivateObject(
		ctx,
		core.RecordRef{}, *obj,
		*am.GenesisRef(),
		*cb.Prototypes["one"],
		false,
		data,
	)
	assert.NoError(t, err)

	resp, err := executeMethod(ctx, lr, pm, *obj, 0, "Hello", "ins")
	assert.NoError(t, err)
	assert.Equal(t, "Hi, ins! Two said: Hello you too, ins. 644 times!", firstMethodRes(t, resp))

	resp, err = executeMethod(ctx, lr, pm, *obj, 0, "HelloFromDelegate", "ins")
	assert.NoError(t, err)
	assert.Equal(t, "Hello you too, ins. 1288 times!", firstMethodRes(t, resp))
}

func TestBasicNotificationCall(t *testing.T) {
	if parallel {
		t.Parallel()
	}
	var contractOneCode = `
package main

import "github.com/insolar/insolar/logicrunner/goplugin/foundation"
import "github.com/insolar/insolar/application/proxy/two"

type One struct {
	foundation.BaseContract
}

func (r *One) Hello() error {
	holder := two.New()

	friend, err := holder.AsDelegate(r.GetReference())
	if err != nil {
		return err
	}

	err = friend.HelloNoWait()
	if err != nil {
		return err
	}

	return nil
}
`

	var contractTwoCode = `
package main

import (
	"fmt"

	"github.com/insolar/insolar/logicrunner/goplugin/foundation"
)

type Two struct {
	foundation.BaseContract
	X int
}

func New() (*Two, error) {
	return &Two{X:322}, nil
}

func (r *Two) Hello() (string, error) {
	r.X *= 2
	return fmt.Sprintf("Hello %d times!", r.X), nil
}
`
	ctx := context.TODO()
	// TODO: use am := testutil.NewTestArtifactManager() here
	lr, am, cb, pm, cleaner := PrepareLrAmCbPm(t)
	defer cleaner()

	err := cb.Build(map[string]string{"one": contractOneCode, "two": contractTwoCode})
	assert.NoError(t, err)

	objID, err := am.RegisterRequest(ctx, &message.Parcel{Msg: &message.CallConstructor{}})
	assert.NoError(t, err)
	obj := getRefFromID(objID)
	_, err = am.ActivateObject(
		ctx,
		core.RecordRef{},
		*obj,
		*am.GenesisRef(),
		*cb.Prototypes["one"],
		false,
		goplugintestutils.CBORMarshal(t, &struct{}{}),
	)
	assert.NoError(t, err)

	_, err = executeMethod(ctx, lr, pm, *obj, 0, "Hello")
	assert.NoError(t, err, "contract call")

}

func TestContextPassing(t *testing.T) {
	if parallel {
		t.Parallel()
	}
	var code = `
package main

import "github.com/insolar/insolar/logicrunner/goplugin/foundation"

type One struct {
	foundation.BaseContract
}

func (r *One) Hello() (string, error) {
	return r.GetPrototype().String(), nil
}
`
	ctx := context.TODO()
	lr, am, cb, pm, cleaner := PrepareLrAmCbPm(t)
	defer cleaner()

	err := cb.Build(map[string]string{"one": code})
	assert.NoError(t, err)

	objID, err := am.RegisterRequest(ctx, &message.Parcel{Msg: &message.CallConstructor{}})
	assert.NoError(t, err)
	obj := getRefFromID(objID)
	_, err = am.ActivateObject(
		ctx,
		core.RecordRef{},
		*obj,
		*am.GenesisRef(),
		*cb.Prototypes["one"],
		false,
		goplugintestutils.CBORMarshal(t, &struct{}{}),
	)
	assert.NoError(t, err)

	res, err := executeMethod(ctx, lr, pm, *obj, 0, "Hello")
	assert.NoError(t, err)

	resParsed := goplugintestutils.CBORUnMarshalToSlice(t, res.(*reply.CallMethod).Result)
	assert.Equal(t, cb.Prototypes["one"].String(), resParsed[0])
}

func TestDeactivation(t *testing.T) {
	if parallel {
		t.Parallel()
	}
	var code = `
package main

import "github.com/insolar/insolar/logicrunner/goplugin/foundation"

type One struct {
	foundation.BaseContract
}

func (r *One) Kill() error {
	r.SelfDestruct()
	return nil
}
`
	ctx := context.TODO()
	lr, am, cb, pm, cleaner := PrepareLrAmCbPm(t)
	defer cleaner()

	err := cb.Build(map[string]string{"one": code})
	assert.NoError(t, err)

	objID, err := am.RegisterRequest(ctx, &message.Parcel{Msg: &message.CallConstructor{}})
	assert.NoError(t, err)
	obj := getRefFromID(objID)
	_, err = am.ActivateObject(
		ctx,
		core.RecordRef{}, *obj,
		*am.GenesisRef(),
		*cb.Prototypes["one"],
		false,
		goplugintestutils.CBORMarshal(t, &struct{}{}),
	)
	assert.NoError(t, err)

	_, err = executeMethod(ctx, lr, pm, *obj, 0, "Kill")
	assert.NoError(t, err, "contract call")
}

func TestPanic(t *testing.T) {
	if parallel {
		t.Parallel()
	}
	var code = `
package main

import "github.com/insolar/insolar/logicrunner/goplugin/foundation"

type One struct {
	foundation.BaseContract
}

func (r *One) Panic() error {
	panic("haha")
	return nil
}
func (r *One) NotPanic() error {
	return nil
}
`
	ctx := context.TODO()
	lr, am, cb, pm, cleaner := PrepareLrAmCbPm(t)
	defer cleaner()

	err := cb.Build(map[string]string{"one": code})
	assert.NoError(t, err)

	objID, err := am.RegisterRequest(ctx, &message.Parcel{Msg: &message.CallConstructor{}})
	assert.NoError(t, err)
	obj := getRefFromID(objID)
	_, err = am.ActivateObject(
		ctx,
		core.RecordRef{}, *obj,
		*am.GenesisRef(),
		*cb.Prototypes["one"],
		false,
		goplugintestutils.CBORMarshal(t, &struct{}{}),
	)
	assert.NoError(t, err)

	_, err = executeMethod(ctx, lr, pm, *obj, 0, "Panic")
	assert.Error(t, err)

	_, err = executeMethod(ctx, lr, pm, *obj, 0, "NotPanic")
	assert.NoError(t, err)
}

func TestGetChildren(t *testing.T) {
	if parallel {
		t.Parallel()
	}
	goContract := `
package main

import (
	"github.com/insolar/insolar/logicrunner/goplugin/foundation"
	"github.com/insolar/insolar/application/proxy/child"
)

type Contract struct {
	foundation.BaseContract
}

func (c *Contract) NewChilds(cnt int) (int, error) {
	s := 0
	for i := 1; i < cnt; i++ {
        child.New(i).AsChild(c.GetReference())
		s += i
	} 
	return s, nil
}

func (c *Contract) SumChilds() (int, error) {
	s := 0
	childs, err := c.GetChildrenTyped(child.GetPrototype())
	if err != nil {
		return 0, err
	}
	for _, chref := range childs {
		o := child.GetObject(chref)
		n, err := o.GetNum()
		if err != nil {
			return 0, err
		}
		s += n
	}
	return s, nil
}

func (c *Contract) GetChildRefs() (ret []string, err error) {
	childs, err := c.GetChildrenTyped(child.GetPrototype())
	if err != nil {
		return nil, err
	}

	for _, chref := range childs {
		ret = append(ret, chref.String())
	}
	return ret, nil
}
`
	goChild := `
package main
import "github.com/insolar/insolar/logicrunner/goplugin/foundation"

type Child struct {
	foundation.BaseContract
	Num int
}

func (c *Child) GetNum() (int, error) {
	return c.Num, nil
}


func New(n int) (*Child, error) {
	return &Child{Num: n}, nil
}
`
	ctx := context.TODO()
	lr, am, cb, pm, cleaner := PrepareLrAmCbPm(t)
	defer cleaner()

	err := cb.Build(map[string]string{"child": goChild})
	assert.NoError(t, err)
	err = cb.Build(map[string]string{"contract": goContract})
	assert.NoError(t, err)

	domain := core.NewRefFromBase58("c1")
	contractID, err := am.RegisterRequest(
		ctx,
		&message.Parcel{Msg: &message.CallConstructor{PrototypeRef: core.NewRefFromBase58("dassads")}},
	)
	assert.NoError(t, err)
	contract := getRefFromID(contractID)
	_, err = am.ActivateObject(
		ctx,
		domain,
		*contract,
		*am.GenesisRef(),
		*cb.Prototypes["contract"],
		false,
		goplugintestutils.CBORMarshal(t, nil),
	)
	assert.NoError(t, err, "create contract")
	assert.NotEqual(t, contract, nil, "contract created")

	resp, err := executeMethod(ctx, lr, pm, *contract, 0, "NewChilds", 10)
	assert.NoError(t, err, "contract call")
	assert.Equal(t, uint64(45), firstMethodRes(t, resp))

	resp, err = executeMethod(ctx, lr, pm, *contract, 0, "SumChilds")
	assert.NoError(t, err, "contract call")
<<<<<<< HEAD
	r = goplugintestutils.CBORUnMarshal(t, resp.(*reply.CallMethod).Result)
	assert.Equal(t, []interface{}{uint64(45), nil}, r)
=======
	assert.Equal(t, uint64(45), firstMethodRes(t, resp))
>>>>>>> f69a2d7a

	ValidateAllResults(t, ctx, lr)
}

func TestFailValidate(t *testing.T) {
	if parallel {
		t.Parallel()
	}
	goContract := `
package main

import (
	"math/rand"
	"time"
	"github.com/insolar/insolar/logicrunner/goplugin/foundation"
)

type Contract struct {
	foundation.BaseContract
}

func (c *Contract) Rand() (int, error) {
	rand.Seed(time.Now().UnixNano())
	return rand.Intn(77), nil
}
`
	ctx := context.TODO()
	lr, am, cb, pm, cleaner := PrepareLrAmCbPm(t)
	defer cleaner()

	err := cb.Build(map[string]string{"contract": goContract})
	assert.NoError(t, err)

	domain := core.NewRefFromBase58("c1")
	contractID, err := am.RegisterRequest(
		ctx,
		&message.Parcel{Msg: &message.CallConstructor{PrototypeRef: core.NewRefFromBase58("dassads")}},
	)
	assert.NoError(t, err)
	contract := getRefFromID(contractID)
	_, err = am.ActivateObject(
		ctx,
		domain,
		*contract,
		*am.GenesisRef(),
		*cb.Prototypes["contract"],
		false,
		goplugintestutils.CBORMarshal(t, nil),
	)
	assert.NoError(t, err, "create contract")
	assert.NotEqual(t, contract, nil, "contract created")

	for i := 0; i < 5; i++ {
		_, err = executeMethod(ctx, lr, pm, *contract, uint64(i), "Rand")
		assert.NoError(t, err, "contract call")
	}

	ValidateAllResults(t, ctx, lr, *contract)
}

func TestErrorInterface(t *testing.T) {
	if parallel {
		t.Parallel()
	}
	var contractOneCode = `
package main

import (
	"github.com/insolar/insolar/logicrunner/goplugin/foundation"
	"github.com/insolar/insolar/application/proxy/two"
)

type One struct {
	foundation.BaseContract
}

func (r *One) AnError() error {
	holder := two.New()
	friend, err := holder.AsChild(r.GetReference())
	if err != nil {
		return err
	}

	return friend.AnError()
}

func (r *One) NoError() error {
	holder := two.New()
	friend, err := holder.AsChild(r.GetReference())
	if err != nil {
		return err
	}

	return friend.NoError()
}
`

	var contractTwoCode = `
package main

import (
	"errors"

	"github.com/insolar/insolar/logicrunner/goplugin/foundation"
)

type Two struct {
	foundation.BaseContract
}
func New() (*Two, error) {
	return &Two{}, nil
}
func (r *Two) AnError() error {
	return errors.New("an error")
}
func (r *Two) NoError() error {
	return nil
}
`
	ctx := context.TODO()
	lr, am, cb, pm, cleaner := PrepareLrAmCbPm(t)
	defer cleaner()

	err := cb.Build(map[string]string{
		"one": contractOneCode,
		"two": contractTwoCode,
	})
	assert.NoError(t, err)

	domain := core.NewRefFromBase58("c1")
	contractID, err := am.RegisterRequest(ctx, &message.Parcel{Msg: &message.CallConstructor{}})
	assert.NoError(t, err)
	contract := getRefFromID(contractID)
	_, err = am.ActivateObject(
		ctx,
		domain,
		*contract,
		*am.GenesisRef(),
		*cb.Prototypes["one"],
		false,
		goplugintestutils.CBORMarshal(t, nil),
	)
	assert.NoError(t, err, "create contract")
	assert.NotEqual(t, contract, nil, "contract created")

	resp, err := executeMethod(ctx, lr, pm, *contract, 0, "AnError")
	assert.NoError(t, err, "contract call")

	ch := new(codec.CborHandle)
	res := []interface{}{&foundation.Error{}}
	err = codec.NewDecoderBytes(resp.(*reply.CallMethod).Result, ch).Decode(&res)
	assert.NoError(t, err, "contract call")
	assert.Equal(t, &foundation.Error{S: "an error"}, res[0])

	resp, err = executeMethod(ctx, lr, pm, *contract, 0, "NoError")
	assert.NoError(t, err, "contract call")
	assert.Equal(t, nil, firstMethodRes(t, resp))

	ValidateAllResults(t, ctx, lr)
}

func TestNilResult(t *testing.T) {
	if parallel {
		t.Parallel()
	}
	var contractOneCode = `
package main

import (
	"github.com/insolar/insolar/logicrunner/goplugin/foundation"
	"github.com/insolar/insolar/application/proxy/two"
)

type One struct {
	foundation.BaseContract
}

func (r *One) Hello() (*string, error) {
	holder := two.New()
	friend, err := holder.AsChild(r.GetReference())
	if err != nil {
		return nil, err
	}

	return friend.Hello()
}
`

	var contractTwoCode = `
package main

import (
	"github.com/insolar/insolar/logicrunner/goplugin/foundation"
)

type Two struct {
	foundation.BaseContract
}
func New() (*Two, error) {
	return &Two{}, nil
}
func (r *Two) Hello() (*string, error) {
	return nil, nil
}
`
	ctx := context.TODO()
	lr, am, cb, pm, cleaner := PrepareLrAmCbPm(t)
	defer cleaner()

	err := cb.Build(map[string]string{
		"one": contractOneCode,
		"two": contractTwoCode,
	})
	assert.NoError(t, err)

	domain := core.NewRefFromBase58("c1")
	contractID, err := am.RegisterRequest(ctx, &message.Parcel{Msg: &message.CallConstructor{}})
	assert.NoError(t, err)
	contract := getRefFromID(contractID)
	_, err = am.ActivateObject(
		ctx,
		domain,
		*contract,
		*am.GenesisRef(),
		*cb.Prototypes["one"],
		false,
		goplugintestutils.CBORMarshal(t, nil),
	)
	assert.NoError(t, err, "create contract")
	assert.NotEqual(t, contract, nil, "contract created")

	resp, err := executeMethod(ctx, lr, pm, *contract, 0, "Hello")
	assert.NoError(t, err, "contract call")
	assert.Equal(t, nil, firstMethodRes(t, resp))

	ValidateAllResults(t, ctx, lr)
}

type Caller struct {
	member string
	lr     core.LogicRunner
	t      *testing.T
	cs     core.CryptographyService
}

func (s *Caller) SignedCall(ctx context.Context, pm core.PulseManager, rootDomain core.RecordRef, method string, params []interface{}) interface{} {
	seed := make([]byte, 32)
	_, err := rand.Read(seed)
	assert.NoError(s.t, err)

	buf := goplugintestutils.CBORMarshal(s.t, params)

	args, err := core.MarshalArgs(
		core.NewRefFromBase58(s.member),
		method,
		buf,
		seed)

	assert.NoError(s.t, err)

	signature, err := s.cs.Sign(args)
	assert.NoError(s.t, err)

	res, err := executeMethod(
		ctx, s.lr, pm, core.NewRefFromBase58(s.member), 0,
		"Call", rootDomain, method, buf, seed, signature.Bytes(),
	)
	assert.NoError(s.t, err, "contract call")

	var result interface{}
	var contractErr interface{}
	err = signer.UnmarshalParams(res.(*reply.CallMethod).Result, &result, &contractErr)
	assert.NoError(s.t, err, "unmarshal answer")
	require.Nilf(s.t, contractErr, "[ SignedCall ] Got error %v", contractErr)
	return result
}

func TestRootDomainContract(t *testing.T) {
	if parallel {
		t.Parallel()
	}
	rootDomainCode, err := ioutil.ReadFile("../application/contract/rootdomain/rootdomain.go" +
		"")
	if err != nil {
		fmt.Print(err)
	}
	memberCode, err := ioutil.ReadFile("../application/contract/member/member.go")
	if err != nil {
		fmt.Print(err)
	}
	allowanceCode, err := ioutil.ReadFile("../application/contract/allowance/allowance.go")
	if err != nil {
		fmt.Print(err)
	}
	walletCode, err := ioutil.ReadFile("../application/contract/wallet/wallet.go")
	if err != nil {
		fmt.Print(err)
	}

	ctx := context.TODO()
	// TODO need use pulseManager to sync all refs
	lr, am, cb, pm, cleaner := PrepareLrAmCbPm(t)
	defer cleaner()
	err = cb.Build(map[string]string{"member": string(memberCode), "allowance": string(allowanceCode), "wallet": string(walletCode), "rootdomain": string(rootDomainCode)})
	assert.NoError(t, err)

	// Initializing Root Domain
	rootDomainID, err := am.RegisterRequest(ctx, &message.Parcel{Msg: &message.GenesisRequest{Name: "c1"}})
	assert.NoError(t, err)
	rootDomainRef := getRefFromID(rootDomainID)
	rootDomainDesc, err := am.ActivateObject(
		ctx,
		core.RecordRef{},
		*rootDomainRef,
		*am.GenesisRef(),
		*cb.Prototypes["rootdomain"],
		false,
		goplugintestutils.CBORMarshal(t, nil),
	)
	assert.NoError(t, err, "create contract")
	assert.NotEqual(t, rootDomainRef, nil, "contract created")

	kp := platformpolicy.NewKeyProcessor()

	// Creating Root member
	rootKey, err := kp.GeneratePrivateKey()
	assert.NoError(t, err)
	rootPubKey, err := kp.ExportPublicKey(kp.ExtractPublicKey(rootKey))
	assert.NoError(t, err)

	rootMemberID, err := am.RegisterRequest(ctx, &message.Parcel{Msg: &message.GenesisRequest{Name: "c2"}})
	assert.NoError(t, err)
	rootMemberRef := getRefFromID(rootMemberID)

	m, err := member.New("root", string(rootPubKey))
	assert.NoError(t, err)

	_, err = am.ActivateObject(
		ctx,
		core.RecordRef{},
		*rootMemberRef,
		*rootDomainRef,
		*cb.Prototypes["member"],
		false,
		goplugintestutils.CBORMarshal(t, m),
	)
	assert.NoError(t, err)

	// Updating root domain with root member
	_, err = am.UpdateObject(ctx, core.RecordRef{}, core.RecordRef{}, rootDomainDesc, goplugintestutils.CBORMarshal(t, rootdomain.RootDomain{RootMember: *rootMemberRef}))
	assert.NoError(t, err)

	csRoot := cryptography.NewKeyBoundCryptographyService(rootKey)
	root := Caller{rootMemberRef.String(), lr, t, csRoot}

	// Creating Member1
	member1Key, err := kp.GeneratePrivateKey()
	assert.NoError(t, err)
	member1PubKey, err := kp.ExportPublicKey(kp.ExtractPublicKey(member1Key))
	assert.NoError(t, err)

	res1 := root.SignedCall(ctx, pm, *rootDomainRef, "CreateMember", []interface{}{"Member1", member1PubKey})
	member1Ref := res1.(string)
	assert.NotEqual(t, "", member1Ref)

	// Creating Member2
	member2Key, err := kp.GeneratePrivateKey()
	assert.NoError(t, err)
	member2PubKey, err := kp.ExportPublicKey(kp.ExtractPublicKey(member2Key))
	assert.NoError(t, err)

	res2 := root.SignedCall(ctx, pm, *rootDomainRef, "CreateMember", []interface{}{"Member2", member2PubKey})
	member2Ref := res2.(string)
	assert.NotEqual(t, "", member2Ref)

	// Transfer 1 coin from Member1 to Member2
	csMember1 := cryptography.NewKeyBoundCryptographyService(member1Key)
	member1 := Caller{member1Ref, lr, t, csMember1}
	member1.SignedCall(ctx, pm, *rootDomainRef, "Transfer", []interface{}{1, member2Ref})

	// Verify Member1 balance
	res3 := root.SignedCall(ctx, pm, *rootDomainRef, "GetBalance", []interface{}{member1Ref})
	assert.Equal(t, 999, int(res3.(uint64)))

	// Verify Member2 balance
	res4 := root.SignedCall(ctx, pm, *rootDomainRef, "GetBalance", []interface{}{member2Ref})
	assert.Equal(t, 1001, int(res4.(uint64)))
}

func TestFullValidationCycle(t *testing.T) {
	t.Skip("test is terribly wrong")
	if parallel {
		t.Parallel()
	}
	goContract := `
package main

import (
	"github.com/insolar/insolar/logicrunner/goplugin/foundation"
	"github.com/insolar/insolar/application/proxy/child"
)

type Contract struct {
	foundation.BaseContract
}

func (c *Contract) NewChilds(cnt int) (int, error) {
	s := 0
	for i := 1; i < cnt; i++ {
        child.New(i).AsChild(c.GetReference())
		s += i
	} 
	return s, nil
}

func (c *Contract) SumChilds() (int, error) {
	s := 0
	childs, err := c.GetChildrenTyped(child.GetImage())
	if err != nil {
		return 0, err
	}
	for _, chref := range childs {
		o := child.GetObject(chref)
		n, err := o.GetNum()
		if err != nil {
			return 0, err
		}
		s += n
	}
	return s, nil
}

func (c *Contract) GetChildRefs() (ret []string, err error) {
	childs, err := c.GetChildrenTyped(child.GetImage())
	if err != nil {
		return nil, err
	}

	for _, chref := range childs {
		ret = append(ret, chref.String())
	}
	return ret, nil
}
`
	goChild := `
package main
import "github.com/insolar/insolar/logicrunner/goplugin/foundation"

type Child struct {
	foundation.BaseContract
	Num int
}

func (c *Child) GetNum() (int, error) {
	return c.Num, nil
}


func New(n int) (*Child, error) {
	return &Child{Num: n}, nil
}
`
	ctx := context.TODO()
	lr, am, cb, pm, cleaner := PrepareLrAmCbPm(t)
	defer cleaner()

	err := cb.Build(map[string]string{"child": goChild, "contract": goContract})
	assert.NoError(t, err)

	domain := core.NewRefFromBase58("c1")
	contractID, err := am.RegisterRequest(
		ctx,
		&message.Parcel{Msg: &message.CallConstructor{PrototypeRef: core.NewRefFromBase58("dassads")}},
	)
	assert.NoError(t, err)
	contract := getRefFromID(contractID)
	_, err = am.ActivateObject(
		ctx,
		domain,
		*contract,
		*am.GenesisRef(),
		*cb.Prototypes["contract"],
		false,
		goplugintestutils.CBORMarshal(t, nil),
	)
	assert.NoError(t, err, "create contract")
	assert.NotEqual(t, contract, nil, "contract created")

	resp, err := executeMethod(ctx, lr, pm, *contract, 0, "NewChilds", 1)
	assert.NoError(t, err, "contract call")
	assert.Equal(t, uint64(0), firstMethodRes(t, resp))

	mb := lr.(*LogicRunner).MessageBus.(*testmessagebus.TestMessageBus)
	toValidate := make([]core.Parcel, 0)
	mb.ReRegister(core.TypeValidateCaseBind, func(ctx context.Context, m core.Parcel) (core.Reply, error) {
		toValidate = append(toValidate, m)
		return nil, nil
	})
	toExecute := make([]core.Parcel, 0)
	mb.ReRegister(core.TypeExecutorResults, func(ctx context.Context, m core.Parcel) (core.Reply, error) {
		toExecute = append(toExecute, m)
		return nil, nil
	})
	toCheckValidate := make([]core.Parcel, 0)
	mb.ReRegister(core.TypeValidationResults, func(ctx context.Context, m core.Parcel) (core.Reply, error) {
		toCheckValidate = append(toCheckValidate, m)
		return nil, nil
	})

	err = lr.(*LogicRunner).Ledger.GetPulseManager().Set(
		ctx,
		core.Pulse{PulseNumber: 1231234, Entropy: core.Entropy{}},
	)
	assert.NoError(t, err)

	for _, m := range toValidate {
		lr.ValidateCaseBind(ctx, m)
	}

	for _, m := range toExecute {
		lr.ExecutorResults(ctx, m)
	}

	for _, m := range toCheckValidate {
		lr.ProcessValidationResults(ctx, m)
	}
}

func TestConstructorReturnNil(t *testing.T) {
	if parallel {
		t.Parallel()
	}
	var contractOneCode = `
package main

import (
	"github.com/insolar/insolar/logicrunner/goplugin/foundation"
	"github.com/insolar/insolar/application/proxy/two"
)

type One struct {
	foundation.BaseContract
}

func (r *One) Hello() (*string, error) {
	holder := two.New()
	_, err := holder.AsChild(r.GetReference())
	if err != nil {
		return nil, err
	}
	ok := "all was well"
	return &ok, nil
}
`

	var contractTwoCode = `
package main

import (
	"github.com/insolar/insolar/logicrunner/goplugin/foundation"
)

type Two struct {
	foundation.BaseContract
}
func New() (*Two, error) {
	return nil, nil
}
`
	ctx := context.TODO()
	lr, am, cb, pm, cleaner := PrepareLrAmCbPm(t)
	defer cleaner()

	err := cb.Build(map[string]string{
		"one": contractOneCode,
		"two": contractTwoCode,
	})
	assert.NoError(t, err)

	domain := core.NewRefFromBase58("c1")
	contractID, err := am.RegisterRequest(ctx, &message.Parcel{Msg: &message.CallConstructor{}})
	assert.NoError(t, err)
	contract := getRefFromID(contractID)
	_, err = am.ActivateObject(
		ctx,
		domain,
		*contract,
		*am.GenesisRef(),
		*cb.Prototypes["one"],
		false,
		goplugintestutils.CBORMarshal(t, nil),
	)
	assert.NoError(t, err, "create contract")
	assert.NotEqual(t, contract, nil, "contract created")

	resp, err := executeMethod(ctx, lr, pm, *contract, 0, "Hello")
	assert.NoError(t, err, "contract call")

	var result interface{}
	var contractErr *foundation.Error

	err = signer.UnmarshalParams(resp.(*reply.CallMethod).Result, &result, &contractErr)
	assert.NoError(t, err, "unmarshal answer")
	assert.NotNil(t, contractErr)
	assert.Contains(t, contractErr.Error(), "[ FakeNew ] ( INSCONSTRUCTOR_* ) ( Generated Method ) Constructor returns nil")
}

func TestRecursiveCall(t *testing.T) {
	if parallel {
		t.Parallel()
	}

	var recursiveContractCode = `
package main

import (
	"github.com/insolar/insolar/logicrunner/goplugin/foundation"
	"github.com/insolar/insolar/application/proxy/recursive"
)
type One struct {
	foundation.BaseContract
}

func New() (*One, error) {
	return &One{}, nil
}

func (r *One) Recursive() (error) {
	remoteSelf := recursive.GetObject(r.GetReference())
	err := remoteSelf.Recursive()
	return err
}

`

	ctx := inslogger.ContextWithTrace(context.Background(), utils.RandTraceID())
	lr, am, cb, pm, cleaner := PrepareLrAmCbPm(t)
	defer cleaner()

	err := cb.Build(map[string]string{
		"recursive": recursiveContractCode,
	})
	assert.NoError(t, err)

	domain := core.NewRefFromBase58("c1")
	contractID, err := am.RegisterRequest(
		ctx,
		&message.Parcel{Msg: &message.CallConstructor{PrototypeRef: core.NewRefFromBase58("recursive")}},
	)
	assert.NoError(t, err)
	contract := getRefFromID(contractID)
	_, err = am.ActivateObject(
		ctx, domain, *contract, *am.GenesisRef(), *cb.Prototypes["recursive"], false,
		goplugintestutils.CBORMarshal(t, nil),
	)
	assert.NoError(t, err, "create contract")
	assert.NotEqual(t, contract, nil, "contract created")

	resp, err := executeMethod(ctx, lr, pm, *contract, 0, "Recursive")
	assert.NoError(t, err, "contract call")

	var contractErr *foundation.Error
	err = signer.UnmarshalParams(resp.(*reply.CallMethod).Result, &contractErr)
	assert.NoError(t, err, "unmarshal answer")
	assert.NotNil(t, contractErr)
	assert.Contains(t, contractErr.Error(), "loop detected")
}

func TestNewAllowanceNotFromWallet(t *testing.T) {
	if parallel {
		t.Parallel()
	}
	var contractOneCode = `
package main
import (
	"fmt"
	"github.com/insolar/insolar/logicrunner/goplugin/foundation"
	"github.com/insolar/insolar/application/proxy/allowance"
	"github.com/insolar/insolar/application/proxy/wallet"
	"github.com/insolar/insolar/core"
)
type One struct {
	foundation.BaseContract
}
func (r *One) CreateAllowance(member string) (error) {
	w, _ := wallet.GetImplementationFrom(core.NewRefFromBase58(member))
	walletRef := w.GetReference()
	ah := allowance.New(&walletRef, 111, r.GetContext().Time.Unix()+10)
	_, err := ah.AsChild(walletRef)
	if err != nil {
		return fmt.Errorf("Error:", err.Error())
	}
	return nil
}
`
	rootDomainCode, err := ioutil.ReadFile("../application/contract/rootdomain/rootdomain.go" +
		"")
	if err != nil {
		fmt.Print(err)
	}
	memberCode, err := ioutil.ReadFile("../application/contract/member/member.go")
	if err != nil {
		fmt.Print(err)
	}
	allowanceCode, err := ioutil.ReadFile("../application/contract/allowance/allowance.go")
	if err != nil {
		fmt.Print(err)
	}
	walletCode, err := ioutil.ReadFile("../application/contract/wallet/wallet.go")
	if err != nil {
		fmt.Print(err)
	}

	ctx := context.TODO()
	lr, am, cb, pm, cleaner := PrepareLrAmCbPm(t)
	defer cleaner()
	err = cb.Build(map[string]string{"one": contractOneCode, "member": string(memberCode), "allowance": string(allowanceCode), "wallet": string(walletCode), "rootdomain": string(rootDomainCode)})
	assert.NoError(t, err)

	kp := platformpolicy.NewKeyProcessor()

	// Initializing Root Domain
	rootDomainID, err := am.RegisterRequest(ctx, &message.Parcel{Msg: &message.GenesisRequest{Name: "c1"}})
	assert.NoError(t, err)
	rootDomainRef := getRefFromID(rootDomainID)
	rootDomainDesc, err := am.ActivateObject(
		ctx,
		core.RecordRef{},
		*rootDomainRef,
		*am.GenesisRef(),
		*cb.Prototypes["rootdomain"],
		false,
		goplugintestutils.CBORMarshal(t, nil),
	)
	assert.NoError(t, err, "create contract")
	assert.NotEqual(t, rootDomainRef, nil, "contract created")

	// Creating Root member
	rootKey, err := kp.GeneratePrivateKey()
	assert.NoError(t, err)
	rootPubKey, err := kp.ExportPublicKey(kp.ExtractPublicKey(rootKey))
	assert.NoError(t, err)

	rootMemberID, err := am.RegisterRequest(ctx, &message.Parcel{Msg: &message.GenesisRequest{Name: "c2"}})
	assert.NoError(t, err)
	rootMemberRef := getRefFromID(rootMemberID)

	m, err := member.New("root", string(rootPubKey))
	assert.NoError(t, err)

	_, err = am.ActivateObject(
		ctx,
		core.RecordRef{},
		*rootMemberRef,
		*rootDomainRef,
		*cb.Prototypes["member"],
		false,
		goplugintestutils.CBORMarshal(t, m),
	)
	assert.NoError(t, err)

	// Updating root domain with root member
	_, err = am.UpdateObject(ctx, core.RecordRef{}, core.RecordRef{}, rootDomainDesc, goplugintestutils.CBORMarshal(t, rootdomain.RootDomain{RootMember: *rootMemberRef}))
	assert.NoError(t, err)

	cs := cryptography.NewKeyBoundCryptographyService(rootKey)
	root := Caller{rootMemberRef.String(), lr, t, cs}

	// Creating Member
	memberKey, err := kp.GeneratePrivateKey()
	assert.NoError(t, err)
	memberPubKey, err := kp.ExportPublicKey(kp.ExtractPublicKey(memberKey))
	assert.NoError(t, err)

	res1 := root.SignedCall(ctx, pm, *rootDomainRef, "CreateMember", []interface{}{"Member", string(memberPubKey)})
	memberRef := res1.(string)
	assert.NotEqual(t, "", memberRef)

	// Call CreateAllowance method in custom contract
	domain := core.NewRefFromBase58("c1")
	contractID, err := am.RegisterRequest(ctx, &message.Parcel{Msg: &message.CallConstructor{}})
	assert.NoError(t, err)
	contract := getRefFromID(contractID)
	_, err = am.ActivateObject(
		ctx,
		domain,
		*contract,
		*am.GenesisRef(),
		*cb.Prototypes["one"],
		false,
		goplugintestutils.CBORMarshal(t, nil),
	)
	assert.NoError(t, err, "create contract")
	assert.NotEqual(t, contract, nil, "contract created")

	resp, err := executeMethod(ctx, lr, pm, *contract, 0, "CreateAllowance", memberRef)
	assert.NoError(t, err, "contract call")

	var contractErr *foundation.Error

	err = signer.UnmarshalParams(resp.(*reply.CallMethod).Result, &contractErr)
	assert.NoError(t, err, "unmarshal answer")
	assert.NotNil(t, contractErr)
	assert.Contains(t, contractErr.Error(), "[ New Allowance ] : Can't create allowance from not wallet contract")

	// Verify Member balance
	res3 := root.SignedCall(ctx, pm, *rootDomainRef, "GetBalance", []interface{}{memberRef})
	assert.Equal(t, 1000, int(res3.(uint64)))
}

func TestGetParent(t *testing.T) {
	if parallel {
		t.Parallel()
	}
	var contractOneCode = `
package main
 import "github.com/insolar/insolar/logicrunner/goplugin/foundation"
import "github.com/insolar/insolar/application/proxy/two"
import "github.com/insolar/insolar/core"
 type One struct {
	foundation.BaseContract
}
 func (r *One) AddChildAndReturnMyselfAsParent() (core.RecordRef, error) {
	holder := two.New()
	friend, err := holder.AsChild(r.GetReference())
	if err != nil {
		return core.RecordRef{}, err
	}

 	return friend.GetParent()
}
`
	var contractTwoCode = `
package main
 import (
	"github.com/insolar/insolar/core"
	"github.com/insolar/insolar/logicrunner/goplugin/foundation"
)
 type Two struct {
	foundation.BaseContract
}
 func New() (*Two, error) {
	return &Two{}, nil
}
 func (r *Two) GetParent() (core.RecordRef, error) {
	return *r.GetContext().Parent, nil
}
 `
	ctx := context.Background()
	lr, am, cb, pm, cleaner := PrepareLrAmCbPm(t)
	defer cleaner()
	err := cb.Build(map[string]string{"one": contractOneCode, "two": contractTwoCode})
	assert.NoError(t, err)
	objID, err := am.RegisterRequest(ctx, &message.Parcel{Msg: &message.CallConstructor{}})
	assert.NoError(t, err)
	obj := getRefFromID(objID)
	_, err = am.ActivateObject(
		ctx,
		core.RecordRef{},
		*obj,
		*am.GenesisRef(),
		*cb.Prototypes["one"],
		false,
		goplugintestutils.CBORMarshal(t, &struct{}{}),
	)
	assert.NoError(t, err)
	resp, err := executeMethod(ctx, lr, pm, *obj, 0, "AddChildAndReturnMyselfAsParent")
	assert.Equal(t, *obj, Ref{}.FromSlice(firstMethodRes(t, resp).([]byte)))

	ValidateAllResults(t, ctx, lr)
}

func TestReleaseRequestsAfterPulse(t *testing.T) {
	if parallel {
		t.Parallel()
	}

	var sleepContract = `
package main

import (
   "github.com/insolar/insolar/logicrunner/goplugin/foundation"
   "time"
)
type One struct {
   foundation.BaseContract
   N int
}

func New() (*One, error){
   return nil, nil
}

func (r *One) LongSleep() (error) {
   time.Sleep(7 * time.Second)
   r.N++
   return nil
}

func (r *One) ShortSleep() (error) {
   time.Sleep(1 * time.Microsecond)
   r.N++
   return nil
}

`
	ctx := inslogger.ContextWithTrace(context.Background(), utils.RandTraceID())
	lr, am, cb, pm, cleaner := PrepareLrAmCbPm(t)
	defer cleaner()

	err := cb.Build(map[string]string{
		"one": sleepContract,
	})
	assert.NoError(t, err)

	domain := core.NewRefFromBase58("c1")
	contractID, err := am.RegisterRequest(
		ctx,
		&message.Parcel{Msg: &message.CallConstructor{PrototypeRef: core.NewRefFromBase58("one")}},
	)
	assert.NoError(t, err)
	contract := getRefFromID(contractID)
	_, err = am.ActivateObject(
		ctx, domain, *contract, *am.GenesisRef(), *cb.Prototypes["one"], false,
		goplugintestutils.CBORMarshal(t, nil),
	)
	assert.NoError(t, err, "create contract")
	assert.NotEqual(t, contract, nil, "contract created")

	lr = getLogicRunnerWithoutValidation(lr)

	// hold executor
	go func() {
		log.Debugf("!!!!! Long start")
		executeMethod(ctx, lr, pm, *contract, 0, "LongSleep")
		log.Debugf("!!!!! Long end")
	}()

	// wait both method calls, send new pulse
	go func() {
		log.Debugf("!!!!! Pulse sleep")
		time.Sleep(3 * time.Second)
		log.Debugf("!!!!! Pulse start")
		err = pm.Set(
			ctx,
			core.Pulse{PulseNumber: 1, Entropy: core.Entropy{}},
		)
		log.Debugf("!!!!! Pulse end")
	}()

	// wait for holding and add to queue
	log.Debugf("!!!!! Short sleep")
	time.Sleep(time.Second)
	log.Debugf("!!!!! Short start")
	_, err = executeMethod(ctx, lr, pm, *contract, 0, "ShortSleep")
	log.Debugf("!!!!! Short end")
	assert.Error(t, err, "contract call")

	assert.Contains(t, err.Error(), "abort execution: new Pulse coming")
}

func getLogicRunnerWithoutValidation(lr core.LogicRunner) *LogicRunner {
	rlr := lr.(*LogicRunner)
	newmb := rlr.MessageBus.(*testmessagebus.TestMessageBus)

	emptyFunc := func(context.Context, core.Parcel) (res core.Reply, err error) {
		return nil, nil
	}

	newmb.ReRegister(core.TypeValidationResults, emptyFunc)
	newmb.ReRegister(core.TypeExecutorResults, emptyFunc)

	rlr.MessageBus = newmb

	return rlr
}

func TestGinsiderMustDieAfterInsolard(t *testing.T) {
	if parallel {
		t.Parallel()
	}

	var emptyMethodContract = `
package main

import (
	"time"
	"github.com/insolar/insolar/logicrunner/goplugin/foundation"
	
)
type One struct {
   foundation.BaseContract
}

func New() (*One, error){
   return nil, nil
}

func (r *One) EmptyMethod() (error) {
	time.Sleep(200 * time.Millisecond)
	return nil
}

`
	ctx := inslogger.ContextWithTrace(context.Background(), utils.RandTraceID())
	lr, am, cb, _, cleaner := PrepareLrAmCbPm(t)
	defer cleaner()

	err := cb.Build(map[string]string{
		"one": emptyMethodContract,
	})
	assert.NoError(t, err)

	domain := core.NewRefFromBase58("c1")
	protoRef := core.NewRefFromBase58("one")
	contractID, err := am.RegisterRequest(
		ctx,
		&message.Parcel{Msg: &message.CallConstructor{PrototypeRef: protoRef}},
	)
	assert.NoError(t, err)
	contract := getRefFromID(contractID)
	object, err := am.ActivateObject(
		ctx, domain, *contract, *am.GenesisRef(), *cb.Prototypes["one"], false,
		goplugintestutils.CBORMarshal(t, nil),
	)
	assert.NoError(t, err, "create contract")
	assert.NotEqual(t, contract, nil, "contract created")

	//prototype = *cb.Prototypes["one"]
	prototypeRef, err := object.Prototype()
	prototype, err := am.GetObject(ctx, *prototypeRef, nil, false)
	codeRef, err := prototype.Code()

	assert.NoError(t, err, "get contract code")

	rlr := lr.(*LogicRunner)
	gp, err := goplugin.NewGoPlugin(rlr.Cfg, rlr.MessageBus, rlr.ArtifactManager)

	callContext := &core.LogicCallContext{
		Caller:          nil,
		Callee:          nil,
		Request:         nil,
		Time:            time.Now(),
		Pulse:           *rlr.pulse(ctx),
		TraceID:         inslogger.TraceID(ctx),
		CallerPrototype: nil,
	}
	res := rpctypes.DownCallMethodResp{}
	req := rpctypes.DownCallMethodReq{
		Context:   callContext,
		Code:      *codeRef,
		Data:      object.Memory(),
		Method:    "EmptyMethod",
		Arguments: goplugintestutils.CBORMarshal(t, []interface{}{}),
	}

	client, err := gp.Downstream(ctx)

	// call method without waiting of it execution
	client.Go("RPC.CallMethod", req, res, nil)

	// emulate death
	rlr.sock.Close()

	// wait for gorund try to send answer back, it will see closing connection, after that it needs to die
	time.Sleep(300 * time.Millisecond)

	// ping to goPlugin, it has to be dead
	_, err = rpc.Dial(gp.Cfg.GoPlugin.RunnerProtocol, gp.Cfg.GoPlugin.RunnerListen)
	assert.Error(t, err, "rpc Dial")
	assert.Contains(t, err.Error(), "connect: connection refused")
}

func TestGetRemoteData(t *testing.T) {
	if parallel {
		t.Parallel()
	}
	var contractOneCode = `
package main
 import "github.com/insolar/insolar/logicrunner/goplugin/foundation"
 import "github.com/insolar/insolar/application/proxy/two"
 import "github.com/insolar/insolar/core"
 type One struct {
	foundation.BaseContract
 }
 func (r *One) GetChildCode() (core.RecordRef, error) {
	holder := two.New()
	child, err := holder.AsChild(r.GetReference())
	if err != nil {
		return core.RecordRef{}, err
	}

 	return child.GetCode()
 }

 func (r *One) GetChildPrototype() (core.RecordRef, error) {
	holder := two.New()
	child, err := holder.AsChild(r.GetReference())
	if err != nil {
		return core.RecordRef{}, err
	}

 	return child.GetPrototype()
 }
`
	var contractTwoCode = `
 package main
 import (
	"github.com/insolar/insolar/logicrunner/goplugin/foundation"
 )
 type Two struct {
	foundation.BaseContract
 }
 func New() (*Two, error) {
	return &Two{}, nil
 }
 `
	ctx := context.Background()
	lr, am, cb, pm, cleaner := PrepareLrAmCbPm(t)
	defer cleaner()
	err := cb.Build(map[string]string{"one": contractOneCode, "two": contractTwoCode})
	assert.NoError(t, err)
	objID, err := am.RegisterRequest(ctx, &message.Parcel{Msg: &message.CallConstructor{}})
	assert.NoError(t, err)
	obj := getRefFromID(objID)
	_, err = am.ActivateObject(
		ctx,
		core.RecordRef{},
		*obj,
		*am.GenesisRef(),
		*cb.Prototypes["one"],
		false,
		goplugintestutils.CBORMarshal(t, &struct{}{}),
	)
	assert.NoError(t, err)

	resp, err := executeMethod(ctx, lr, pm, *obj, 0, "GetChildCode")
	assert.NoError(t, err, "contract call")
	assert.Equal(t, *cb.Codes["two"], Ref{}.FromSlice(firstMethodRes(t, resp).([]byte)), "Compare Code Refs")

	resp, err = executeMethod(ctx, lr, pm, *obj, 0, "GetChildPrototype")
	assert.NoError(t, err, "contract call")
<<<<<<< HEAD
	r = goplugintestutils.CBORUnMarshal(t, resp.(*reply.CallMethod).Result)
	refFromMethod = r.([]interface{})[0].([]byte)
	assert.Equal(t, *cb.Prototypes["two"], Ref{}.FromSlice(refFromMethod), "Compare Code Prototypes")
}

// TODO - unskip when we decide how to work with NotificationCalls (NoWaitMethods)
func TestNoLoopsWhileNotificationCall(t *testing.T) {
	t.Skip()
	if parallel {
		t.Parallel()
	}
	var contractOneCode = `
package main
 import "github.com/insolar/insolar/logicrunner/goplugin/foundation"
 import "github.com/insolar/insolar/application/proxy/two"

 type One struct {
	foundation.BaseContract
 }
 func (r *One) GetChildCode() (int, error) {
	holder := two.New()
	child, err := holder.AsChild(r.GetReference())
	if err != nil {
		return 0, err
	}

	for i := 0; i < 100; i++ {
		child.IncreaseNoWait()
	}

 	return child.GetCounter()
 }
`
	var contractTwoCode = `
 package main
 import (
	"github.com/insolar/insolar/logicrunner/goplugin/foundation"
 )
 type Two struct {
	foundation.BaseContract
	Counter int
 }
 func New() (*Two, error) {
	return &Two{}, nil
 }

 func (r *Two) Increase() error {
 	r.Counter++
	return nil
 }

 func (r *Two) GetCounter() (int, error) {
	return r.Counter, nil
 }

`

	ctx := context.Background()
	lr, am, cb, pm, cleaner := PrepareLrAmCbPm(t)
	defer cleaner()
	err := cb.Build(map[string]string{"one": contractOneCode, "two": contractTwoCode})
	assert.NoError(t, err)
	objID, err := am.RegisterRequest(ctx, &message.Parcel{Msg: &message.CallConstructor{}})
	assert.NoError(t, err)
	obj := getRefFromID(objID)
	_, err = am.ActivateObject(
		ctx,
		core.RecordRef{},
		*obj,
		*am.GenesisRef(),
		*cb.Prototypes["one"],
		false,
		goplugintestutils.CBORMarshal(t, &struct{}{}),
	)
	assert.NoError(t, err)

	for i := 0; i < 100; i++ {

	}

	resp, err := executeMethod(ctx, lr, pm, *obj, 0, "GetChildCode", goplugintestutils.CBORMarshal(t, []interface{}{}))
	assert.NoError(t, err, "contract call")
	r := goplugintestutils.CBORUnMarshal(t, resp.(*reply.CallMethod).Result)
	assert.Equal(t, []interface{}{uint64(100), nil}, r)
=======
	assert.Equal(t, *cb.Prototypes["two"], Ref{}.FromSlice(firstMethodRes(t, resp).([]byte)), "Compare Code Prototypes")
>>>>>>> f69a2d7a
}<|MERGE_RESOLUTION|>--- conflicted
+++ resolved
@@ -863,12 +863,7 @@
 
 	resp, err = executeMethod(ctx, lr, pm, *contract, 0, "SumChilds")
 	assert.NoError(t, err, "contract call")
-<<<<<<< HEAD
-	r = goplugintestutils.CBORUnMarshal(t, resp.(*reply.CallMethod).Result)
-	assert.Equal(t, []interface{}{uint64(45), nil}, r)
-=======
 	assert.Equal(t, uint64(45), firstMethodRes(t, resp))
->>>>>>> f69a2d7a
 
 	ValidateAllResults(t, ctx, lr)
 }
@@ -2011,10 +2006,7 @@
 
 	resp, err = executeMethod(ctx, lr, pm, *obj, 0, "GetChildPrototype")
 	assert.NoError(t, err, "contract call")
-<<<<<<< HEAD
-	r = goplugintestutils.CBORUnMarshal(t, resp.(*reply.CallMethod).Result)
-	refFromMethod = r.([]interface{})[0].([]byte)
-	assert.Equal(t, *cb.Prototypes["two"], Ref{}.FromSlice(refFromMethod), "Compare Code Prototypes")
+	assert.Equal(t, *cb.Prototypes["two"], Ref{}.FromSlice(firstMethodRes(t, resp).([]byte)), "Compare Code Prototypes")
 }
 
 // TODO - unskip when we decide how to work with NotificationCalls (NoWaitMethods)
@@ -2096,7 +2088,4 @@
 	assert.NoError(t, err, "contract call")
 	r := goplugintestutils.CBORUnMarshal(t, resp.(*reply.CallMethod).Result)
 	assert.Equal(t, []interface{}{uint64(100), nil}, r)
-=======
-	assert.Equal(t, *cb.Prototypes["two"], Ref{}.FromSlice(firstMethodRes(t, resp).([]byte)), "Compare Code Prototypes")
->>>>>>> f69a2d7a
 }