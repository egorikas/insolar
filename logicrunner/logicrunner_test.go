/*
 *    Copyright 2018 Insolar
 *
 *    Licensed under the Apache License, Version 2.0 (the "License");
 *    you may not use this file except in compliance with the License.
 *    You may obtain a copy of the License at
 *
 *        http://www.apache.org/licenses/LICENSE-2.0
 *
 *    Unless required by applicable law or agreed to in writing, software
 *    distributed under the License is distributed on an "AS IS" BASIS,
 *    WITHOUT WARRANTIES OR CONDITIONS OF ANY KIND, either express or implied.
 *    See the License for the specific language governing permissions and
 *    limitations under the License.
 */

package logicrunner

import (
	"context"
	"crypto"
	"crypto/rand"
	"fmt"
	"io/ioutil"
	"os"
	"testing"
	"time"

	"github.com/insolar/insolar/component"
	"github.com/insolar/insolar/instrumentation/inslogger"
	"github.com/insolar/insolar/messagebus"
	"github.com/insolar/insolar/platformpolicy"
	"github.com/insolar/insolar/testutils/network"
	"github.com/insolar/insolar/testutils/nodekeeper"

	"github.com/insolar/insolar/application/contract/member"
	"github.com/insolar/insolar/application/contract/member/signer"
	"github.com/insolar/insolar/application/contract/rootdomain"
	"github.com/insolar/insolar/configuration"
	"github.com/insolar/insolar/core"
	"github.com/insolar/insolar/core/message"
	"github.com/insolar/insolar/core/reply"
	"github.com/insolar/insolar/core/utils"
	"github.com/insolar/insolar/ledger/ledgertestutils"
	"github.com/insolar/insolar/log"
	"github.com/insolar/insolar/logicrunner/goplugin/foundation"
	"github.com/insolar/insolar/logicrunner/goplugin/goplugintestutils"
	"github.com/insolar/insolar/testutils"
	"github.com/insolar/insolar/testutils/testmessagebus"
	"github.com/stretchr/testify/assert"
	"github.com/ugorji/go/codec"
)

var icc = ""
var runnerbin = ""
var parallel = true

func TestMain(m *testing.M) {
	var err error
	err = log.SetLevel("Debug")
	if err != nil {
		log.Errorln(err.Error())
	}
	if runnerbin, icc, err = goplugintestutils.Build(); err != nil {
		fmt.Println("Logic runner build failed, skip tests:", err.Error())
		os.Exit(1)
	}
	os.Exit(m.Run())
}

func MessageBusTrivialBehavior(mb *testmessagebus.TestMessageBus, lr core.LogicRunner) {
	mb.ReRegister(core.TypeCallMethod, lr.Execute)
	mb.ReRegister(core.TypeCallConstructor, lr.Execute)
	mb.ReRegister(core.TypeValidateCaseBind, lr.ValidateCaseBind)
	mb.ReRegister(core.TypeValidationResults, lr.ProcessValidationResults)
	mb.ReRegister(core.TypeExecutorResults, lr.ExecutorResults)
}

func PrepareLrAmCbPm(t *testing.T) (core.LogicRunner, core.ArtifactManager, *goplugintestutils.ContractsBuilder, core.PulseManager, func()) {
	ctx := context.TODO()
	lrSock := os.TempDir() + "/" + testutils.RandomString() + ".sock"
	rundSock := os.TempDir() + "/" + testutils.RandomString() + ".sock"

	rundCleaner, err := goplugintestutils.StartInsgorund(runnerbin, "unix", rundSock, "unix", lrSock)
	assert.NoError(t, err)

	lr, err := NewLogicRunner(&configuration.LogicRunner{
		RPCListen:   lrSock,
		RPCProtocol: "unix",
		GoPlugin: &configuration.GoPlugin{
			RunnerListen:   rundSock,
			RunnerProtocol: "unix",
		},
	})
	assert.NoError(t, err, "Initialize runner")

<<<<<<< HEAD
	mock := testutils.NewCryptographyServiceMock(t)
	mock.SignFunc = func(p []byte) (r *core.Signature, r1 error) {
		signature := core.SignatureFromBytes(nil)
		return &signature, nil
	}
	mock.GetPublicKeyFunc = func() (crypto.PublicKey, error) {
		return nil, nil
	}

	routingTokenFactory := messagebus.NewRoutingTokenFactory()
	nk := nodekeeper.GetTestNodekeeper(mock)
	mb := testmessagebus.NewTestMessageBus(t)
=======
	ce := certificate.GetTestCertificate()
	nk := nodekeeper.GetTestNodekeeper(ce)

	var pulseNumber core.PulseNumber
	pulseNumber = 0

	mb := testmessagebus.NewTestMessageBus()
	mb.PulseNumber = pulseNumber

>>>>>>> 8d492f94
	nw := network.GetTestNetwork()
	l, cleaner := ledgertestutils.TmpLedger(
		t, "",
		core.Components{
			LogicRunner: lr,
			NodeNetwork: nk,
			MessageBus:  mb,
			Network:     nw,
		},
	)

	parcelFactory := messagebus.NewParcelFactory()
	cm := &component.Manager{}
	cm.Register(platformpolicy.NewPlatformCryptographyScheme())
	cm.Inject(nk, l, lr, nw, mb, routingTokenFactory, parcelFactory, mock)
	err = cm.Start(ctx)
	assert.NoError(t, err)

	MessageBusTrivialBehavior(mb, lr)
	pm := l.GetPulseManager()

	newTestPulse(ctx, lr, mb)

	assert.NoError(t, err)
	if err != nil {
		t.Fatal("pulse set died, ", err)
	}
	am := l.GetArtifactManager()
	cb := goplugintestutils.NewContractBuilder(am, icc)

	return lr, am, cb, pm, func() {
		cb.Clean()
		lr.Stop(ctx)
		cleaner()
		rundCleaner()
	}
}

<<<<<<< HEAD
func mockCryptographyService(t *testing.T) core.CryptographyService {
	mock := testutils.NewCryptographyServiceMock(t)
	mock.SignFunc = func(p []byte) (r *core.Signature, r1 error) {
		signature := core.SignatureFromBytes(nil)
		return &signature, nil
	}
	mock.VerifyFunc = func(p crypto.PublicKey, p1 core.Signature, p2 []byte) (r bool) {
		return true
	}
	return mock
}

func ValidateAllResults(t testing.TB, lr core.LogicRunner, mustfail ...core.RecordRef) {
=======
func newTestPulse(ctx context.Context, lr *LogicRunner, mb *testmessagebus.TestMessageBus) {
	currentPulse, _ := lr.Ledger.GetPulseManager().Current(ctx)
	newPulseNumber := currentPulse.PulseNumber + 1
	lr.Ledger.GetPulseManager().Set(
		ctx,
		core.Pulse{PulseNumber: newPulseNumber, Entropy: core.Entropy{}},
	)

	mb.PulseNumber = newPulseNumber
}

func ValidateAllResults(t testing.TB, ctx context.Context, lr core.LogicRunner, mustfail ...core.RecordRef) {
>>>>>>> 8d492f94
	failmap := make(map[core.RecordRef]struct{})
	for _, r := range mustfail {
		failmap[r] = struct{}{}
	}
	rlr := lr.(*LogicRunner)
	rlr.caseBindMutex.Lock()
	rlrcbr := rlr.caseBind.Records
	rlr.caseBind.Records = make(map[core.RecordRef][]core.CaseRecord)
	rlr.caseBindMutex.Unlock()
	for ref, cr := range rlrcbr {
		log.Debugf("TEST validating: %s", ref)
		vstep, err := lr.Validate(ref, *rlr.pulse(ctx), cr)
		if _, ok := failmap[ref]; ok {
			assert.Error(t, err, "validation %s", ref)
			assert.True(t, len(cr) > vstep, "Validation failed before end %s", ref)
		} else {
			assert.NoError(t, err, "validation %s", ref)
			assert.Equal(t, len(cr), vstep, "Validation passed to the end %s", ref)
		}
	}
}

func executeMethod(ctx context.Context, lr core.LogicRunner, pm core.PulseManager, objRef core.RecordRef, nonce uint64, method string, arguments core.Arguments) (core.Reply, error) {
	msg := &message.CallMethod{
		ObjectRef: objRef,
		Method:    method,
		Arguments: arguments,
	}

	if nonce != 0 {
		msg.Nonce = nonce
	}

<<<<<<< HEAD
	pf := lr.(*LogicRunner).ParcelFactory
	parcel, _ := pf.Create(ctx, msg, testutils.RandomRef(), 0, nil)
=======
	pulse, _ := pm.Current(ctx)

	key, _ := cryptoHelper.GeneratePrivateKey()

	parcel, _ := message.NewParcel(ctx, msg, testutils.RandomRef(), key, pulse.PulseNumber, nil)
>>>>>>> 8d492f94
	ctx = inslogger.ContextWithTrace(ctx, utils.RandTraceID())
	resp, err := lr.Execute(
		ctx,
		parcel,
	)

	return resp, err
}

func TestTypeCompatibility(t *testing.T) {
	var _ core.LogicRunner = (*LogicRunner)(nil)
}

type testResp struct {
	data []byte
	res  core.Arguments
	err  error
}

func getRefFromID(id *core.RecordID) *core.RecordRef {
	ref := core.RecordRef{}
	ref.SetRecord(*id)
	return &ref
}

func TestContractCallingContract(t *testing.T) {
	if parallel {
		t.Parallel()
	}
	var contractOneCode = `
package main

import "github.com/insolar/insolar/logicrunner/goplugin/foundation"
import "github.com/insolar/insolar/application/proxy/two"
import "github.com/insolar/insolar/core"

type One struct {
	foundation.BaseContract
	Friend core.RecordRef
}

func (r *One) Hello(s string) (string, error) {
	holder := two.New()
	friend, err := holder.AsChild(r.GetReference())
	if err != nil {
		return "1", err
	}

	res, err := friend.Hello(s)
	if err != nil {
		return "2", err
	}
	
	r.Friend = friend.GetReference()
	return "Hi, " + s + "! Two said: " + res, nil
}

func (r *One) Again(s string) (string, error) {
	res, err := two.GetObject(r.Friend).Hello(s)
	if err != nil {
		return "", err
	}
	
	return "Hi, " + s + "! Two said: " + res, nil
}

func (r *One)GetFriend() (core.RecordRef, error) {
	return r.Friend, nil
}
`

	var contractTwoCode = `
package main

import (
	"fmt"

	"github.com/insolar/insolar/logicrunner/goplugin/foundation"
)

type Two struct {
	foundation.BaseContract
	X int
}

func New() (*Two, error) {
	return &Two{X:0}, nil;
}

func (r *Two) Hello(s string) (string, error) {
	r.X ++
	return fmt.Sprintf("Hello you too, %s. %d times!", s, r.X), nil
}
`
	ctx := context.Background()

	lr, am, cb, pm, cleaner := PrepareLrAmCbPm(t)
	defer cleaner()

	err := cb.Build(map[string]string{"one": contractOneCode, "two": contractTwoCode})
	assert.NoError(t, err)

	objID, err := am.RegisterRequest(ctx, &message.CallConstructor{})
	assert.NoError(t, err)
	obj := getRefFromID(objID)
	_, err = am.ActivateObject(
		ctx,
		core.RecordRef{}, *obj,
		*am.GenesisRef(),
		*cb.Prototypes["one"],
		false,
		goplugintestutils.CBORMarshal(t, &struct{}{}),
	)
	assert.NoError(t, err)

	resp, err := executeMethod(ctx, lr, pm, *obj, 0, "Hello", goplugintestutils.CBORMarshal(t, []interface{}{"ins"}))
	assert.NoError(t, err, "contract call")
	r := goplugintestutils.CBORUnMarshal(t, resp.(*reply.CallMethod).Result)
	f := r.([]interface{})[0]
	assert.Equal(t, "Hi, ins! Two said: Hello you too, ins. 1 times!", f)

	for i := 2; i <= 5; i++ {
		resp, err = executeMethod(ctx, lr, pm, *obj, uint64(i), "Again", goplugintestutils.CBORMarshal(t, []interface{}{"ins"}))
		assert.NoError(t, err, "contract call")
		r := goplugintestutils.CBORUnMarshal(t, resp.(*reply.CallMethod).Result)
		f := r.([]interface{})[0]
		assert.Equal(t, fmt.Sprintf("Hi, ins! Two said: Hello you too, ins. %d times!", i), f)
	}

	resp, err = executeMethod(ctx, lr, pm, *obj, 0, "GetFriend", goplugintestutils.CBORMarshal(t, []interface{}{}))
	assert.NoError(t, err, "contract call")
	r = goplugintestutils.CBORUnMarshal(t, resp.(*reply.CallMethod).Result)
	r0 := r.([]interface{})[0].([]uint8)
	var two core.RecordRef
	for i := 0; i < 64; i++ {
		two[i] = r0[i]
	}

	for i := 6; i <= 9; i++ {
		resp, err = executeMethod(ctx, lr, pm, two, uint64(i), "Hello", goplugintestutils.CBORMarshal(t, []interface{}{"Insolar"}))
		assert.NoError(t, err, "contract call")
		r := goplugintestutils.CBORUnMarshal(t, resp.(*reply.CallMethod).Result)
		f := r.([]interface{})[0]
		assert.Equal(t, fmt.Sprintf("Hello you too, Insolar. %d times!", i), f)
	}
	ValidateAllResults(t, ctx, lr)

}

func TestInjectingDelegate(t *testing.T) {
	if parallel {
		t.Parallel()
	}
	var contractOneCode = `
package main

import "github.com/insolar/insolar/logicrunner/goplugin/foundation"
import "github.com/insolar/insolar/application/proxy/two"

type One struct {
	foundation.BaseContract
}

func (r *One) Hello(s string) (string, error) {
	holder := two.New()
	friend, err := holder.AsDelegate(r.GetReference())
	if err != nil {
		return "", err
	}

	res, err := friend.Hello(s)
	if err != nil {
		return "", err
	}

	return "Hi, " + s + "! Two said: " + res, nil
}

func (r *One) HelloFromDelegate(s string) (string, error) {
	friend, err := two.GetImplementationFrom(r.GetReference())
	if err != nil {
		return "", err
	}

	return friend.Hello(s)
}
`

	var contractTwoCode = `
package main

import (
	"fmt"

	"github.com/insolar/insolar/logicrunner/goplugin/foundation"
)

type Two struct {
	foundation.BaseContract
	X int
}

func New() (*Two, error) {
	return &Two{X:322}, nil
}

func (r *Two) Hello(s string) (string, error) {
	r.X *= 2
	return fmt.Sprintf("Hello you too, %s. %d times!", s, r.X), nil
}
`
	ctx := context.TODO()
	lr, am, cb, pm, cleaner := PrepareLrAmCbPm(t)
	defer cleaner()

	data := goplugintestutils.CBORMarshal(t, &struct{}{})

	err := cb.Build(map[string]string{"one": contractOneCode, "two": contractTwoCode})
	assert.NoError(t, err)

	objID, err := am.RegisterRequest(ctx, &message.CallConstructor{})
	assert.NoError(t, err)
	obj := getRefFromID(objID)
	_, err = am.ActivateObject(
		ctx,
		core.RecordRef{}, *obj,
		*am.GenesisRef(),
		*cb.Prototypes["one"],
		false,
		data,
	)
	assert.NoError(t, err)

	resp, err := executeMethod(ctx, lr, pm, *obj, 0, "Hello", goplugintestutils.CBORMarshal(t, []interface{}{"ins"}))
	assert.NoError(t, err)

	r := goplugintestutils.CBORUnMarshal(t, resp.(*reply.CallMethod).Result)
	assert.Equal(t, []interface{}{"Hi, ins! Two said: Hello you too, ins. 644 times!", nil}, r)

	resp, err = executeMethod(ctx, lr, pm, *obj, 0, "HelloFromDelegate", goplugintestutils.CBORMarshal(t, []interface{}{"ins"}))
	assert.NoError(t, err)
	r = goplugintestutils.CBORUnMarshal(t, resp.(*reply.CallMethod).Result)
	assert.Equal(t, []interface{}{"Hello you too, ins. 1288 times!", nil}, r)

}

func TestBasicNotificationCall(t *testing.T) {
	if parallel {
		t.Parallel()
	}
	var contractOneCode = `
package main

import "github.com/insolar/insolar/logicrunner/goplugin/foundation"
import "github.com/insolar/insolar/application/proxy/two"

type One struct {
	foundation.BaseContract
}

func (r *One) Hello() error {
	holder := two.New()

	friend, err := holder.AsDelegate(r.GetReference())
	if err != nil {
		return err
	}

	err = friend.HelloNoWait()
	if err != nil {
		return err
	}

	return nil
}
`

	var contractTwoCode = `
package main

import (
	"fmt"

	"github.com/insolar/insolar/logicrunner/goplugin/foundation"
)

type Two struct {
	foundation.BaseContract
	X int
}

func New() (*Two, error) {
	return &Two{X:322}, nil
}

func (r *Two) Hello() (string, error) {
	r.X *= 2
	return fmt.Sprintf("Hello %d times!", r.X), nil
}
`
	ctx := context.TODO()
	// TODO: use am := testutil.NewTestArtifactManager() here
	lr, am, cb, pm, cleaner := PrepareLrAmCbPm(t)
	defer cleaner()

	err := cb.Build(map[string]string{"one": contractOneCode, "two": contractTwoCode})
	assert.NoError(t, err)

	objID, err := am.RegisterRequest(ctx, &message.CallConstructor{})
	assert.NoError(t, err)
	obj := getRefFromID(objID)
	_, err = am.ActivateObject(
		ctx,
		core.RecordRef{},
		*obj,
		*am.GenesisRef(),
		*cb.Prototypes["one"],
		false,
		goplugintestutils.CBORMarshal(t, &struct{}{}),
	)
	assert.NoError(t, err)

	_, err = executeMethod(ctx, lr, pm, *obj, 0, "Hello", goplugintestutils.CBORMarshal(t, []interface{}{}))
	assert.NoError(t, err, "contract call")

}

func TestContextPassing(t *testing.T) {
	if parallel {
		t.Parallel()
	}
	var code = `
package main

import "github.com/insolar/insolar/logicrunner/goplugin/foundation"

type One struct {
	foundation.BaseContract
}

func (r *One) Hello() (string, error) {
	return r.GetPrototype().String(), nil
}
`
	ctx := context.TODO()
	lr, am, cb, pm, cleaner := PrepareLrAmCbPm(t)
	defer cleaner()

	err := cb.Build(map[string]string{"one": code})
	assert.NoError(t, err)

	objID, err := am.RegisterRequest(ctx, &message.CallConstructor{})
	assert.NoError(t, err)
	obj := getRefFromID(objID)
	_, err = am.ActivateObject(
		ctx,
		core.RecordRef{},
		*obj,
		*am.GenesisRef(),
		*cb.Prototypes["one"],
		false,
		goplugintestutils.CBORMarshal(t, &struct{}{}),
	)
	assert.NoError(t, err)

	res, err := executeMethod(ctx, lr, pm, *obj, 0, "Hello", goplugintestutils.CBORMarshal(t, []interface{}{}))
	assert.NoError(t, err)

	resParsed := goplugintestutils.CBORUnMarshalToSlice(t, res.(*reply.CallMethod).Result)
	assert.Equal(t, cb.Prototypes["one"].String(), resParsed[0])
}

func TestDeactivation(t *testing.T) {
	if parallel {
		t.Parallel()
	}
	var code = `
package main

import "github.com/insolar/insolar/logicrunner/goplugin/foundation"

type One struct {
	foundation.BaseContract
}

func (r *One) Kill() error {
	r.SelfDestruct()
	return nil
}
`
	ctx := context.TODO()
	lr, am, cb, pm, cleaner := PrepareLrAmCbPm(t)
	defer cleaner()

	err := cb.Build(map[string]string{"one": code})
	assert.NoError(t, err)

	objID, err := am.RegisterRequest(ctx, &message.CallConstructor{})
	assert.NoError(t, err)
	obj := getRefFromID(objID)
	_, err = am.ActivateObject(
		ctx,
		core.RecordRef{}, *obj,
		*am.GenesisRef(),
		*cb.Prototypes["one"],
		false,
		goplugintestutils.CBORMarshal(t, &struct{}{}),
	)
	assert.NoError(t, err)

	_, err = executeMethod(ctx, lr, pm, *obj, 0, "Kill", goplugintestutils.CBORMarshal(t, []interface{}{}))
	assert.NoError(t, err, "contract call")
}

func TestPanic(t *testing.T) {
	if parallel {
		t.Parallel()
	}
	var code = `
package main

import "github.com/insolar/insolar/logicrunner/goplugin/foundation"

type One struct {
	foundation.BaseContract
}

func (r *One) Panic() error {
	panic("haha")
	return nil
}
func (r *One) NotPanic() error {
	return nil
}
`
	ctx := context.TODO()
	lr, am, cb, pm, cleaner := PrepareLrAmCbPm(t)
	defer cleaner()

	err := cb.Build(map[string]string{"one": code})
	assert.NoError(t, err)

	objID, err := am.RegisterRequest(ctx, &message.CallConstructor{})
	assert.NoError(t, err)
	obj := getRefFromID(objID)
	_, err = am.ActivateObject(
		ctx,
		core.RecordRef{}, *obj,
		*am.GenesisRef(),
		*cb.Prototypes["one"],
		false,
		goplugintestutils.CBORMarshal(t, &struct{}{}),
	)
	assert.NoError(t, err)

	_, err = executeMethod(ctx, lr, pm, *obj, 0, "Panic", goplugintestutils.CBORMarshal(t, []interface{}{}))
	assert.Error(t, err)

	_, err = executeMethod(ctx, lr, pm, *obj, 0, "NotPanic", goplugintestutils.CBORMarshal(t, []interface{}{}))
	assert.NoError(t, err)
}

func TestGetChildren(t *testing.T) {
	if parallel {
		t.Parallel()
	}
	goContract := `
package main

import (
	"github.com/insolar/insolar/logicrunner/goplugin/foundation"
	"github.com/insolar/insolar/application/proxy/child"
)

type Contract struct {
	foundation.BaseContract
}

func (c *Contract) NewChilds(cnt int) (int, error) {
	s := 0
	for i := 1; i < cnt; i++ {
        child.New(i).AsChild(c.GetReference())
		s += i
	} 
	return s, nil
}

func (c *Contract) SumChilds() (int, error) {
	s := 0
	childs, err := c.GetChildrenTyped(child.GetPrototype())
	if err != nil {
		return 0, err
	}
	for _, chref := range childs {
		o := child.GetObject(chref)
		n, err := o.GetNum()
		if err != nil {
			return 0, err
		}
		s += n
	}
	return s, nil
}

func (c *Contract) GetChildRefs() (ret []string, err error) {
	childs, err := c.GetChildrenTyped(child.GetPrototype())
	if err != nil {
		return nil, err
	}

	for _, chref := range childs {
		ret = append(ret, chref.String())
	}
	return ret, nil
}
`
	goChild := `
package main
import "github.com/insolar/insolar/logicrunner/goplugin/foundation"

type Child struct {
	foundation.BaseContract
	Num int
}

func (c *Child) GetNum() (int, error) {
	return c.Num, nil
}


func New(n int) (*Child, error) {
	return &Child{Num: n}, nil
}
`
	ctx := context.TODO()
	lr, am, cb, pm, cleaner := PrepareLrAmCbPm(t)
	defer cleaner()

	err := cb.Build(map[string]string{"child": goChild})
	assert.NoError(t, err)
	err = cb.Build(map[string]string{"contract": goContract})
	assert.NoError(t, err)

	domain := core.NewRefFromBase58("c1")
	contractID, err := am.RegisterRequest(ctx, &message.CallConstructor{PrototypeRef: core.NewRefFromBase58("dassads")})
	assert.NoError(t, err)
	contract := getRefFromID(contractID)
	_, err = am.ActivateObject(
		ctx,
		domain,
		*contract,
		*am.GenesisRef(),
		*cb.Prototypes["contract"],
		false,
		goplugintestutils.CBORMarshal(t, nil),
	)
	assert.NoError(t, err, "create contract")
	assert.NotEqual(t, contract, nil, "contract created")

	resp, err := executeMethod(ctx, lr, pm, *contract, 0, "NewChilds", goplugintestutils.CBORMarshal(t, []interface{}{10}))
	assert.NoError(t, err, "contract call")
	r := goplugintestutils.CBORUnMarshal(t, resp.(*reply.CallMethod).Result)
	assert.Equal(t, []interface{}{uint64(45), nil}, r)

	resp, err = executeMethod(ctx, lr, pm, *contract, 0, "SumChilds", goplugintestutils.CBORMarshal(t, []interface{}{}))
	assert.NoError(t, err, "contract call")

	ValidateAllResults(t, ctx, lr)

	assert.NoError(t, err, "contract call")
	r = goplugintestutils.CBORUnMarshal(t, resp.(*reply.CallMethod).Result)
	assert.Equal(t, []interface{}{uint64(45), nil}, r)
}

func TestFailValidate(t *testing.T) {
	if parallel {
		t.Parallel()
	}
	goContract := `
package main

import (
	"math/rand"
	"time"
	"github.com/insolar/insolar/logicrunner/goplugin/foundation"
)

type Contract struct {
	foundation.BaseContract
}

func (c *Contract) Rand() (int, error) {
	rand.Seed(time.Now().UnixNano())
	return rand.Intn(77), nil
}
`
	ctx := context.TODO()
	lr, am, cb, pm, cleaner := PrepareLrAmCbPm(t)
	defer cleaner()

	err := cb.Build(map[string]string{"contract": goContract})
	assert.NoError(t, err)

	domain := core.NewRefFromBase58("c1")
	contractID, err := am.RegisterRequest(ctx, &message.CallConstructor{PrototypeRef: core.NewRefFromBase58("dassads")})
	assert.NoError(t, err)
	contract := getRefFromID(contractID)
	_, err = am.ActivateObject(
		ctx,
		domain,
		*contract,
		*am.GenesisRef(),
		*cb.Prototypes["contract"],
		false,
		goplugintestutils.CBORMarshal(t, nil),
	)
	assert.NoError(t, err, "create contract")
	assert.NotEqual(t, contract, nil, "contract created")

	for i := 0; i < 5; i++ {
		_, err = executeMethod(ctx, lr, pm, *contract, uint64(i), "Rand", goplugintestutils.CBORMarshal(t, []interface{}{}))
		assert.NoError(t, err, "contract call")
	}

	ValidateAllResults(t, ctx, lr, *contract)
}

func TestErrorInterface(t *testing.T) {
	if parallel {
		t.Parallel()
	}
	var contractOneCode = `
package main

import (
	"github.com/insolar/insolar/logicrunner/goplugin/foundation"
	"github.com/insolar/insolar/application/proxy/two"
)

type One struct {
	foundation.BaseContract
}

func (r *One) AnError() error {
	holder := two.New()
	friend, err := holder.AsChild(r.GetReference())
	if err != nil {
		return err
	}

	return friend.AnError()
}

func (r *One) NoError() error {
	holder := two.New()
	friend, err := holder.AsChild(r.GetReference())
	if err != nil {
		return err
	}

	return friend.NoError()
}
`

	var contractTwoCode = `
package main

import (
	"errors"

	"github.com/insolar/insolar/logicrunner/goplugin/foundation"
)

type Two struct {
	foundation.BaseContract
}
func New() (*Two, error) {
	return &Two{}, nil
}
func (r *Two) AnError() error {
	return errors.New("an error")
}
func (r *Two) NoError() error {
	return nil
}
`
	ctx := context.TODO()
	lr, am, cb, pm, cleaner := PrepareLrAmCbPm(t)
	defer cleaner()

	err := cb.Build(map[string]string{
		"one": contractOneCode,
		"two": contractTwoCode,
	})
	assert.NoError(t, err)

	domain := core.NewRefFromBase58("c1")
	contractID, err := am.RegisterRequest(ctx, &message.CallConstructor{})
	assert.NoError(t, err)
	contract := getRefFromID(contractID)
	_, err = am.ActivateObject(
		ctx,
		domain,
		*contract,
		*am.GenesisRef(),
		*cb.Prototypes["one"],
		false,
		goplugintestutils.CBORMarshal(t, nil),
	)
	assert.NoError(t, err, "create contract")
	assert.NotEqual(t, contract, nil, "contract created")

	resp, err := executeMethod(ctx, lr, pm, *contract, 0, "AnError", goplugintestutils.CBORMarshal(t, []interface{}{}))
	assert.NoError(t, err, "contract call")

	ch := new(codec.CborHandle)
	res := []interface{}{&foundation.Error{}}
	err = codec.NewDecoderBytes(resp.(*reply.CallMethod).Result, ch).Decode(&res)
	assert.NoError(t, err, "contract call")
	assert.Equal(t, &foundation.Error{S: "an error"}, res[0])

	resp, err = executeMethod(ctx, lr, pm, *contract, 0, "NoError", goplugintestutils.CBORMarshal(t, []interface{}{}))
	assert.NoError(t, err, "contract call")

	ValidateAllResults(t, ctx, lr)

	r := goplugintestutils.CBORUnMarshal(t, resp.(*reply.CallMethod).Result)
	assert.Equal(t, []interface{}{nil}, r)
}

func TestNilResult(t *testing.T) {
	if parallel {
		t.Parallel()
	}
	var contractOneCode = `
package main

import (
	"github.com/insolar/insolar/logicrunner/goplugin/foundation"
	"github.com/insolar/insolar/application/proxy/two"
)

type One struct {
	foundation.BaseContract
}

func (r *One) Hello() (*string, error) {
	holder := two.New()
	friend, err := holder.AsChild(r.GetReference())
	if err != nil {
		return nil, err
	}

	return friend.Hello()
}
`

	var contractTwoCode = `
package main

import (
	"github.com/insolar/insolar/logicrunner/goplugin/foundation"
)

type Two struct {
	foundation.BaseContract
}
func New() (*Two, error) {
	return &Two{}, nil
}
func (r *Two) Hello() (*string, error) {
	return nil, nil
}
`
	ctx := context.TODO()
	lr, am, cb, pm, cleaner := PrepareLrAmCbPm(t)
	defer cleaner()

	err := cb.Build(map[string]string{
		"one": contractOneCode,
		"two": contractTwoCode,
	})
	assert.NoError(t, err)

	domain := core.NewRefFromBase58("c1")
	contractID, err := am.RegisterRequest(ctx, &message.CallConstructor{})
	assert.NoError(t, err)
	contract := getRefFromID(contractID)
	_, err = am.ActivateObject(
		ctx,
		domain,
		*contract,
		*am.GenesisRef(),
		*cb.Prototypes["one"],
		false,
		goplugintestutils.CBORMarshal(t, nil),
	)
	assert.NoError(t, err, "create contract")
	assert.NotEqual(t, contract, nil, "contract created")

	resp, err := executeMethod(ctx, lr, pm, *contract, 0, "Hello", goplugintestutils.CBORMarshal(t, []interface{}{}))
	assert.NoError(t, err, "contract call")

	ValidateAllResults(t, ctx, lr)

	r := goplugintestutils.CBORUnMarshal(t, resp.(*reply.CallMethod).Result)
	assert.Equal(t, []interface{}{nil, nil}, r)
}

type Caller struct {
	member string
	lr     core.LogicRunner
	t      *testing.T
	cs     core.CryptographyService
}

func (s *Caller) SignedCall(ctx context.Context, pm core.PulseManager, rootDomain core.RecordRef, method string, params []interface{}) interface{} {
	seed := make([]byte, 32)
	_, err := rand.Read(seed)
	assert.NoError(s.t, err)

	buf := goplugintestutils.CBORMarshal(s.t, params)

	args, err := core.MarshalArgs(
		core.NewRefFromBase58(s.member),
		method,
		buf,
		seed)

	assert.NoError(s.t, err)

	sign, err := s.cs.Sign(args)
	assert.NoError(s.t, err)

	res, err := executeMethod(ctx, s.lr, pm, core.NewRefFromBase58(s.member), 0, "Call", goplugintestutils.CBORMarshal(s.t, []interface{}{rootDomain, method, buf, seed, sign}))
	assert.NoError(s.t, err, "contract call")

	var result interface{}
	var contractErr error
	err = signer.UnmarshalParams(res.(*reply.CallMethod).Result, &result, &contractErr)
	assert.NoError(s.t, err, "unmarshal answer")
	assert.NoError(s.t, contractErr)

	return result
}

func TestRootDomainContract(t *testing.T) {
	if parallel {
		t.Parallel()
	}
	rootDomainCode, err := ioutil.ReadFile("../application/contract/rootdomain/rootdomain.go" +
		"")
	if err != nil {
		fmt.Print(err)
	}
	memberCode, err := ioutil.ReadFile("../application/contract/member/member.go")
	if err != nil {
		fmt.Print(err)
	}
	allowanceCode, err := ioutil.ReadFile("../application/contract/allowance/allowance.go")
	if err != nil {
		fmt.Print(err)
	}
	walletCode, err := ioutil.ReadFile("../application/contract/wallet/wallet.go")
	if err != nil {
		fmt.Print(err)
	}

	ctx := context.TODO()
	// TODO need use pulseManager to sync all refs
	lr, am, cb, pm, cleaner := PrepareLrAmCbPm(t)
	defer cleaner()
	err = cb.Build(map[string]string{"member": string(memberCode), "allowance": string(allowanceCode), "wallet": string(walletCode), "rootdomain": string(rootDomainCode)})
	assert.NoError(t, err)

	// Initializing Root Domain
	rootDomainID, err := am.RegisterRequest(ctx, &message.GenesisRequest{Name: "c1"})
	assert.NoError(t, err)
	rootDomainRef := getRefFromID(rootDomainID)
	rootDomainDesc, err := am.ActivateObject(
		ctx,
		core.RecordRef{},
		*rootDomainRef,
		*am.GenesisRef(),
		*cb.Prototypes["rootdomain"],
		false,
		goplugintestutils.CBORMarshal(t, nil),
	)
	assert.NoError(t, err, "create contract")
	assert.NotEqual(t, rootDomainRef, nil, "contract created")

	kp := platformpolicy.NewKeyProcessor()

	// Creating Root member
	rootKey, err := kp.GeneratePrivateKey()
	assert.NoError(t, err)
	rootPubKey, err := kp.ExportPublicKey(kp.ExtractPublicKey(rootKey))
	assert.NoError(t, err)

	rootMemberID, err := am.RegisterRequest(ctx, &message.GenesisRequest{Name: "c2"})
	assert.NoError(t, err)
	rootMemberRef := getRefFromID(rootMemberID)

	m, err := member.New("root", string(rootPubKey))
	assert.NoError(t, err)

	_, err = am.ActivateObject(
		ctx,
		core.RecordRef{},
		*rootMemberRef,
		*rootDomainRef,
		*cb.Prototypes["member"],
		false,
		goplugintestutils.CBORMarshal(t, m),
	)
	assert.NoError(t, err)

	// Updating root domain with root member
	_, err = am.UpdateObject(ctx, core.RecordRef{}, core.RecordRef{}, rootDomainDesc, goplugintestutils.CBORMarshal(t, rootdomain.RootDomain{RootMember: *rootMemberRef}))
	assert.NoError(t, err)

	cryptographyService := mockCryptographyService(t)
	root := Caller{rootMemberRef.String(), lr, t, cryptographyService}

	// Creating Member1
	member1Key, err := kp.GeneratePrivateKey()
	assert.NoError(t, err)
	member1PubKey, err := kp.ExportPublicKey(kp.ExtractPublicKey(member1Key))
	assert.NoError(t, err)

	res1 := root.SignedCall(ctx, pm, *rootDomainRef, "CreateMember", []interface{}{"Member1", member1PubKey})
	member1Ref := res1.(string)
	assert.NotEqual(t, "", member1Ref)

	// Creating Member2
	member2Key, err := kp.GeneratePrivateKey()
	assert.NoError(t, err)
	member2PubKey, err := kp.ExportPublicKey(kp.ExtractPublicKey(member2Key))
	assert.NoError(t, err)

	res2 := root.SignedCall(ctx, pm, *rootDomainRef, "CreateMember", []interface{}{"Member2", member2PubKey})
	member2Ref := res2.(string)
	assert.NotEqual(t, "", member2Ref)

	// Transfer 1 coin from Member1 to Member2
<<<<<<< HEAD
	member1 := Caller{member1Ref, lr, t, cryptographyService}
	member1.SignedCall(*rootDomainRef, "Transfer", []interface{}{1, member2Ref})
=======
	member1 := Caller{member1Ref, member1Key, lr, t}
	member1.SignedCall(ctx, pm, *rootDomainRef, "Transfer", []interface{}{1, member2Ref})
>>>>>>> 8d492f94

	// Verify Member1 balance
	res3 := root.SignedCall(ctx, pm, *rootDomainRef, "GetBalance", []interface{}{member1Ref})
	assert.Equal(t, 999, int(res3.(uint64)))

	// Verify Member2 balance
	res4 := root.SignedCall(ctx, pm, *rootDomainRef, "GetBalance", []interface{}{member2Ref})
	assert.Equal(t, 1001, int(res4.(uint64)))
}

func TestFullValidationCycle(t *testing.T) {
	t.Skip("test is terribly wrong")
	if parallel {
		t.Parallel()
	}
	goContract := `
package main

import (
	"github.com/insolar/insolar/logicrunner/goplugin/foundation"
	"github.com/insolar/insolar/application/proxy/child"
)

type Contract struct {
	foundation.BaseContract
}

func (c *Contract) NewChilds(cnt int) (int, error) {
	s := 0
	for i := 1; i < cnt; i++ {
        child.New(i).AsChild(c.GetReference())
		s += i
	} 
	return s, nil
}

func (c *Contract) SumChilds() (int, error) {
	s := 0
	childs, err := c.GetChildrenTyped(child.GetImage())
	if err != nil {
		return 0, err
	}
	for _, chref := range childs {
		o := child.GetObject(chref)
		n, err := o.GetNum()
		if err != nil {
			return 0, err
		}
		s += n
	}
	return s, nil
}

func (c *Contract) GetChildRefs() (ret []string, err error) {
	childs, err := c.GetChildrenTyped(child.GetImage())
	if err != nil {
		return nil, err
	}

	for _, chref := range childs {
		ret = append(ret, chref.String())
	}
	return ret, nil
}
`
	goChild := `
package main
import "github.com/insolar/insolar/logicrunner/goplugin/foundation"

type Child struct {
	foundation.BaseContract
	Num int
}

func (c *Child) GetNum() (int, error) {
	return c.Num, nil
}


func New(n int) (*Child, error) {
	return &Child{Num: n}, nil
}
`
	ctx := context.TODO()
	lr, am, cb, pm, cleaner := PrepareLrAmCbPm(t)
	defer cleaner()

	err := cb.Build(map[string]string{"child": goChild, "contract": goContract})
	assert.NoError(t, err)

	domain := core.NewRefFromBase58("c1")
	contractID, err := am.RegisterRequest(ctx, &message.CallConstructor{PrototypeRef: core.NewRefFromBase58("dassads")})
	assert.NoError(t, err)
	contract := getRefFromID(contractID)
	_, err = am.ActivateObject(
		ctx,
		domain,
		*contract,
		*am.GenesisRef(),
		*cb.Prototypes["contract"],
		false,
		goplugintestutils.CBORMarshal(t, nil),
	)
	assert.NoError(t, err, "create contract")
	assert.NotEqual(t, contract, nil, "contract created")

	resp, err := executeMethod(ctx, lr, pm, *contract, 0, "NewChilds", goplugintestutils.CBORMarshal(t, []interface{}{1}))
	assert.NoError(t, err, "contract call")
	r := goplugintestutils.CBORUnMarshal(t, resp.(*reply.CallMethod).Result)
	assert.Equal(t, []interface{}{uint64(0), nil}, r)

	mb := lr.(*LogicRunner).MessageBus.(*testmessagebus.TestMessageBus)
	toValidate := make([]core.Parcel, 0)
	mb.ReRegister(core.TypeValidateCaseBind, func(ctx context.Context, m core.Parcel) (core.Reply, error) {
		toValidate = append(toValidate, m)
		return nil, nil
	})
	toExecute := make([]core.Parcel, 0)
	mb.ReRegister(core.TypeExecutorResults, func(ctx context.Context, m core.Parcel) (core.Reply, error) {
		toExecute = append(toExecute, m)
		return nil, nil
	})
	toCheckValidate := make([]core.Parcel, 0)
	mb.ReRegister(core.TypeValidationResults, func(ctx context.Context, m core.Parcel) (core.Reply, error) {
		toCheckValidate = append(toCheckValidate, m)
		return nil, nil
	})

	err = lr.(*LogicRunner).Ledger.GetPulseManager().Set(
		ctx,
		core.Pulse{PulseNumber: 1231234, Entropy: core.Entropy{}},
	)
	assert.NoError(t, err)

	for _, m := range toValidate {
		lr.ValidateCaseBind(ctx, m)
	}

	for _, m := range toExecute {
		lr.ExecutorResults(ctx, m)
	}

	for _, m := range toCheckValidate {
		lr.ProcessValidationResults(ctx, m)
	}
}

func TestConstructorReturnNil(t *testing.T) {
	if parallel {
		t.Parallel()
	}
	var contractOneCode = `
package main

import (
	"github.com/insolar/insolar/logicrunner/goplugin/foundation"
	"github.com/insolar/insolar/application/proxy/two"
)

type One struct {
	foundation.BaseContract
}

func (r *One) Hello() (*string, error) {
	holder := two.New()
	_, err := holder.AsChild(r.GetReference())
	if err != nil {
		return nil, err
	}
	ok := "all was well"
	return &ok, nil
}
`

	var contractTwoCode = `
package main

import (
	"github.com/insolar/insolar/logicrunner/goplugin/foundation"
)

type Two struct {
	foundation.BaseContract
}
func New() (*Two, error) {
	return nil, nil
}
// Contract without methods can't build because of import error in proxy
// TODO: INS-737
func (r *Two) Hello() (*string, error) {
	return nil, nil
}
`
	ctx := context.TODO()
	lr, am, cb, pm, cleaner := PrepareLrAmCbPm(t)
	defer cleaner()

	err := cb.Build(map[string]string{
		"one": contractOneCode,
		"two": contractTwoCode,
	})
	assert.NoError(t, err)

	domain := core.NewRefFromBase58("c1")
	contractID, err := am.RegisterRequest(ctx, &message.CallConstructor{})
	assert.NoError(t, err)
	contract := getRefFromID(contractID)
	_, err = am.ActivateObject(
		ctx,
		domain,
		*contract,
		*am.GenesisRef(),
		*cb.Prototypes["one"],
		false,
		goplugintestutils.CBORMarshal(t, nil),
	)
	assert.NoError(t, err, "create contract")
	assert.NotEqual(t, contract, nil, "contract created")

	resp, err := executeMethod(ctx, lr, pm, *contract, 0, "Hello", goplugintestutils.CBORMarshal(t, []interface{}{}))
	assert.NoError(t, err, "contract call")

	var result interface{}
	var contractErr *foundation.Error

	err = signer.UnmarshalParams(resp.(*reply.CallMethod).Result, &result, &contractErr)
	assert.NoError(t, err, "unmarshal answer")
	assert.NotNil(t, contractErr)
	assert.Contains(t, contractErr.Error(), "[ FakeNew ] ( INSCONSTRUCTOR_* ) ( Generated Method ) Constructor returns nil")
}

func TestRecursiveCall(t *testing.T) {
	if parallel {
		t.Parallel()
	}

	var recursiveContractCode = `
package main

import (
	"github.com/insolar/insolar/logicrunner/goplugin/foundation"
	"github.com/insolar/insolar/application/proxy/recursive"
)
type One struct {
	foundation.BaseContract
}

func New() (*One, error) {
	return &One{}, nil
}

func (r *One) Recursive() (error) {
	remoteSelf := recursive.GetObject(r.GetReference())
	err := remoteSelf.Recursive()
	return err
}

`

	ctx := inslogger.ContextWithTrace(context.Background(), utils.RandTraceID())
	lr, am, cb, pm, cleaner := PrepareLrAmCbPm(t)
	defer cleaner()

	err := cb.Build(map[string]string{
		"recursive": recursiveContractCode,
	})
	assert.NoError(t, err)

	domain := core.NewRefFromBase58("c1")
	contractID, err := am.RegisterRequest(ctx, &message.CallConstructor{PrototypeRef: core.NewRefFromBase58("recursive")})
	assert.NoError(t, err)
	contract := getRefFromID(contractID)
	_, err = am.ActivateObject(
		ctx, domain, *contract, *am.GenesisRef(), *cb.Prototypes["recursive"], false,
		goplugintestutils.CBORMarshal(t, nil),
	)
	assert.NoError(t, err, "create contract")
	assert.NotEqual(t, contract, nil, "contract created")

	resp, err := executeMethod(ctx, lr, pm, *contract, 0, "Recursive", goplugintestutils.CBORMarshal(t, []interface{}{}))
	assert.NoError(t, err, "contract call")
	r := goplugintestutils.CBORUnMarshal(t, resp.(*reply.CallMethod).Result)
	assert.Equal(t, []interface{}{map[interface{}]interface{}{"S": "on calling main API: couldn't dispatch event: loop detected"}}, r)
}

func TestNewAllowanceNotFromWallet(t *testing.T) {
	if parallel {
		t.Parallel()
	}
	var contractOneCode = `
package main
import (
	"fmt"
	"github.com/insolar/insolar/logicrunner/goplugin/foundation"
	"github.com/insolar/insolar/application/proxy/allowance"
	"github.com/insolar/insolar/application/proxy/wallet"
	"github.com/insolar/insolar/core"
)
type One struct {
	foundation.BaseContract
}
func (r *One) CreateAllowance(member string) (error) {
	w, _ := wallet.GetImplementationFrom(core.NewRefFromBase58(member))
	walletRef := w.GetReference()
	ah := allowance.New(&walletRef, 111, r.GetContext().Time.Unix()+10)
	_, err := ah.AsChild(walletRef)
	if err != nil {
		return fmt.Errorf("Error:", err.Error())
	}
	return nil
}
`
	rootDomainCode, err := ioutil.ReadFile("../application/contract/rootdomain/rootdomain.go" +
		"")
	if err != nil {
		fmt.Print(err)
	}
	memberCode, err := ioutil.ReadFile("../application/contract/member/member.go")
	if err != nil {
		fmt.Print(err)
	}
	allowanceCode, err := ioutil.ReadFile("../application/contract/allowance/allowance.go")
	if err != nil {
		fmt.Print(err)
	}
	walletCode, err := ioutil.ReadFile("../application/contract/wallet/wallet.go")
	if err != nil {
		fmt.Print(err)
	}

	ctx := context.TODO()
	lr, am, cb, pm, cleaner := PrepareLrAmCbPm(t)
	defer cleaner()
	err = cb.Build(map[string]string{"one": contractOneCode, "member": string(memberCode), "allowance": string(allowanceCode), "wallet": string(walletCode), "rootdomain": string(rootDomainCode)})
	assert.NoError(t, err)

	kp := platformpolicy.NewKeyProcessor()

	// Initializing Root Domain
	rootDomainID, err := am.RegisterRequest(ctx, &message.GenesisRequest{Name: "c1"})
	assert.NoError(t, err)
	rootDomainRef := getRefFromID(rootDomainID)
	rootDomainDesc, err := am.ActivateObject(
		ctx,
		core.RecordRef{},
		*rootDomainRef,
		*am.GenesisRef(),
		*cb.Prototypes["rootdomain"],
		false,
		goplugintestutils.CBORMarshal(t, nil),
	)
	assert.NoError(t, err, "create contract")
	assert.NotEqual(t, rootDomainRef, nil, "contract created")

	// Creating Root member
	rootKey, err := kp.GeneratePrivateKey()
	assert.NoError(t, err)
	rootPubKey, err := kp.ExportPublicKey(kp.ExtractPublicKey(rootKey))
	assert.NoError(t, err)

	rootMemberID, err := am.RegisterRequest(ctx, &message.GenesisRequest{Name: "c2"})
	assert.NoError(t, err)
	rootMemberRef := getRefFromID(rootMemberID)

	m, err := member.New("root", string(rootPubKey))
	assert.NoError(t, err)

	_, err = am.ActivateObject(
		ctx,
		core.RecordRef{},
		*rootMemberRef,
		*rootDomainRef,
		*cb.Prototypes["member"],
		false,
		goplugintestutils.CBORMarshal(t, m),
	)
	assert.NoError(t, err)

	// Updating root domain with root member
	_, err = am.UpdateObject(ctx, core.RecordRef{}, core.RecordRef{}, rootDomainDesc, goplugintestutils.CBORMarshal(t, rootdomain.RootDomain{RootMember: *rootMemberRef}))
	assert.NoError(t, err)

	root := Caller{rootMemberRef.String(), lr, t, mockCryptographyService(t)}

	// Creating Member
	memberKey, err := kp.GeneratePrivateKey()
	assert.NoError(t, err)
	memberPubKey, err := kp.ExportPublicKey(kp.ExtractPublicKey(memberKey))
	assert.NoError(t, err)

	res1 := root.SignedCall(ctx, pm, *rootDomainRef, "CreateMember", []interface{}{"Member", memberPubKey})
	memberRef := res1.(string)
	assert.NotEqual(t, "", memberRef)

	// Call CreateAllowance method in custom contract
	domain := core.NewRefFromBase58("c1")
	contractID, err := am.RegisterRequest(ctx, &message.CallConstructor{})
	assert.NoError(t, err)
	contract := getRefFromID(contractID)
	_, err = am.ActivateObject(
		ctx,
		domain,
		*contract,
		*am.GenesisRef(),
		*cb.Prototypes["one"],
		false,
		goplugintestutils.CBORMarshal(t, nil),
	)
	assert.NoError(t, err, "create contract")
	assert.NotEqual(t, contract, nil, "contract created")

	resp, err := executeMethod(ctx, lr, pm, *contract, 0, "CreateAllowance", goplugintestutils.CBORMarshal(t, []interface{}{memberRef}))
	assert.NoError(t, err, "contract call")

	var contractErr *foundation.Error

	err = signer.UnmarshalParams(resp.(*reply.CallMethod).Result, &contractErr)
	assert.NoError(t, err, "unmarshal answer")
	assert.NotNil(t, contractErr)
	assert.Contains(t, contractErr.Error(), "[ New Allowance ] : Can't create allowance from not wallet contract")

	// Verify Member balance
	res3 := root.SignedCall(ctx, pm, *rootDomainRef, "GetBalance", []interface{}{memberRef})
	assert.Equal(t, 1000, int(res3.(uint64)))
}

func TestGetParent(t *testing.T) {
	if parallel {
		t.Parallel()
	}
	var contractOneCode = `
package main
 import "github.com/insolar/insolar/logicrunner/goplugin/foundation"
import "github.com/insolar/insolar/application/proxy/two"
import "github.com/insolar/insolar/core"
 type One struct {
	foundation.BaseContract
}
 func (r *One) AddChildAndReturnMyselfAsParent() (core.RecordRef, error) {
	holder := two.New()
	friend, err := holder.AsChild(r.GetReference())
	if err != nil {
		return core.RecordRef{}, err
	}

 	return friend.GetParent()
}
`
	var contractTwoCode = `
package main
 import (
	"github.com/insolar/insolar/core"
	"github.com/insolar/insolar/logicrunner/goplugin/foundation"
)
 type Two struct {
	foundation.BaseContract
}
 func New() (*Two, error) {
	return &Two{}, nil
}
 func (r *Two) GetParent() (core.RecordRef, error) {
	return *r.GetContext().Parent, nil
}
 `
	ctx := context.Background()
	lr, am, cb, pm, cleaner := PrepareLrAmCbPm(t)
	defer cleaner()
	err := cb.Build(map[string]string{"one": contractOneCode, "two": contractTwoCode})
	assert.NoError(t, err)
	objID, err := am.RegisterRequest(ctx, &message.CallConstructor{})
	assert.NoError(t, err)
	obj := getRefFromID(objID)
	_, err = am.ActivateObject(
		ctx,
		core.RecordRef{},
		*obj,
		*am.GenesisRef(),
		*cb.Prototypes["one"],
		false,
		goplugintestutils.CBORMarshal(t, &struct{}{}),
	)
	assert.NoError(t, err)
	resp, err := executeMethod(ctx, lr, pm, *obj, 0, "AddChildAndReturnMyselfAsParent", goplugintestutils.CBORMarshal(t, []interface{}{}))
	r := goplugintestutils.CBORUnMarshal(t, resp.(*reply.CallMethod).Result)

	refFromMethod := r.([]interface{})[0].([]byte)
	assert.Equal(t, *obj, Ref{}.FromSlice(refFromMethod))
	ValidateAllResults(t, ctx, lr)
}

func TestReleaseRequestsAfterPulse(t *testing.T) {
	if parallel {
		t.Parallel()
	}

	var sleepContract = `
package main

import (
   "github.com/insolar/insolar/logicrunner/goplugin/foundation"
   "time"
)
type One struct {
   foundation.BaseContract
   N int
}

func New() (*One, error){
   return nil, nil
}

func (r *One) LongSleep() (error) {
   time.Sleep(7 * time.Second)
   r.N++
   return nil
}

func (r *One) ShortSleep() (error) {
   time.Sleep(1 * time.Microsecond)
   r.N++
   return nil
}

`
	ctx := inslogger.ContextWithTrace(context.Background(), utils.RandTraceID())
	lr, am, cb, pm, cleaner := PrepareLrAmCbPm(t)
	defer cleaner()

	err := cb.Build(map[string]string{
		"one": sleepContract,
	})
	assert.NoError(t, err)

	domain := core.NewRefFromBase58("c1")
	contractID, err := am.RegisterRequest(ctx, &message.CallConstructor{PrototypeRef: core.NewRefFromBase58("one")})
	assert.NoError(t, err)
	contract := getRefFromID(contractID)
	_, err = am.ActivateObject(
		ctx, domain, *contract, *am.GenesisRef(), *cb.Prototypes["one"], false,
		goplugintestutils.CBORMarshal(t, nil),
	)
	assert.NoError(t, err, "create contract")
	assert.NotEqual(t, contract, nil, "contract created")

	lr = getLogicRunnerWithoutValidation(lr)

	// hold executor
	go func() {
		log.Debugf("!!!!! Long start")
		executeMethod(ctx, lr, pm, *contract, 0, "LongSleep", goplugintestutils.CBORMarshal(t, []interface{}{}))
		log.Debugf("!!!!! Long end")
	}()

	// wait both method calls, send new pulse
	go func() {
		log.Debugf("!!!!! Pulse sleep")
		time.Sleep(3 * time.Second)
		log.Debugf("!!!!! Pulse start")
		err = pm.Set(
			ctx,
			core.Pulse{PulseNumber: 1, Entropy: core.Entropy{}},
		)
		log.Debugf("!!!!! Pulse end")
	}()

	// wait for holding and add to queue
	log.Debugf("!!!!! Short sleep")
	time.Sleep(time.Second)
	log.Debugf("!!!!! Short start")
	_, err = executeMethod(ctx, lr, pm, *contract, 0, "ShortSleep", goplugintestutils.CBORMarshal(t, []interface{}{}))
	log.Debugf("!!!!! Short end")

	// TODO check for 302
	assert.Error(t, err, "contract call")
	assert.Equal(t, "Abort execution: New Pulse coming", err.Error())
}

func getLogicRunnerWithoutValidation(lr core.LogicRunner) *LogicRunner {
	rlr := lr.(*LogicRunner)
	newmb := rlr.MessageBus.(*testmessagebus.TestMessageBus)

	emptyFunc := func(context.Context, core.Parcel) (res core.Reply, err error) {
		return nil, nil
	}

	newmb.ReRegister(core.TypeValidationResults, emptyFunc)
	newmb.ReRegister(core.TypeExecutorResults, emptyFunc)

	rlr.MessageBus = newmb

	return rlr
}<|MERGE_RESOLUTION|>--- conflicted
+++ resolved
@@ -94,7 +94,6 @@
 	})
 	assert.NoError(t, err, "Initialize runner")
 
-<<<<<<< HEAD
 	mock := testutils.NewCryptographyServiceMock(t)
 	mock.SignFunc = func(p []byte) (r *core.Signature, r1 error) {
 		signature := core.SignatureFromBytes(nil)
@@ -107,17 +106,12 @@
 	routingTokenFactory := messagebus.NewRoutingTokenFactory()
 	nk := nodekeeper.GetTestNodekeeper(mock)
 	mb := testmessagebus.NewTestMessageBus(t)
-=======
-	ce := certificate.GetTestCertificate()
-	nk := nodekeeper.GetTestNodekeeper(ce)
 
 	var pulseNumber core.PulseNumber
 	pulseNumber = 0
 
-	mb := testmessagebus.NewTestMessageBus()
 	mb.PulseNumber = pulseNumber
 
->>>>>>> 8d492f94
 	nw := network.GetTestNetwork()
 	l, cleaner := ledgertestutils.TmpLedger(
 		t, "",
@@ -156,7 +150,6 @@
 	}
 }
 
-<<<<<<< HEAD
 func mockCryptographyService(t *testing.T) core.CryptographyService {
 	mock := testutils.NewCryptographyServiceMock(t)
 	mock.SignFunc = func(p []byte) (r *core.Signature, r1 error) {
@@ -169,8 +162,6 @@
 	return mock
 }
 
-func ValidateAllResults(t testing.TB, lr core.LogicRunner, mustfail ...core.RecordRef) {
-=======
 func newTestPulse(ctx context.Context, lr *LogicRunner, mb *testmessagebus.TestMessageBus) {
 	currentPulse, _ := lr.Ledger.GetPulseManager().Current(ctx)
 	newPulseNumber := currentPulse.PulseNumber + 1
@@ -183,7 +174,6 @@
 }
 
 func ValidateAllResults(t testing.TB, ctx context.Context, lr core.LogicRunner, mustfail ...core.RecordRef) {
->>>>>>> 8d492f94
 	failmap := make(map[core.RecordRef]struct{})
 	for _, r := range mustfail {
 		failmap[r] = struct{}{}
@@ -217,16 +207,10 @@
 		msg.Nonce = nonce
 	}
 
-<<<<<<< HEAD
+	pulse, _ := pm.Current(ctx)
+
 	pf := lr.(*LogicRunner).ParcelFactory
-	parcel, _ := pf.Create(ctx, msg, testutils.RandomRef(), 0, nil)
-=======
-	pulse, _ := pm.Current(ctx)
-
-	key, _ := cryptoHelper.GeneratePrivateKey()
-
-	parcel, _ := message.NewParcel(ctx, msg, testutils.RandomRef(), key, pulse.PulseNumber, nil)
->>>>>>> 8d492f94
+	parcel, _ := pf.Create(ctx, msg, testutils.RandomRef(), pulse.PulseNumber, nil)
 	ctx = inslogger.ContextWithTrace(ctx, utils.RandTraceID())
 	resp, err := lr.Execute(
 		ctx,
@@ -1172,13 +1156,8 @@
 	assert.NotEqual(t, "", member2Ref)
 
 	// Transfer 1 coin from Member1 to Member2
-<<<<<<< HEAD
 	member1 := Caller{member1Ref, lr, t, cryptographyService}
-	member1.SignedCall(*rootDomainRef, "Transfer", []interface{}{1, member2Ref})
-=======
-	member1 := Caller{member1Ref, member1Key, lr, t}
 	member1.SignedCall(ctx, pm, *rootDomainRef, "Transfer", []interface{}{1, member2Ref})
->>>>>>> 8d492f94
 
 	// Verify Member1 balance
 	res3 := root.SignedCall(ctx, pm, *rootDomainRef, "GetBalance", []interface{}{member1Ref})
