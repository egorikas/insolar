/*
 *    Copyright 2018 Insolar
 *
 *    Licensed under the Apache License, Version 2.0 (the "License");
 *    you may not use this file except in compliance with the License.
 *    You may obtain a copy of the License at
 *
 *        http://www.apache.org/licenses/LICENSE-2.0
 *
 *    Unless required by applicable law or agreed to in writing, software
 *    distributed under the License is distributed on an "AS IS" BASIS,
 *    WITHOUT WARRANTIES OR CONDITIONS OF ANY KIND, either express or implied.
 *    See the License for the specific language governing permissions and
 *    limitations under the License.
 */

package logicrunner

import (
	"context"
	"crypto/ecdsa"
	"crypto/rand"
	"fmt"
	"io/ioutil"
	"os"
	"testing"

	"github.com/insolar/insolar/core/utils"

	"github.com/insolar/insolar/instrumentation/inslogger"

	"github.com/insolar/insolar/testutils/network"
	"github.com/insolar/insolar/testutils/nodekeeper"

	"github.com/insolar/insolar/application/contract/member"
	"github.com/insolar/insolar/application/contract/member/signer"
	"github.com/insolar/insolar/application/contract/rootdomain"
	"github.com/insolar/insolar/configuration"
	"github.com/insolar/insolar/core"
	"github.com/insolar/insolar/core/message"
	"github.com/insolar/insolar/core/reply"
	cryptoHelper "github.com/insolar/insolar/cryptohelpers/ecdsa"
	"github.com/insolar/insolar/ledger/ledgertestutils"
	"github.com/insolar/insolar/log"
	"github.com/insolar/insolar/logicrunner/goplugin/foundation"
	"github.com/insolar/insolar/logicrunner/goplugin/goplugintestutils"
	"github.com/insolar/insolar/testutils"
	"github.com/insolar/insolar/testutils/testmessagebus"
	"github.com/stretchr/testify/assert"
	"github.com/ugorji/go/codec"
)

var icc = ""
var runnerbin = ""
var parallel = true

func TestMain(m *testing.M) {
	var err error
	err = log.SetLevel("Debug")
	if err != nil {
		log.Errorln(err.Error())
	}
	if runnerbin, icc, err = goplugintestutils.Build(); err != nil {
		fmt.Println("Logic runner build failed, skip tests:", err.Error())
		os.Exit(1)
	}
	os.Exit(m.Run())
}

func MessageBusTrivialBehavior(mb *testmessagebus.TestMessageBus, lr core.LogicRunner) {
	mb.ReRegister(core.TypeCallMethod, lr.Execute)
	mb.ReRegister(core.TypeCallConstructor, lr.Execute)
	mb.ReRegister(core.TypeValidateCaseBind, lr.ValidateCaseBind)
	mb.ReRegister(core.TypeValidationResults, lr.ProcessValidationResults)
	mb.ReRegister(core.TypeExecutorResults, lr.ExecutorResults)
}

func PrepareLrAmCbPm(t testing.TB) (core.LogicRunner, core.ArtifactManager, *goplugintestutils.ContractsBuilder, core.PulseManager, func()) {
	ctx := context.TODO()
	lrSock := os.TempDir() + "/" + testutils.RandomString() + ".sock"
	rundSock := os.TempDir() + "/" + testutils.RandomString() + ".sock"

	rundCleaner, err := goplugintestutils.StartInsgorund(runnerbin, "unix", rundSock, "unix", lrSock)
	assert.NoError(t, err)

	lr, err := NewLogicRunner(&configuration.LogicRunner{
		RPCListen:   lrSock,
		RPCProtocol: "unix",
		GoPlugin: &configuration.GoPlugin{
			RunnerListen:   rundSock,
			RunnerProtocol: "unix",
		},
	})
	assert.NoError(t, err, "Initialize runner")

	nk := nodekeeper.GetTestNodekeeper()
	messageBus := testmessagebus.NewTestMessageBus()
	nw := network.GetTestNetwork()
	c := core.Components{
		LogicRunner: lr,
		NodeNetwork: nk,
		MessageBus:  messageBus,
		Network:     nw,
	}
	l, cleaner := ledgertestutils.TmpLedger(t, "", c)
	c.Ledger = l

	assert.NoError(t, lr.Start(ctx, c), "starting logicrunner")

	MessageBusTrivialBehavior(messageBus, lr)
	pm := l.GetPulseManager()
	err = lr.Ledger.GetPulseManager().Set(
		ctx,
		core.Pulse{PulseNumber: 123123, Entropy: core.Entropy{}},
	)
	//err = pm.Set(*pulsar.NewPulse(0, 10, &entropygenerator.StandardEntropyGenerator{}))
	assert.NoError(t, err)
	if err != nil {
		t.Fatal("pulse set died, ", err)
	}
	am := l.GetArtifactManager()
	cb := goplugintestutils.NewContractBuilder(am, icc)

	return lr, am, cb, pm, func() {
		cb.Clean()
		lr.Stop(ctx)
		cleaner()
		rundCleaner()
	}
}

func ValidateAllResults(t testing.TB, lr core.LogicRunner, mustfail ...core.RecordRef) {
	failmap := make(map[core.RecordRef]struct{})
	for _, r := range mustfail {
		failmap[r] = struct{}{}
	}
	rlr := lr.(*LogicRunner)
	rlr.caseBindMutex.Lock()
	rlrcbr := rlr.caseBind.Records
	rlr.caseBind.Records = make(map[core.RecordRef][]core.CaseRecord)
	rlr.caseBindMutex.Unlock()
	for ref, cr := range rlrcbr {
		log.Debugf("TEST validating: %s", ref)
		vstep, err := lr.Validate(ref, *rlr.pulse(), cr)
		if _, ok := failmap[ref]; ok {
			assert.Error(t, err, "validation %s", ref)
			assert.True(t, len(cr) > vstep, "Validation failed before end %s", ref)
		} else {
			assert.NoError(t, err, "validation %s", ref)
			assert.Equal(t, len(cr), vstep, "Validation passed to the end %s", ref)
		}
	}
}

func executeMethod(ctx context.Context, lr core.LogicRunner, objRef core.RecordRef, nonce uint64, method string, arguments core.Arguments) (core.Reply, error) {
	msg := &message.CallMethod{
		ObjectRef: objRef,
		Method:    method,
		Arguments: arguments,
	}

	if nonce != 0 {
		msg.Nonce = nonce
	}

	key, _ := cryptoHelper.GeneratePrivateKey()
	signed, _ := message.NewSignedMessage(ctx, msg, testutils.RandomRef(), key)
	ctx = inslogger.ContextWithTrace(ctx, utils.RandTraceID())
	resp, err := lr.Execute(
		ctx,
		signed,
	)

	return resp, err
}

func TestTypeCompatibility(t *testing.T) {
	var _ core.LogicRunner = (*LogicRunner)(nil)
}

type testExecutor struct {
	constructorResponses []*testResp
	methodResponses      []*testResp
}

func (r *testExecutor) Stop() error {
	return nil
}

type testResp struct {
	data []byte
	res  core.Arguments
	err  error
}

func getRefFromID(id *core.RecordID) *core.RecordRef {
	ref := core.RecordRef{}
	ref.SetRecord(*id)
	return &ref
}

type testLedger struct {
	am core.ArtifactManager
	jc core.JetCoordinator
}

func (r *testLedger) GetPulseManager() core.PulseManager {
	panic("implement me")
}

func (r *testLedger) GetJetCoordinator() core.JetCoordinator {
	return r.jc
}

func (r *testLedger) Start(components core.Components) error   { return nil }
func (r *testLedger) Stop() error                              { return nil }
func (r *testLedger) GetArtifactManager() core.ArtifactManager { return r.am }

func (r *testLedger) HandleMessage(core.Message) (core.Reply, error) {
	panic("implement me")
}

func TestContractCallingContract(t *testing.T) {
	if parallel {
		t.Parallel()
	}
	var contractOneCode = `
package main

import "github.com/insolar/insolar/logicrunner/goplugin/foundation"
import "github.com/insolar/insolar/application/proxy/two"
import "github.com/insolar/insolar/core"

type One struct {
	foundation.BaseContract
	Friend core.RecordRef
}

func (r *One) Hello(s string) (string, error) {
	holder := two.New()
	friend, err := holder.AsChild(r.GetReference())
	if err != nil {
		return "1", err
	}

	res, err := friend.Hello(s)
	if err != nil {
		return "2", err
	}
	
	r.Friend = friend.GetReference()
	return "Hi, " + s + "! Two said: " + res, nil
}

func (r *One) Again(s string) (string, error) {
	res, err := two.GetObject(r.Friend).Hello(s)
	if err != nil {
		return "", err
	}
	
	return "Hi, " + s + "! Two said: " + res, nil
}

func (r *One)GetFriend() (core.RecordRef, error) {
	return r.Friend, nil
}
`

	var contractTwoCode = `
package main

import (
	"fmt"

	"github.com/insolar/insolar/logicrunner/goplugin/foundation"
)

type Two struct {
	foundation.BaseContract
	X int
}

func New() (*Two, error) {
	return &Two{X:0}, nil;
}

func (r *Two) Hello(s string) (string, error) {
	r.X ++
	return fmt.Sprintf("Hello you too, %s. %d times!", s, r.X), nil
}
`
	ctx := context.Background()

	lr, am, cb, _, cleaner := PrepareLrAmCbPm(t)
	defer cleaner()

	err := cb.Build(map[string]string{"one": contractOneCode, "two": contractTwoCode})
	assert.NoError(t, err)

	objID, err := am.RegisterRequest(ctx, &message.CallConstructor{})
	assert.NoError(t, err)
	obj := getRefFromID(objID)
	_, err = am.ActivateObject(
		ctx,
		core.RecordRef{}, *obj,
		*am.GenesisRef(),
		*cb.Prototypes["one"],
		false,
		goplugintestutils.CBORMarshal(t, &struct{}{}),
	)
	assert.NoError(t, err)

<<<<<<< HEAD
	resp, err := executeMethod(ctx, lr, *obj, 0, "Hello", goplugintestutils.CBORMarshal(t, []interface{}{"ins"}))
=======
	msg := &message.CallMethod{
		ObjectRef: *obj,
		Method:    "Hello",
		Arguments: goplugintestutils.CBORMarshal(t, []interface{}{"ins"}),
	}
	key, _ := cryptoHelper.GeneratePrivateKey()
	signed, _ := message.NewSignedMessage(ctx, msg, testutils.RandomRef(), key, 0)
	resp, err := lr.Execute(
		context.TODO(),
		signed,
	)
>>>>>>> bb65027c
	assert.NoError(t, err, "contract call")
	r := goplugintestutils.CBORUnMarshal(t, resp.(*reply.CallMethod).Result)
	f := r.([]interface{})[0]
	assert.Equal(t, "Hi, ins! Two said: Hello you too, ins. 1 times!", f)

	for i := 2; i <= 5; i++ {
<<<<<<< HEAD
		resp, err = executeMethod(ctx, lr, *obj, uint64(i), "Again", goplugintestutils.CBORMarshal(t, []interface{}{"ins"}))
=======
		msg1 := &message.CallMethod{
			ObjectRef:        *obj,
			Method:           "Again",
			Arguments:        goplugintestutils.CBORMarshal(t, []interface{}{"ins"}),
			BaseLogicMessage: message.BaseLogicMessage{Nonce: uint64(i)},
		}
		key, _ := cryptoHelper.GeneratePrivateKey()
		signed, _ := message.NewSignedMessage(ctx, msg1, testutils.RandomRef(), key, 0)
		resp, err := lr.Execute(
			context.TODO(),
			signed,
		)
>>>>>>> bb65027c
		assert.NoError(t, err, "contract call")
		r := goplugintestutils.CBORUnMarshal(t, resp.(*reply.CallMethod).Result)
		f := r.([]interface{})[0]
		assert.Equal(t, fmt.Sprintf("Hi, ins! Two said: Hello you too, ins. %d times!", i), f)
	}

<<<<<<< HEAD
	resp, err = executeMethod(ctx, lr, *obj, 0, "GetFriend", goplugintestutils.CBORMarshal(t, []interface{}{}))
=======
	msg2 := &message.CallMethod{
		ObjectRef: *obj,
		Method:    "GetFriend",
		Arguments: goplugintestutils.CBORMarshal(t, []interface{}{}),
	}
	key, _ = cryptoHelper.GeneratePrivateKey()
	signed, _ = message.NewSignedMessage(ctx, msg2, testutils.RandomRef(), key, 0)
	resp, err = lr.Execute(
		context.TODO(),
		signed,
	)
>>>>>>> bb65027c
	assert.NoError(t, err, "contract call")
	r = goplugintestutils.CBORUnMarshal(t, resp.(*reply.CallMethod).Result)
	r0 := r.([]interface{})[0].([]uint8)
	var two core.RecordRef
	for i := 0; i < 64; i++ {
		two[i] = r0[i]
	}

	for i := 6; i <= 9; i++ {
<<<<<<< HEAD
		resp, err = executeMethod(ctx, lr, two, uint64(i), "Hello", goplugintestutils.CBORMarshal(t, []interface{}{"Insolar"}))
=======
		msg3 := &message.CallMethod{
			ObjectRef:        two,
			Method:           "Hello",
			Arguments:        goplugintestutils.CBORMarshal(t, []interface{}{"Insolar"}),
			BaseLogicMessage: message.BaseLogicMessage{Nonce: uint64(i)},
		}
		key, _ := cryptoHelper.GeneratePrivateKey()
		signed, _ := message.NewSignedMessage(ctx, msg3, testutils.RandomRef(), key, 0)
		resp, err := lr.Execute(
			context.TODO(),
			signed,
		)
>>>>>>> bb65027c
		assert.NoError(t, err, "contract call")
		r := goplugintestutils.CBORUnMarshal(t, resp.(*reply.CallMethod).Result)
		f := r.([]interface{})[0]
		assert.Equal(t, fmt.Sprintf("Hello you too, Insolar. %d times!", i), f)
	}
	ValidateAllResults(t, lr)

}

func TestInjectingDelegate(t *testing.T) {
	if parallel {
		t.Parallel()
	}
	var contractOneCode = `
package main

import "github.com/insolar/insolar/logicrunner/goplugin/foundation"
import "github.com/insolar/insolar/application/proxy/two"

type One struct {
	foundation.BaseContract
}

func (r *One) Hello(s string) (string, error) {
	holder := two.New()
	friend, err := holder.AsDelegate(r.GetReference())
	if err != nil {
		return "", err
	}

	res, err := friend.Hello(s)
	if err != nil {
		return "", err
	}

	return "Hi, " + s + "! Two said: " + res, nil
}

func (r *One) HelloFromDelegate(s string) (string, error) {
	friend, err := two.GetImplementationFrom(r.GetReference())
	if err != nil {
		return "", err
	}

	return friend.Hello(s)
}
`

	var contractTwoCode = `
package main

import (
	"fmt"

	"github.com/insolar/insolar/logicrunner/goplugin/foundation"
)

type Two struct {
	foundation.BaseContract
	X int
}

func New() (*Two, error) {
	return &Two{X:322}, nil
}

func (r *Two) Hello(s string) (string, error) {
	r.X *= 2
	return fmt.Sprintf("Hello you too, %s. %d times!", s, r.X), nil
}
`
	ctx := context.TODO()
	lr, am, cb, _, cleaner := PrepareLrAmCbPm(t)
	defer cleaner()

	data := goplugintestutils.CBORMarshal(t, &struct{}{})

	err := cb.Build(map[string]string{"one": contractOneCode, "two": contractTwoCode})
	assert.NoError(t, err)

	objID, err := am.RegisterRequest(ctx, &message.CallConstructor{})
	assert.NoError(t, err)
	obj := getRefFromID(objID)
	_, err = am.ActivateObject(
		ctx,
		core.RecordRef{}, *obj,
		*am.GenesisRef(),
		*cb.Prototypes["one"],
		false,
		data,
	)
	assert.NoError(t, err)

<<<<<<< HEAD
	resp, err := executeMethod(ctx, lr, *obj, 0, "Hello", goplugintestutils.CBORMarshal(t, []interface{}{"ins"}))
=======
	msg := &message.CallMethod{
		ObjectRef: *obj,
		Method:    "Hello",
		Arguments: goplugintestutils.CBORMarshal(t, []interface{}{"ins"}),
	}
	key, _ := cryptoHelper.GeneratePrivateKey()
	signed, _ := message.NewSignedMessage(ctx, msg, testutils.RandomRef(), key, 0)
	resp, err := lr.Execute(
		context.TODO(),
		signed,
	)
>>>>>>> bb65027c
	assert.NoError(t, err)

	r := goplugintestutils.CBORUnMarshal(t, resp.(*reply.CallMethod).Result)
	assert.Equal(t, []interface{}{"Hi, ins! Two said: Hello you too, ins. 644 times!", nil}, r)

<<<<<<< HEAD
	resp, err = executeMethod(ctx, lr, *obj, 0, "HelloFromDelegate", goplugintestutils.CBORMarshal(t, []interface{}{"ins"}))
=======
	msg1 := &message.CallMethod{
		ObjectRef: *obj,
		Method:    "HelloFromDelegate",
		Arguments: goplugintestutils.CBORMarshal(t, []interface{}{"ins"}),
	}
	key, _ = cryptoHelper.GeneratePrivateKey()
	signed, _ = message.NewSignedMessage(ctx, msg1, testutils.RandomRef(), key, 0)
	resp, err = lr.Execute(
		context.TODO(),
		signed,
	)

>>>>>>> bb65027c
	assert.NoError(t, err)
	r = goplugintestutils.CBORUnMarshal(t, resp.(*reply.CallMethod).Result)
	assert.Equal(t, []interface{}{"Hello you too, ins. 1288 times!", nil}, r)

}

func TestBasicNotificationCall(t *testing.T) {
	if parallel {
		t.Parallel()
	}
	var contractOneCode = `
package main

import "github.com/insolar/insolar/logicrunner/goplugin/foundation"
import "github.com/insolar/insolar/application/proxy/two"

type One struct {
	foundation.BaseContract
}

func (r *One) Hello() error {
	holder := two.New()

	friend, err := holder.AsDelegate(r.GetReference())
	if err != nil {
		return err
	}

	err = friend.HelloNoWait()
	if err != nil {
		return err
	}

	return nil
}
`

	var contractTwoCode = `
package main

import (
	"fmt"

	"github.com/insolar/insolar/logicrunner/goplugin/foundation"
)

type Two struct {
	foundation.BaseContract
	X int
}

func New() (*Two, error) {
	return &Two{X:322}, nil
}

func (r *Two) Hello() (string, error) {
	r.X *= 2
	return fmt.Sprintf("Hello %d times!", r.X), nil
}
`
	ctx := context.TODO()
	// TODO: use am := testutil.NewTestArtifactManager() here
	lr, am, cb, _, cleaner := PrepareLrAmCbPm(t)
	defer cleaner()

	err := cb.Build(map[string]string{"one": contractOneCode, "two": contractTwoCode})
	assert.NoError(t, err)

	objID, err := am.RegisterRequest(ctx, &message.CallConstructor{})
	assert.NoError(t, err)
	obj := getRefFromID(objID)
	_, err = am.ActivateObject(
		ctx,
		core.RecordRef{},
		*obj,
		*am.GenesisRef(),
		*cb.Prototypes["one"],
		false,
		goplugintestutils.CBORMarshal(t, &struct{}{}),
	)
	assert.NoError(t, err)

<<<<<<< HEAD
	_, err = executeMethod(ctx, lr, *obj, 0, "Hello", goplugintestutils.CBORMarshal(t, []interface{}{}))
=======
	msg := &message.CallMethod{
		ObjectRef: *obj,
		Method:    "Hello",
		Arguments: goplugintestutils.CBORMarshal(t, []interface{}{}),
	}
	key, _ := cryptoHelper.GeneratePrivateKey()
	signed, _ := message.NewSignedMessage(ctx, msg, testutils.RandomRef(), key, 0)
	_, err = lr.Execute(
		context.TODO(),
		signed,
	)
>>>>>>> bb65027c
	assert.NoError(t, err, "contract call")

}

func TestContextPassing(t *testing.T) {
	if parallel {
		t.Parallel()
	}
	var code = `
package main

import "github.com/insolar/insolar/logicrunner/goplugin/foundation"

type One struct {
	foundation.BaseContract
}

func (r *One) Hello() (string, error) {
	return r.GetPrototype().String(), nil
}
`
	ctx := context.TODO()
	lr, am, cb, _, cleaner := PrepareLrAmCbPm(t)
	defer cleaner()

	err := cb.Build(map[string]string{"one": code})
	assert.NoError(t, err)

	objID, err := am.RegisterRequest(ctx, &message.CallConstructor{})
	assert.NoError(t, err)
	obj := getRefFromID(objID)
	_, err = am.ActivateObject(
		ctx,
		core.RecordRef{},
		*obj,
		*am.GenesisRef(),
		*cb.Prototypes["one"],
		false,
		goplugintestutils.CBORMarshal(t, &struct{}{}),
	)
	assert.NoError(t, err)

<<<<<<< HEAD
	res, err := executeMethod(ctx, lr, *obj, 0, "Hello", goplugintestutils.CBORMarshal(t, []interface{}{}))
=======
	msg := &message.CallMethod{
		ObjectRef: *obj,
		Method:    "Hello",
		Arguments: goplugintestutils.CBORMarshal(t, []interface{}{}),
	}
	key, _ := cryptoHelper.GeneratePrivateKey()
	signed, _ := message.NewSignedMessage(ctx, msg, testutils.RandomRef(), key, 0)
	res, err := lr.Execute(context.TODO(), signed)
>>>>>>> bb65027c
	assert.NoError(t, err)

	resParsed := goplugintestutils.CBORUnMarshalToSlice(t, res.(*reply.CallMethod).Result)
	assert.Equal(t, cb.Prototypes["one"].String(), resParsed[0])
}

func TestDeactivation(t *testing.T) {
	if parallel {
		t.Parallel()
	}
	var code = `
package main

import "github.com/insolar/insolar/logicrunner/goplugin/foundation"

type One struct {
	foundation.BaseContract
}

func (r *One) Kill() error {
	r.SelfDestruct()
	return nil
}
`
	ctx := context.TODO()
	lr, am, cb, _, cleaner := PrepareLrAmCbPm(t)
	defer cleaner()

	err := cb.Build(map[string]string{"one": code})
	assert.NoError(t, err)

	objID, err := am.RegisterRequest(ctx, &message.CallConstructor{})
	assert.NoError(t, err)
	obj := getRefFromID(objID)
	_, err = am.ActivateObject(
		ctx,
		core.RecordRef{}, *obj,
		*am.GenesisRef(),
		*cb.Prototypes["one"],
		false,
		goplugintestutils.CBORMarshal(t, &struct{}{}),
	)
	assert.NoError(t, err)

<<<<<<< HEAD
	_, err = executeMethod(ctx, lr, *obj, 0, "Kill", goplugintestutils.CBORMarshal(t, []interface{}{}))
=======
	msg := &message.CallMethod{
		ObjectRef: *obj,
		Method:    "Kill",
		Arguments: goplugintestutils.CBORMarshal(t, []interface{}{}),
	}
	key, _ := cryptoHelper.GeneratePrivateKey()
	signed, _ := message.NewSignedMessage(ctx, msg, testutils.RandomRef(), key, 0)
	_, err = lr.Execute(
		context.TODO(),
		signed,
	)
>>>>>>> bb65027c
	assert.NoError(t, err, "contract call")
}

func TestPanic(t *testing.T) {
	if parallel {
		t.Parallel()
	}
	var code = `
package main

import "github.com/insolar/insolar/logicrunner/goplugin/foundation"

type One struct {
	foundation.BaseContract
}

func (r *One) Panic() error {
	panic("haha")
	return nil
}
func (r *One) NotPanic() error {
	return nil
}
`
	ctx := context.TODO()
	lr, am, cb, _, cleaner := PrepareLrAmCbPm(t)
	defer cleaner()

	err := cb.Build(map[string]string{"one": code})
	assert.NoError(t, err)

	objID, err := am.RegisterRequest(ctx, &message.CallConstructor{})
	assert.NoError(t, err)
	obj := getRefFromID(objID)
	_, err = am.ActivateObject(
		ctx,
		core.RecordRef{}, *obj,
		*am.GenesisRef(),
		*cb.Prototypes["one"],
		false,
		goplugintestutils.CBORMarshal(t, &struct{}{}),
	)
	assert.NoError(t, err)

<<<<<<< HEAD
	_, err = executeMethod(ctx, lr, *obj, 0, "Panic", goplugintestutils.CBORMarshal(t, []interface{}{}))
	assert.Error(t, err)

	_, err = executeMethod(ctx, lr, *obj, 0, "NotPanic", goplugintestutils.CBORMarshal(t, []interface{}{}))
=======
	msg := &message.CallMethod{
		ObjectRef: *obj,
		Method:    "Panic",
		Arguments: goplugintestutils.CBORMarshal(t, []interface{}{}),
	}
	key, _ := cryptoHelper.GeneratePrivateKey()
	signed, _ := message.NewSignedMessage(ctx, msg, testutils.RandomRef(), key, 0)
	_, err = lr.Execute(context.TODO(),
		signed,
	)
	assert.Error(t, err)

	msg1 := &message.CallMethod{
		ObjectRef: *obj,
		Method:    "NotPanic",
		Arguments: goplugintestutils.CBORMarshal(t, []interface{}{}),
	}
	key, _ = cryptoHelper.GeneratePrivateKey()
	signed, _ = message.NewSignedMessage(ctx, msg1, testutils.RandomRef(), key, 0)
	_, err = lr.Execute(context.TODO(),
		signed,
	)
>>>>>>> bb65027c
	assert.NoError(t, err)
}

func TestGetChildren(t *testing.T) {
	if parallel {
		t.Parallel()
	}
	goContract := `
package main

import (
	"github.com/insolar/insolar/logicrunner/goplugin/foundation"
	"github.com/insolar/insolar/application/proxy/child"
)

type Contract struct {
	foundation.BaseContract
}

func (c *Contract) NewChilds(cnt int) (int, error) {
	s := 0
	for i := 1; i < cnt; i++ {
        child.New(i).AsChild(c.GetReference())
		s += i
	} 
	return s, nil
}

func (c *Contract) SumChilds() (int, error) {
	s := 0
	childs, err := c.GetChildrenTyped(child.GetPrototype())
	if err != nil {
		return 0, err
	}
	for _, chref := range childs {
		o := child.GetObject(chref)
		n, err := o.GetNum()
		if err != nil {
			return 0, err
		}
		s += n
	}
	return s, nil
}

func (c *Contract) GetChildRefs() (ret []string, err error) {
	childs, err := c.GetChildrenTyped(child.GetPrototype())
	if err != nil {
		return nil, err
	}

	for _, chref := range childs {
		ret = append(ret, chref.String())
	}
	return ret, nil
}
`
	goChild := `
package main
import "github.com/insolar/insolar/logicrunner/goplugin/foundation"

type Child struct {
	foundation.BaseContract
	Num int
}

func (c *Child) GetNum() (int, error) {
	return c.Num, nil
}


func New(n int) (*Child, error) {
	return &Child{Num: n}, nil
}
`
	ctx := context.TODO()
	lr, am, cb, _, cleaner := PrepareLrAmCbPm(t)
	defer cleaner()

	err := cb.Build(map[string]string{"child": goChild})
	assert.NoError(t, err)
	err = cb.Build(map[string]string{"contract": goContract})
	assert.NoError(t, err)

	domain := core.NewRefFromBase58("c1")
	contractID, err := am.RegisterRequest(ctx, &message.CallConstructor{PrototypeRef: core.NewRefFromBase58("dassads")})
	assert.NoError(t, err)
	contract := getRefFromID(contractID)
	_, err = am.ActivateObject(
		ctx,
		domain,
		*contract,
		*am.GenesisRef(),
		*cb.Prototypes["contract"],
		false,
		goplugintestutils.CBORMarshal(t, nil),
	)
	assert.NoError(t, err, "create contract")
	assert.NotEqual(t, contract, nil, "contract created")

<<<<<<< HEAD
	resp, err := executeMethod(ctx, lr, *contract, 0, "NewChilds", goplugintestutils.CBORMarshal(t, []interface{}{10}))
=======
	msg := &message.CallMethod{
		ObjectRef: *contract,
		Method:    "NewChilds",
		Arguments: goplugintestutils.CBORMarshal(t, []interface{}{10}),
	}
	key, _ := cryptoHelper.GeneratePrivateKey()
	signed, _ := message.NewSignedMessage(ctx, msg, testutils.RandomRef(), key, 0)
	resp, err := lr.Execute(
		context.TODO(),
		signed,
	)
>>>>>>> bb65027c
	assert.NoError(t, err, "contract call")
	r := goplugintestutils.CBORUnMarshal(t, resp.(*reply.CallMethod).Result)
	assert.Equal(t, []interface{}{uint64(45), nil}, r)

<<<<<<< HEAD
	resp, err = executeMethod(ctx, lr, *contract, 0, "SumChilds", goplugintestutils.CBORMarshal(t, []interface{}{}))
=======
	msg1 := &message.CallMethod{
		ObjectRef: *contract,
		Method:    "SumChilds",
		Arguments: goplugintestutils.CBORMarshal(t, []interface{}{}),
	}
	key, _ = cryptoHelper.GeneratePrivateKey()
	signed, _ = message.NewSignedMessage(ctx, msg1, testutils.RandomRef(), key, 0)
	resp, err = lr.Execute(
		context.TODO(),
		signed,
	)
>>>>>>> bb65027c
	assert.NoError(t, err, "contract call")

	ValidateAllResults(t, lr)

	assert.NoError(t, err, "contract call")
	r = goplugintestutils.CBORUnMarshal(t, resp.(*reply.CallMethod).Result)
	assert.Equal(t, []interface{}{uint64(45), nil}, r)
}

func TestFailValidate(t *testing.T) {
	if parallel {
		t.Parallel()
	}
	goContract := `
package main

import (
	"math/rand"
	"time"
	"github.com/insolar/insolar/logicrunner/goplugin/foundation"
)

type Contract struct {
	foundation.BaseContract
}

func (c *Contract) Rand() (int, error) {
	rand.Seed(time.Now().UnixNano())
	return rand.Intn(77), nil
}
`
	ctx := context.TODO()
	lr, am, cb, _, cleaner := PrepareLrAmCbPm(t)
	defer cleaner()

	err := cb.Build(map[string]string{"contract": goContract})
	assert.NoError(t, err)

	domain := core.NewRefFromBase58("c1")
	contractID, err := am.RegisterRequest(ctx, &message.CallConstructor{PrototypeRef: core.NewRefFromBase58("dassads")})
	assert.NoError(t, err)
	contract := getRefFromID(contractID)
	_, err = am.ActivateObject(
		ctx,
		domain,
		*contract,
		*am.GenesisRef(),
		*cb.Prototypes["contract"],
		false,
		goplugintestutils.CBORMarshal(t, nil),
	)
	assert.NoError(t, err, "create contract")
	assert.NotEqual(t, contract, nil, "contract created")

	for i := 0; i < 5; i++ {
<<<<<<< HEAD
		_, err = executeMethod(ctx, lr, *contract, uint64(i), "Rand", goplugintestutils.CBORMarshal(t, []interface{}{}))
=======
		msg[i] = &message.CallMethod{
			ObjectRef:        *contract,
			Method:           "Rand",
			Arguments:        goplugintestutils.CBORMarshal(t, []interface{}{}),
			BaseLogicMessage: message.BaseLogicMessage{Nonce: uint64(i)},
		}
		key, _ := cryptoHelper.GeneratePrivateKey()
		signed, _ := message.NewSignedMessage(ctx, msg[i], testutils.RandomRef(), key, 0)
		_, err = lr.Execute(
			context.TODO(),
			signed,
		)
>>>>>>> bb65027c
		assert.NoError(t, err, "contract call")
	}

	ValidateAllResults(t, lr, *contract)
}

func TestErrorInterface(t *testing.T) {
	if parallel {
		t.Parallel()
	}
	var contractOneCode = `
package main

import (
	"github.com/insolar/insolar/logicrunner/goplugin/foundation"
	"github.com/insolar/insolar/application/proxy/two"
)

type One struct {
	foundation.BaseContract
}

func (r *One) AnError() error {
	holder := two.New()
	friend, err := holder.AsChild(r.GetReference())
	if err != nil {
		return err
	}

	return friend.AnError()
}

func (r *One) NoError() error {
	holder := two.New()
	friend, err := holder.AsChild(r.GetReference())
	if err != nil {
		return err
	}

	return friend.NoError()
}
`

	var contractTwoCode = `
package main

import (
	"errors"

	"github.com/insolar/insolar/logicrunner/goplugin/foundation"
)

type Two struct {
	foundation.BaseContract
}
func New() (*Two, error) {
	return &Two{}, nil
}
func (r *Two) AnError() error {
	return errors.New("an error")
}
func (r *Two) NoError() error {
	return nil
}
`
	ctx := context.TODO()
	lr, am, cb, _, cleaner := PrepareLrAmCbPm(t)
	defer cleaner()

	err := cb.Build(map[string]string{
		"one": contractOneCode,
		"two": contractTwoCode,
	})
	assert.NoError(t, err)

	domain := core.NewRefFromBase58("c1")
	contractID, err := am.RegisterRequest(ctx, &message.CallConstructor{})
	assert.NoError(t, err)
	contract := getRefFromID(contractID)
	_, err = am.ActivateObject(
		ctx,
		domain,
		*contract,
		*am.GenesisRef(),
		*cb.Prototypes["one"],
		false,
		goplugintestutils.CBORMarshal(t, nil),
	)
	assert.NoError(t, err, "create contract")
	assert.NotEqual(t, contract, nil, "contract created")

<<<<<<< HEAD
	resp, err := executeMethod(ctx, lr, *contract, 0, "AnError", goplugintestutils.CBORMarshal(t, []interface{}{}))
=======
	msg := &message.CallMethod{
		ObjectRef: *contract,
		Method:    "AnError",
		Arguments: goplugintestutils.CBORMarshal(t, []interface{}{}),
	}
	key, _ := cryptoHelper.GeneratePrivateKey()
	signed, _ := message.NewSignedMessage(ctx, msg, testutils.RandomRef(), key, 0)
	resp, err := lr.Execute(
		context.TODO(),
		signed,
	)
>>>>>>> bb65027c
	assert.NoError(t, err, "contract call")

	ch := new(codec.CborHandle)
	res := []interface{}{&foundation.Error{}}
	err = codec.NewDecoderBytes(resp.(*reply.CallMethod).Result, ch).Decode(&res)
	assert.NoError(t, err, "contract call")
	assert.Equal(t, &foundation.Error{S: "an error"}, res[0])

<<<<<<< HEAD
	resp, err = executeMethod(ctx, lr, *contract, 0, "NoError", goplugintestutils.CBORMarshal(t, []interface{}{}))
=======
	msg1 := &message.CallMethod{
		ObjectRef: *contract,
		Method:    "NoError",
		Arguments: goplugintestutils.CBORMarshal(t, []interface{}{}),
	}
	key, _ = cryptoHelper.GeneratePrivateKey()
	signed, _ = message.NewSignedMessage(ctx, msg1, testutils.RandomRef(), key, 0)
	resp, err = lr.Execute(
		context.TODO(),
		signed,
	)
>>>>>>> bb65027c
	assert.NoError(t, err, "contract call")

	ValidateAllResults(t, lr)

	r := goplugintestutils.CBORUnMarshal(t, resp.(*reply.CallMethod).Result)
	assert.Equal(t, []interface{}{nil}, r)
}

func TestNilResult(t *testing.T) {
	if parallel {
		t.Parallel()
	}
	var contractOneCode = `
package main

import (
	"github.com/insolar/insolar/logicrunner/goplugin/foundation"
	"github.com/insolar/insolar/application/proxy/two"
)

type One struct {
	foundation.BaseContract
}

func (r *One) Hello() (*string, error) {
	holder := two.New()
	friend, err := holder.AsChild(r.GetReference())
	if err != nil {
		return nil, err
	}

	return friend.Hello()
}
`

	var contractTwoCode = `
package main

import (
	"github.com/insolar/insolar/logicrunner/goplugin/foundation"
)

type Two struct {
	foundation.BaseContract
}
func New() (*Two, error) {
	return &Two{}, nil
}
func (r *Two) Hello() (*string, error) {
	return nil, nil
}
`
	ctx := context.TODO()
	lr, am, cb, _, cleaner := PrepareLrAmCbPm(t)
	defer cleaner()

	err := cb.Build(map[string]string{
		"one": contractOneCode,
		"two": contractTwoCode,
	})
	assert.NoError(t, err)

	domain := core.NewRefFromBase58("c1")
	contractID, err := am.RegisterRequest(ctx, &message.CallConstructor{})
	assert.NoError(t, err)
	contract := getRefFromID(contractID)
	_, err = am.ActivateObject(
		ctx,
		domain,
		*contract,
		*am.GenesisRef(),
		*cb.Prototypes["one"],
		false,
		goplugintestutils.CBORMarshal(t, nil),
	)
	assert.NoError(t, err, "create contract")
	assert.NotEqual(t, contract, nil, "contract created")

<<<<<<< HEAD
	resp, err := executeMethod(ctx, lr, *contract, 0, "Hello", goplugintestutils.CBORMarshal(t, []interface{}{}))
=======
	msg := &message.CallMethod{
		ObjectRef: *contract,
		Method:    "Hello",
		Arguments: goplugintestutils.CBORMarshal(t, []interface{}{}),
	}
	key, _ := cryptoHelper.GeneratePrivateKey()
	signed, _ := message.NewSignedMessage(ctx, msg, testutils.RandomRef(), key, 0)
	resp, err := lr.Execute(
		context.TODO(),
		signed,
	)
>>>>>>> bb65027c
	assert.NoError(t, err, "contract call")

	ValidateAllResults(t, lr)

	r := goplugintestutils.CBORUnMarshal(t, resp.(*reply.CallMethod).Result)
	assert.Equal(t, []interface{}{nil, nil}, r)
}

type Caller struct {
	member string
	key    *ecdsa.PrivateKey
	lr     core.LogicRunner
	t      *testing.T
}

func (s *Caller) SignedCall(rootDomain core.RecordRef, method string, params []interface{}) interface{} {
	ctx := context.TODO()
	seed := make([]byte, 32)
	_, err := rand.Read(seed)
	assert.NoError(s.t, err)

	buf := goplugintestutils.CBORMarshal(s.t, params)

	args, err := core.MarshalArgs(
		core.NewRefFromBase58(s.member),
		method,
		buf,
		seed)

	assert.NoError(s.t, err)

	sign, err := cryptoHelper.Sign(args, s.key)
	assert.NoError(s.t, err)

<<<<<<< HEAD
	res, err := executeMethod(ctx, s.lr, core.NewRefFromBase58(s.member), 0, "Call", goplugintestutils.CBORMarshal(s.t, []interface{}{rootDomain, method, buf, seed, sign}))
=======
	msg := &message.CallMethod{
		ObjectRef: core.NewRefFromBase58(s.member),
		Method:    "Call",
		Arguments: goplugintestutils.CBORMarshal(s.t, []interface{}{rootDomain, method, buf, seed, sign}),
	}
	key, _ := cryptoHelper.GeneratePrivateKey()
	signed, _ := message.NewSignedMessage(ctx, msg, testutils.RandomRef(), key, 0)
	res, err := s.lr.Execute(
		context.TODO(),
		signed,
	)
>>>>>>> bb65027c
	assert.NoError(s.t, err, "contract call")

	var result interface{}
	var contractErr error
	err = signer.UnmarshalParams(res.(*reply.CallMethod).Result, &result, &contractErr)
	assert.NoError(s.t, err, "unmarshal answer")
	assert.NoError(s.t, contractErr)

	return result
}

func TestRootDomainContract(t *testing.T) {
	if parallel {
		t.Parallel()
	}
	rootDomainCode, err := ioutil.ReadFile("../application/contract/rootdomain/rootdomain.go" +
		"")
	if err != nil {
		fmt.Print(err)
	}
	memberCode, err := ioutil.ReadFile("../application/contract/member/member.go")
	if err != nil {
		fmt.Print(err)
	}
	allowanceCode, err := ioutil.ReadFile("../application/contract/allowance/allowance.go")
	if err != nil {
		fmt.Print(err)
	}
	walletCode, err := ioutil.ReadFile("../application/contract/wallet/wallet.go")
	if err != nil {
		fmt.Print(err)
	}

	ctx := context.TODO()
	lr, am, cb, _, cleaner := PrepareLrAmCbPm(t)
	defer cleaner()
	err = cb.Build(map[string]string{"member": string(memberCode), "allowance": string(allowanceCode), "wallet": string(walletCode), "rootdomain": string(rootDomainCode)})
	assert.NoError(t, err)

	// Initializing Root Domain
	rootDomainID, err := am.RegisterRequest(ctx, &message.BootstrapRequest{Name: "c1"})
	assert.NoError(t, err)
	rootDomainRef := getRefFromID(rootDomainID)
	rootDomainDesc, err := am.ActivateObject(
		ctx,
		core.RecordRef{},
		*rootDomainRef,
		*am.GenesisRef(),
		*cb.Prototypes["rootdomain"],
		false,
		goplugintestutils.CBORMarshal(t, nil),
	)
	assert.NoError(t, err, "create contract")
	assert.NotEqual(t, rootDomainRef, nil, "contract created")

	// Creating Root member
	rootKey, err := cryptoHelper.GeneratePrivateKey()
	assert.NoError(t, err)
	rootPubKey, err := cryptoHelper.ExportPublicKey(&rootKey.PublicKey)
	assert.NoError(t, err)

	rootMemberID, err := am.RegisterRequest(ctx, &message.BootstrapRequest{Name: "c2"})
	assert.NoError(t, err)
	rootMemberRef := getRefFromID(rootMemberID)

	m, err := member.New("root", rootPubKey)
	assert.NoError(t, err)

	_, err = am.ActivateObject(
		ctx,
		core.RecordRef{},
		*rootMemberRef,
		*rootDomainRef,
		*cb.Prototypes["member"],
		false,
		goplugintestutils.CBORMarshal(t, m),
	)
	assert.NoError(t, err)

	// Updating root domain with root member
	_, err = am.UpdateObject(ctx, core.RecordRef{}, core.RecordRef{}, rootDomainDesc, goplugintestutils.CBORMarshal(t, rootdomain.RootDomain{RootMember: *rootMemberRef}))
	assert.NoError(t, err)

	root := Caller{rootMemberRef.String(), rootKey, lr, t}

	// Creating Member1
	member1Key, err := cryptoHelper.GeneratePrivateKey()
	assert.NoError(t, err)
	member1PubKey, err := cryptoHelper.ExportPublicKey(&member1Key.PublicKey)
	assert.NoError(t, err)

	res1 := root.SignedCall(*rootDomainRef, "CreateMember", []interface{}{"Member1", member1PubKey})
	member1Ref := res1.(string)
	assert.NotEqual(t, "", member1Ref)

	// Creating Member2
	member2Key, err := cryptoHelper.GeneratePrivateKey()
	assert.NoError(t, err)
	member2PubKey, err := cryptoHelper.ExportPublicKey(&member2Key.PublicKey)
	assert.NoError(t, err)

	res2 := root.SignedCall(*rootDomainRef, "CreateMember", []interface{}{"Member2", member2PubKey})
	member2Ref := res2.(string)
	assert.NotEqual(t, "", member2Ref)

	// Transfer 1 coin from Member1 to Member2
	member1 := Caller{member1Ref, member1Key, lr, t}
	member1.SignedCall(*rootDomainRef, "Transfer", []interface{}{1, member2Ref})

	// Verify Member1 balance
	res3 := root.SignedCall(*rootDomainRef, "GetBalance", []interface{}{member1Ref})
	assert.Equal(t, 999, int(res3.(uint64)))

	// Verify Member2 balance
	res4 := root.SignedCall(*rootDomainRef, "GetBalance", []interface{}{member2Ref})
	assert.Equal(t, 1001, int(res4.(uint64)))
}

func TestFullValidationCycle(t *testing.T) {
	t.Skip("test is terribly wrong")
	if parallel {
		t.Parallel()
	}
	goContract := `
package main

import (
	"github.com/insolar/insolar/logicrunner/goplugin/foundation"
	"github.com/insolar/insolar/application/proxy/child"
)

type Contract struct {
	foundation.BaseContract
}

func (c *Contract) NewChilds(cnt int) (int, error) {
	s := 0
	for i := 1; i < cnt; i++ {
        child.New(i).AsChild(c.GetReference())
		s += i
	} 
	return s, nil
}

func (c *Contract) SumChilds() (int, error) {
	s := 0
	childs, err := c.GetChildrenTyped(child.GetImage())
	if err != nil {
		return 0, err
	}
	for _, chref := range childs {
		o := child.GetObject(chref)
		n, err := o.GetNum()
		if err != nil {
			return 0, err
		}
		s += n
	}
	return s, nil
}

func (c *Contract) GetChildRefs() (ret []string, err error) {
	childs, err := c.GetChildrenTyped(child.GetImage())
	if err != nil {
		return nil, err
	}

	for _, chref := range childs {
		ret = append(ret, chref.String())
	}
	return ret, nil
}
`
	goChild := `
package main
import "github.com/insolar/insolar/logicrunner/goplugin/foundation"

type Child struct {
	foundation.BaseContract
	Num int
}

func (c *Child) GetNum() (int, error) {
	return c.Num, nil
}


func New(n int) (*Child, error) {
	return &Child{Num: n}, nil
}
`
	ctx := context.TODO()
	lr, am, cb, _, cleaner := PrepareLrAmCbPm(t)
	defer cleaner()

	err := cb.Build(map[string]string{"child": goChild, "contract": goContract})
	assert.NoError(t, err)

	domain := core.NewRefFromBase58("c1")
	contractID, err := am.RegisterRequest(ctx, &message.CallConstructor{PrototypeRef: core.NewRefFromBase58("dassads")})
	assert.NoError(t, err)
	contract := getRefFromID(contractID)
	_, err = am.ActivateObject(
		ctx,
		domain,
		*contract,
		*am.GenesisRef(),
		*cb.Prototypes["contract"],
		false,
		goplugintestutils.CBORMarshal(t, nil),
	)
	assert.NoError(t, err, "create contract")
	assert.NotEqual(t, contract, nil, "contract created")

<<<<<<< HEAD
	resp, err := executeMethod(ctx, lr, *contract, 0, "NewChilds", goplugintestutils.CBORMarshal(t, []interface{}{1}))
=======
	msg := &message.CallMethod{
		ObjectRef: *contract,
		Method:    "NewChilds",
		Arguments: goplugintestutils.CBORMarshal(t, []interface{}{1}),
	}
	key, _ := cryptoHelper.GeneratePrivateKey()
	signed, _ := message.NewSignedMessage(ctx, msg, testutils.RandomRef(), key, 0)
	resp, err := lr.Execute(
		context.TODO(),
		signed,
	)
>>>>>>> bb65027c
	assert.NoError(t, err, "contract call")
	r := goplugintestutils.CBORUnMarshal(t, resp.(*reply.CallMethod).Result)
	assert.Equal(t, []interface{}{uint64(0), nil}, r)

	mb := lr.(*LogicRunner).MessageBus.(*testmessagebus.TestMessageBus)
	toValidate := make([]core.SignedMessage, 0)
	mb.ReRegister(core.TypeValidateCaseBind, func(ctx context.Context, m core.SignedMessage) (core.Reply, error) {
		toValidate = append(toValidate, m)
		return nil, nil
	})
	toExecute := make([]core.SignedMessage, 0)
	mb.ReRegister(core.TypeExecutorResults, func(ctx context.Context, m core.SignedMessage) (core.Reply, error) {
		toExecute = append(toExecute, m)
		return nil, nil
	})
	toCheckValidate := make([]core.SignedMessage, 0)
	mb.ReRegister(core.TypeValidationResults, func(ctx context.Context, m core.SignedMessage) (core.Reply, error) {
		toCheckValidate = append(toCheckValidate, m)
		return nil, nil
	})

	err = lr.(*LogicRunner).Ledger.GetPulseManager().Set(
		ctx,
		core.Pulse{PulseNumber: 1231234, Entropy: core.Entropy{}},
	)
	assert.NoError(t, err)

	for _, m := range toValidate {
		lr.ValidateCaseBind(ctx, m)
	}

	for _, m := range toExecute {
		lr.ExecutorResults(ctx, m)
	}

	for _, m := range toCheckValidate {
		lr.ProcessValidationResults(ctx, m)
	}
}

func TestConstructorReturnNil(t *testing.T) {
	if parallel {
		t.Parallel()
	}
	var contractOneCode = `
package main

import (
	"github.com/insolar/insolar/logicrunner/goplugin/foundation"
	"github.com/insolar/insolar/application/proxy/two"
)

type One struct {
	foundation.BaseContract
}

func (r *One) Hello() (*string, error) {
	holder := two.New()
	_, err := holder.AsChild(r.GetReference())
	if err != nil {
		return nil, err
	}
	ok := "all was well"
	return &ok, nil
}
`

	var contractTwoCode = `
package main

import (
	"github.com/insolar/insolar/logicrunner/goplugin/foundation"
)

type Two struct {
	foundation.BaseContract
}
func New() (*Two, error) {
	return nil, nil
}
// Contract without methods can't build because of import error in proxy
// TODO: INS-737
func (r *Two) Hello() (*string, error) {
	return nil, nil
}
`
	ctx := context.TODO()
	lr, am, cb, _, cleaner := PrepareLrAmCbPm(t)
	defer cleaner()

	err := cb.Build(map[string]string{
		"one": contractOneCode,
		"two": contractTwoCode,
	})
	assert.NoError(t, err)

	domain := core.NewRefFromBase58("c1")
	contractID, err := am.RegisterRequest(ctx, &message.CallConstructor{})
	assert.NoError(t, err)
	contract := getRefFromID(contractID)
	_, err = am.ActivateObject(
		ctx,
		domain,
		*contract,
		*am.GenesisRef(),
		*cb.Prototypes["one"],
		false,
		goplugintestutils.CBORMarshal(t, nil),
	)
	assert.NoError(t, err, "create contract")
	assert.NotEqual(t, contract, nil, "contract created")

<<<<<<< HEAD
	resp, err := executeMethod(ctx, lr, *contract, 0, "Hello", goplugintestutils.CBORMarshal(t, []interface{}{}))
=======
	msg := &message.CallMethod{
		ObjectRef: *contract,
		Method:    "Hello",
		Arguments: goplugintestutils.CBORMarshal(t, []interface{}{}),
	}
	key, _ := cryptoHelper.GeneratePrivateKey()
	signed, _ := message.NewSignedMessage(ctx, msg, testutils.RandomRef(), key, 0)
	resp, err := lr.Execute(
		context.TODO(),
		signed,
	)
>>>>>>> bb65027c
	assert.NoError(t, err, "contract call")

	var result interface{}
	var contractErr *foundation.Error

	err = signer.UnmarshalParams(resp.(*reply.CallMethod).Result, &result, &contractErr)
	assert.NoError(t, err, "unmarshal answer")
	assert.NotNil(t, contractErr)
	assert.Contains(t, contractErr.Error(), "[ FakeNew ] ( INSCONSTRUCTOR_* ) ( Generated Method ) Constructor returns nil")
}

func TestRecursiveCall(t *testing.T) {
	if parallel {
		t.Parallel()
	}

	var recursiveContractCode = `
package main

import (
	"github.com/insolar/insolar/logicrunner/goplugin/foundation"
	"github.com/insolar/insolar/application/proxy/recursive"
)
type One struct {
	foundation.BaseContract
}

func New() (*One, error) {
	return &One{}, nil
}

func (r *One) Recursive() (error) {
	remoteSelf := recursive.GetObject(r.GetReference())
	err := remoteSelf.Recursive()
	return err
}

`

	ctx := inslogger.ContextWithTrace(context.Background(), utils.RandTraceID())
	lr, am, cb, _, cleaner := PrepareLrAmCbPm(t)
	defer cleaner()

	err := cb.Build(map[string]string{
		"recursive": recursiveContractCode,
	})
	assert.NoError(t, err)

	domain := core.NewRefFromBase58("c1")
	contractID, err := am.RegisterRequest(ctx, &message.CallConstructor{PrototypeRef: core.NewRefFromBase58("recursive")})
	assert.NoError(t, err)
	contract := getRefFromID(contractID)
	_, err = am.ActivateObject(
		ctx, domain, *contract, *am.GenesisRef(), *cb.Prototypes["recursive"], false,
		goplugintestutils.CBORMarshal(t, nil),
	)
	assert.NoError(t, err, "create contract")
	assert.NotEqual(t, contract, nil, "contract created")

	resp, err := executeMethod(ctx, lr, *contract, 0, "Recursive", goplugintestutils.CBORMarshal(t, []interface{}{}))
	assert.NoError(t, err, "contract call")
	r := goplugintestutils.CBORUnMarshal(t, resp.(*reply.CallMethod).Result)
	assert.Equal(t, []interface{}{map[interface{}]interface{}{"S": "on calling main API: couldn't dispatch event: loop detected"}}, r)
}<|MERGE_RESOLUTION|>--- conflicted
+++ resolved
@@ -164,7 +164,7 @@
 	}
 
 	key, _ := cryptoHelper.GeneratePrivateKey()
-	signed, _ := message.NewSignedMessage(ctx, msg, testutils.RandomRef(), key)
+	signed, _ := message.NewSignedMessage(ctx, msg, testutils.RandomRef(), key, 0)
 	ctx = inslogger.ContextWithTrace(ctx, utils.RandTraceID())
 	resp, err := lr.Execute(
 		ctx,
@@ -310,64 +310,21 @@
 	)
 	assert.NoError(t, err)
 
-<<<<<<< HEAD
 	resp, err := executeMethod(ctx, lr, *obj, 0, "Hello", goplugintestutils.CBORMarshal(t, []interface{}{"ins"}))
-=======
-	msg := &message.CallMethod{
-		ObjectRef: *obj,
-		Method:    "Hello",
-		Arguments: goplugintestutils.CBORMarshal(t, []interface{}{"ins"}),
-	}
-	key, _ := cryptoHelper.GeneratePrivateKey()
-	signed, _ := message.NewSignedMessage(ctx, msg, testutils.RandomRef(), key, 0)
-	resp, err := lr.Execute(
-		context.TODO(),
-		signed,
-	)
->>>>>>> bb65027c
 	assert.NoError(t, err, "contract call")
 	r := goplugintestutils.CBORUnMarshal(t, resp.(*reply.CallMethod).Result)
 	f := r.([]interface{})[0]
 	assert.Equal(t, "Hi, ins! Two said: Hello you too, ins. 1 times!", f)
 
 	for i := 2; i <= 5; i++ {
-<<<<<<< HEAD
 		resp, err = executeMethod(ctx, lr, *obj, uint64(i), "Again", goplugintestutils.CBORMarshal(t, []interface{}{"ins"}))
-=======
-		msg1 := &message.CallMethod{
-			ObjectRef:        *obj,
-			Method:           "Again",
-			Arguments:        goplugintestutils.CBORMarshal(t, []interface{}{"ins"}),
-			BaseLogicMessage: message.BaseLogicMessage{Nonce: uint64(i)},
-		}
-		key, _ := cryptoHelper.GeneratePrivateKey()
-		signed, _ := message.NewSignedMessage(ctx, msg1, testutils.RandomRef(), key, 0)
-		resp, err := lr.Execute(
-			context.TODO(),
-			signed,
-		)
->>>>>>> bb65027c
 		assert.NoError(t, err, "contract call")
 		r := goplugintestutils.CBORUnMarshal(t, resp.(*reply.CallMethod).Result)
 		f := r.([]interface{})[0]
 		assert.Equal(t, fmt.Sprintf("Hi, ins! Two said: Hello you too, ins. %d times!", i), f)
 	}
 
-<<<<<<< HEAD
 	resp, err = executeMethod(ctx, lr, *obj, 0, "GetFriend", goplugintestutils.CBORMarshal(t, []interface{}{}))
-=======
-	msg2 := &message.CallMethod{
-		ObjectRef: *obj,
-		Method:    "GetFriend",
-		Arguments: goplugintestutils.CBORMarshal(t, []interface{}{}),
-	}
-	key, _ = cryptoHelper.GeneratePrivateKey()
-	signed, _ = message.NewSignedMessage(ctx, msg2, testutils.RandomRef(), key, 0)
-	resp, err = lr.Execute(
-		context.TODO(),
-		signed,
-	)
->>>>>>> bb65027c
 	assert.NoError(t, err, "contract call")
 	r = goplugintestutils.CBORUnMarshal(t, resp.(*reply.CallMethod).Result)
 	r0 := r.([]interface{})[0].([]uint8)
@@ -377,22 +334,7 @@
 	}
 
 	for i := 6; i <= 9; i++ {
-<<<<<<< HEAD
 		resp, err = executeMethod(ctx, lr, two, uint64(i), "Hello", goplugintestutils.CBORMarshal(t, []interface{}{"Insolar"}))
-=======
-		msg3 := &message.CallMethod{
-			ObjectRef:        two,
-			Method:           "Hello",
-			Arguments:        goplugintestutils.CBORMarshal(t, []interface{}{"Insolar"}),
-			BaseLogicMessage: message.BaseLogicMessage{Nonce: uint64(i)},
-		}
-		key, _ := cryptoHelper.GeneratePrivateKey()
-		signed, _ := message.NewSignedMessage(ctx, msg3, testutils.RandomRef(), key, 0)
-		resp, err := lr.Execute(
-			context.TODO(),
-			signed,
-		)
->>>>>>> bb65027c
 		assert.NoError(t, err, "contract call")
 		r := goplugintestutils.CBORUnMarshal(t, resp.(*reply.CallMethod).Result)
 		f := r.([]interface{})[0]
@@ -486,42 +428,13 @@
 	)
 	assert.NoError(t, err)
 
-<<<<<<< HEAD
 	resp, err := executeMethod(ctx, lr, *obj, 0, "Hello", goplugintestutils.CBORMarshal(t, []interface{}{"ins"}))
-=======
-	msg := &message.CallMethod{
-		ObjectRef: *obj,
-		Method:    "Hello",
-		Arguments: goplugintestutils.CBORMarshal(t, []interface{}{"ins"}),
-	}
-	key, _ := cryptoHelper.GeneratePrivateKey()
-	signed, _ := message.NewSignedMessage(ctx, msg, testutils.RandomRef(), key, 0)
-	resp, err := lr.Execute(
-		context.TODO(),
-		signed,
-	)
->>>>>>> bb65027c
 	assert.NoError(t, err)
 
 	r := goplugintestutils.CBORUnMarshal(t, resp.(*reply.CallMethod).Result)
 	assert.Equal(t, []interface{}{"Hi, ins! Two said: Hello you too, ins. 644 times!", nil}, r)
 
-<<<<<<< HEAD
 	resp, err = executeMethod(ctx, lr, *obj, 0, "HelloFromDelegate", goplugintestutils.CBORMarshal(t, []interface{}{"ins"}))
-=======
-	msg1 := &message.CallMethod{
-		ObjectRef: *obj,
-		Method:    "HelloFromDelegate",
-		Arguments: goplugintestutils.CBORMarshal(t, []interface{}{"ins"}),
-	}
-	key, _ = cryptoHelper.GeneratePrivateKey()
-	signed, _ = message.NewSignedMessage(ctx, msg1, testutils.RandomRef(), key, 0)
-	resp, err = lr.Execute(
-		context.TODO(),
-		signed,
-	)
-
->>>>>>> bb65027c
 	assert.NoError(t, err)
 	r = goplugintestutils.CBORUnMarshal(t, resp.(*reply.CallMethod).Result)
 	assert.Equal(t, []interface{}{"Hello you too, ins. 1288 times!", nil}, r)
@@ -604,21 +517,7 @@
 	)
 	assert.NoError(t, err)
 
-<<<<<<< HEAD
 	_, err = executeMethod(ctx, lr, *obj, 0, "Hello", goplugintestutils.CBORMarshal(t, []interface{}{}))
-=======
-	msg := &message.CallMethod{
-		ObjectRef: *obj,
-		Method:    "Hello",
-		Arguments: goplugintestutils.CBORMarshal(t, []interface{}{}),
-	}
-	key, _ := cryptoHelper.GeneratePrivateKey()
-	signed, _ := message.NewSignedMessage(ctx, msg, testutils.RandomRef(), key, 0)
-	_, err = lr.Execute(
-		context.TODO(),
-		signed,
-	)
->>>>>>> bb65027c
 	assert.NoError(t, err, "contract call")
 
 }
@@ -661,18 +560,7 @@
 	)
 	assert.NoError(t, err)
 
-<<<<<<< HEAD
 	res, err := executeMethod(ctx, lr, *obj, 0, "Hello", goplugintestutils.CBORMarshal(t, []interface{}{}))
-=======
-	msg := &message.CallMethod{
-		ObjectRef: *obj,
-		Method:    "Hello",
-		Arguments: goplugintestutils.CBORMarshal(t, []interface{}{}),
-	}
-	key, _ := cryptoHelper.GeneratePrivateKey()
-	signed, _ := message.NewSignedMessage(ctx, msg, testutils.RandomRef(), key, 0)
-	res, err := lr.Execute(context.TODO(), signed)
->>>>>>> bb65027c
 	assert.NoError(t, err)
 
 	resParsed := goplugintestutils.CBORUnMarshalToSlice(t, res.(*reply.CallMethod).Result)
@@ -717,21 +605,7 @@
 	)
 	assert.NoError(t, err)
 
-<<<<<<< HEAD
 	_, err = executeMethod(ctx, lr, *obj, 0, "Kill", goplugintestutils.CBORMarshal(t, []interface{}{}))
-=======
-	msg := &message.CallMethod{
-		ObjectRef: *obj,
-		Method:    "Kill",
-		Arguments: goplugintestutils.CBORMarshal(t, []interface{}{}),
-	}
-	key, _ := cryptoHelper.GeneratePrivateKey()
-	signed, _ := message.NewSignedMessage(ctx, msg, testutils.RandomRef(), key, 0)
-	_, err = lr.Execute(
-		context.TODO(),
-		signed,
-	)
->>>>>>> bb65027c
 	assert.NoError(t, err, "contract call")
 }
 
@@ -776,35 +650,10 @@
 	)
 	assert.NoError(t, err)
 
-<<<<<<< HEAD
 	_, err = executeMethod(ctx, lr, *obj, 0, "Panic", goplugintestutils.CBORMarshal(t, []interface{}{}))
 	assert.Error(t, err)
 
 	_, err = executeMethod(ctx, lr, *obj, 0, "NotPanic", goplugintestutils.CBORMarshal(t, []interface{}{}))
-=======
-	msg := &message.CallMethod{
-		ObjectRef: *obj,
-		Method:    "Panic",
-		Arguments: goplugintestutils.CBORMarshal(t, []interface{}{}),
-	}
-	key, _ := cryptoHelper.GeneratePrivateKey()
-	signed, _ := message.NewSignedMessage(ctx, msg, testutils.RandomRef(), key, 0)
-	_, err = lr.Execute(context.TODO(),
-		signed,
-	)
-	assert.Error(t, err)
-
-	msg1 := &message.CallMethod{
-		ObjectRef: *obj,
-		Method:    "NotPanic",
-		Arguments: goplugintestutils.CBORMarshal(t, []interface{}{}),
-	}
-	key, _ = cryptoHelper.GeneratePrivateKey()
-	signed, _ = message.NewSignedMessage(ctx, msg1, testutils.RandomRef(), key, 0)
-	_, err = lr.Execute(context.TODO(),
-		signed,
-	)
->>>>>>> bb65027c
 	assert.NoError(t, err)
 }
 
@@ -905,40 +754,12 @@
 	assert.NoError(t, err, "create contract")
 	assert.NotEqual(t, contract, nil, "contract created")
 
-<<<<<<< HEAD
 	resp, err := executeMethod(ctx, lr, *contract, 0, "NewChilds", goplugintestutils.CBORMarshal(t, []interface{}{10}))
-=======
-	msg := &message.CallMethod{
-		ObjectRef: *contract,
-		Method:    "NewChilds",
-		Arguments: goplugintestutils.CBORMarshal(t, []interface{}{10}),
-	}
-	key, _ := cryptoHelper.GeneratePrivateKey()
-	signed, _ := message.NewSignedMessage(ctx, msg, testutils.RandomRef(), key, 0)
-	resp, err := lr.Execute(
-		context.TODO(),
-		signed,
-	)
->>>>>>> bb65027c
 	assert.NoError(t, err, "contract call")
 	r := goplugintestutils.CBORUnMarshal(t, resp.(*reply.CallMethod).Result)
 	assert.Equal(t, []interface{}{uint64(45), nil}, r)
 
-<<<<<<< HEAD
 	resp, err = executeMethod(ctx, lr, *contract, 0, "SumChilds", goplugintestutils.CBORMarshal(t, []interface{}{}))
-=======
-	msg1 := &message.CallMethod{
-		ObjectRef: *contract,
-		Method:    "SumChilds",
-		Arguments: goplugintestutils.CBORMarshal(t, []interface{}{}),
-	}
-	key, _ = cryptoHelper.GeneratePrivateKey()
-	signed, _ = message.NewSignedMessage(ctx, msg1, testutils.RandomRef(), key, 0)
-	resp, err = lr.Execute(
-		context.TODO(),
-		signed,
-	)
->>>>>>> bb65027c
 	assert.NoError(t, err, "contract call")
 
 	ValidateAllResults(t, lr)
@@ -994,22 +815,7 @@
 	assert.NotEqual(t, contract, nil, "contract created")
 
 	for i := 0; i < 5; i++ {
-<<<<<<< HEAD
 		_, err = executeMethod(ctx, lr, *contract, uint64(i), "Rand", goplugintestutils.CBORMarshal(t, []interface{}{}))
-=======
-		msg[i] = &message.CallMethod{
-			ObjectRef:        *contract,
-			Method:           "Rand",
-			Arguments:        goplugintestutils.CBORMarshal(t, []interface{}{}),
-			BaseLogicMessage: message.BaseLogicMessage{Nonce: uint64(i)},
-		}
-		key, _ := cryptoHelper.GeneratePrivateKey()
-		signed, _ := message.NewSignedMessage(ctx, msg[i], testutils.RandomRef(), key, 0)
-		_, err = lr.Execute(
-			context.TODO(),
-			signed,
-		)
->>>>>>> bb65027c
 		assert.NoError(t, err, "contract call")
 	}
 
@@ -1101,21 +907,7 @@
 	assert.NoError(t, err, "create contract")
 	assert.NotEqual(t, contract, nil, "contract created")
 
-<<<<<<< HEAD
 	resp, err := executeMethod(ctx, lr, *contract, 0, "AnError", goplugintestutils.CBORMarshal(t, []interface{}{}))
-=======
-	msg := &message.CallMethod{
-		ObjectRef: *contract,
-		Method:    "AnError",
-		Arguments: goplugintestutils.CBORMarshal(t, []interface{}{}),
-	}
-	key, _ := cryptoHelper.GeneratePrivateKey()
-	signed, _ := message.NewSignedMessage(ctx, msg, testutils.RandomRef(), key, 0)
-	resp, err := lr.Execute(
-		context.TODO(),
-		signed,
-	)
->>>>>>> bb65027c
 	assert.NoError(t, err, "contract call")
 
 	ch := new(codec.CborHandle)
@@ -1124,21 +916,7 @@
 	assert.NoError(t, err, "contract call")
 	assert.Equal(t, &foundation.Error{S: "an error"}, res[0])
 
-<<<<<<< HEAD
 	resp, err = executeMethod(ctx, lr, *contract, 0, "NoError", goplugintestutils.CBORMarshal(t, []interface{}{}))
-=======
-	msg1 := &message.CallMethod{
-		ObjectRef: *contract,
-		Method:    "NoError",
-		Arguments: goplugintestutils.CBORMarshal(t, []interface{}{}),
-	}
-	key, _ = cryptoHelper.GeneratePrivateKey()
-	signed, _ = message.NewSignedMessage(ctx, msg1, testutils.RandomRef(), key, 0)
-	resp, err = lr.Execute(
-		context.TODO(),
-		signed,
-	)
->>>>>>> bb65027c
 	assert.NoError(t, err, "contract call")
 
 	ValidateAllResults(t, lr)
@@ -1217,21 +995,7 @@
 	assert.NoError(t, err, "create contract")
 	assert.NotEqual(t, contract, nil, "contract created")
 
-<<<<<<< HEAD
 	resp, err := executeMethod(ctx, lr, *contract, 0, "Hello", goplugintestutils.CBORMarshal(t, []interface{}{}))
-=======
-	msg := &message.CallMethod{
-		ObjectRef: *contract,
-		Method:    "Hello",
-		Arguments: goplugintestutils.CBORMarshal(t, []interface{}{}),
-	}
-	key, _ := cryptoHelper.GeneratePrivateKey()
-	signed, _ := message.NewSignedMessage(ctx, msg, testutils.RandomRef(), key, 0)
-	resp, err := lr.Execute(
-		context.TODO(),
-		signed,
-	)
->>>>>>> bb65027c
 	assert.NoError(t, err, "contract call")
 
 	ValidateAllResults(t, lr)
@@ -1266,21 +1030,7 @@
 	sign, err := cryptoHelper.Sign(args, s.key)
 	assert.NoError(s.t, err)
 
-<<<<<<< HEAD
 	res, err := executeMethod(ctx, s.lr, core.NewRefFromBase58(s.member), 0, "Call", goplugintestutils.CBORMarshal(s.t, []interface{}{rootDomain, method, buf, seed, sign}))
-=======
-	msg := &message.CallMethod{
-		ObjectRef: core.NewRefFromBase58(s.member),
-		Method:    "Call",
-		Arguments: goplugintestutils.CBORMarshal(s.t, []interface{}{rootDomain, method, buf, seed, sign}),
-	}
-	key, _ := cryptoHelper.GeneratePrivateKey()
-	signed, _ := message.NewSignedMessage(ctx, msg, testutils.RandomRef(), key, 0)
-	res, err := s.lr.Execute(
-		context.TODO(),
-		signed,
-	)
->>>>>>> bb65027c
 	assert.NoError(s.t, err, "contract call")
 
 	var result interface{}
@@ -1495,21 +1245,7 @@
 	assert.NoError(t, err, "create contract")
 	assert.NotEqual(t, contract, nil, "contract created")
 
-<<<<<<< HEAD
 	resp, err := executeMethod(ctx, lr, *contract, 0, "NewChilds", goplugintestutils.CBORMarshal(t, []interface{}{1}))
-=======
-	msg := &message.CallMethod{
-		ObjectRef: *contract,
-		Method:    "NewChilds",
-		Arguments: goplugintestutils.CBORMarshal(t, []interface{}{1}),
-	}
-	key, _ := cryptoHelper.GeneratePrivateKey()
-	signed, _ := message.NewSignedMessage(ctx, msg, testutils.RandomRef(), key, 0)
-	resp, err := lr.Execute(
-		context.TODO(),
-		signed,
-	)
->>>>>>> bb65027c
 	assert.NoError(t, err, "contract call")
 	r := goplugintestutils.CBORUnMarshal(t, resp.(*reply.CallMethod).Result)
 	assert.Equal(t, []interface{}{uint64(0), nil}, r)
@@ -1622,21 +1358,7 @@
 	assert.NoError(t, err, "create contract")
 	assert.NotEqual(t, contract, nil, "contract created")
 
-<<<<<<< HEAD
 	resp, err := executeMethod(ctx, lr, *contract, 0, "Hello", goplugintestutils.CBORMarshal(t, []interface{}{}))
-=======
-	msg := &message.CallMethod{
-		ObjectRef: *contract,
-		Method:    "Hello",
-		Arguments: goplugintestutils.CBORMarshal(t, []interface{}{}),
-	}
-	key, _ := cryptoHelper.GeneratePrivateKey()
-	signed, _ := message.NewSignedMessage(ctx, msg, testutils.RandomRef(), key, 0)
-	resp, err := lr.Execute(
-		context.TODO(),
-		signed,
-	)
->>>>>>> bb65027c
 	assert.NoError(t, err, "contract call")
 
 	var result interface{}
