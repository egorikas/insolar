--- conflicted
+++ resolved
@@ -1180,12 +1180,4 @@
 			assert.NoError(t, err, string(out))
 		})
 	}
-<<<<<<< HEAD
-=======
-}
-
-func SendDataToValidate(lr core.LogicRunner) {
-	lr.OnPulse(*pulsar.NewPulse(configuration.NewPulsar().NumberDelta, 0, &entropygenerator.StandardEntropyGenerator{}))
-	// TODO: validate data on another node
->>>>>>> 50ece21e
 }