--- conflicted
+++ resolved
@@ -1320,15 +1320,8 @@
 		toCheckValidate = append(toCheckValidate, m)
 		return nil, nil
 	})
-<<<<<<< HEAD
-	current, err := pm.Current()
-	assert.NoError(t, err)
-	// end of pulse, now send everything to right places
-	err = pm.Set(*pulsar.NewPulse(10, current.PulseNumber, &entropygenerator.StandardEntropyGenerator{}))
-=======
 
 	err = lr.(*LogicRunner).Ledger.GetPulseManager().Set(core.Pulse{PulseNumber: 1231234, Entropy: core.Entropy{}})
->>>>>>> facccc85
 	assert.NoError(t, err)
 
 	for _, m := range toValidate {
