--- conflicted
+++ resolved
@@ -90,9 +90,9 @@
 	PulseAccessor  pulse.Accessor                     `inject:""`
 	JetCoordinator jet.Coordinator                    `inject:""`
 
-	sender               bus.Sender
-	senders              *messagebus.Senders
-	localStorage         *localStorage
+	sender       bus.Sender
+	senders      *messagebus.Senders
+	localStorage *localStorage
 }
 
 // State returns hash state for artifact manager.
@@ -104,9 +104,9 @@
 // NewClient creates new client instance.
 func NewClient(sender bus.Sender) *client { // nolint
 	return &client{
-		senders:              messagebus.NewSenders(),
-		sender:               sender,
-		localStorage:         newLocalStorage(),
+		senders:      messagebus.NewSenders(),
+		sender:       sender,
+		localStorage: newLocalStorage(),
 	}
 }
 
@@ -703,31 +703,6 @@
 
 	switch p := pl.(type) {
 	case *payload.ResultInfo:
-<<<<<<< HEAD
-		var (
-			asType *insolar.Reference
-		)
-		child := record.Child{Ref: obj}
-		if parentDesc.ChildPointer() != nil {
-			child.PrevChild = *parentDesc.ChildPointer()
-		}
-		if asDelegate {
-			asType = &prototype
-		}
-		virtChild := record.Wrap(&child)
-
-		err = m.registerChild(
-			ctx,
-			virtChild,
-			parent,
-			obj,
-			asType,
-		)
-		if err != nil {
-			return errors.Wrap(err, "failed to register as child while activating")
-		}
-=======
->>>>>>> 8e9062cf
 		return nil
 	case *payload.Error:
 		return errors.New(p.Text)
@@ -900,36 +875,5 @@
 		return errors.Wrapf(err, "RegisterResult: Failed to send results: %s", result.Type().String())
 	}
 
-<<<<<<< HEAD
-	if result.Type() == RequestSideEffectActivate {
-		parentRef, imageRef, asDelegate, _ := result.Activate()
-
-		var asType *insolar.Reference
-
-		child := record.Child{
-			Ref: result.ObjectReference(),
-		}
-
-		if parentDesc.ChildPointer() != nil {
-			child.PrevChild = *parentDesc.ChildPointer()
-		}
-		if asDelegate {
-			asType = &imageRef
-		}
-
-		err = m.registerChild(
-			ctx,
-			record.Wrap(&child),
-			parentRef,
-			result.ObjectReference(),
-			asType,
-		)
-		if err != nil {
-			return errors.Wrap(err, "failed to register as child while activating")
-		}
-	}
-
-=======
->>>>>>> 8e9062cf
 	return nil
 }