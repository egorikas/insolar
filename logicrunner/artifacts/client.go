--- conflicted
+++ resolved
@@ -51,12 +51,8 @@
 	JetCoordinator             insolar.JetCoordinator             `inject:""`
 
 	getChildrenChunkSize int
-<<<<<<< HEAD
-	senders              *ledgerArtifactSenders
 	asyncBus             *bus.Bus
-=======
 	senders              *messagebus.Senders
->>>>>>> 2802a0dd
 }
 
 // State returns hash state for artifact manager.
@@ -69,12 +65,8 @@
 func NewClient(asyncBus *bus.Bus) *client { // nolint
 	return &client{
 		getChildrenChunkSize: getChildrenChunkSize,
-<<<<<<< HEAD
-		senders:              newLedgerArtifactSenders(),
 		asyncBus:             asyncBus,
-=======
 		senders:              messagebus.NewSenders(),
->>>>>>> 2802a0dd
 	}
 }
 
@@ -195,26 +187,13 @@
 		Approved: approved,
 	}
 
-<<<<<<< HEAD
 	fmt.Println("hi love, happy to see you")
-	bus := insolar.MessageBusFromContext(ctx, m.DefaultBus)
-	var busSendFunc Sender
-	if bus == m.DefaultBus {
-		busSendFunc = m.asyncBus.Send
-	} else {
-		busSendFunc = bus.Send
-	}
-	sender := BuildSender(
-		busSendFunc,
-		// bus.Send,
-		followRedirectSender(bus),
-		retryJetSender(m.JetStorage),
-=======
 	sender := messagebus.BuildSender(
-		m.DefaultBus.Send,
-		messagebus.FollowRedirectSender(m.DefaultBus),
+		m.asyncBus.Send,
+		// m.DefaultBus.Send,
+		messagebus.FollowRedirectSender(m.asyncBus),
+		// messagebus.FollowRedirectSender(m.DefaultBus),
 		messagebus.RetryJetSender(m.JetStorage),
->>>>>>> 2802a0dd
 	)
 
 	genericReact, err := sender(ctx, getObjectMsg, nil)
