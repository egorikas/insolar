//
// Copyright 2019 Insolar Technologies GmbH
//
// Licensed under the Apache License, Version 2.0 (the "License");
// you may not use this file except in compliance with the License.
// You may obtain a copy of the License at
//
//     http://www.apache.org/licenses/LICENSE-2.0
//
// Unless required by applicable law or agreed to in writing, software
// distributed under the License is distributed on an "AS IS" BASIS,
// WITHOUT WARRANTIES OR CONDITIONS OF ANY KIND, either express or implied.
// See the License for the specific language governing permissions and
// limitations under the License.
//

package artifacts

import (
	"bytes"
	"context"
	"fmt"

	"github.com/insolar/insolar/insolar/pulse"
	"github.com/insolar/insolar/insolar/record"
	"github.com/insolar/insolar/messagebus"

	"github.com/pkg/errors"
	"go.opencensus.io/trace"

	"github.com/insolar/insolar/insolar"
	"github.com/insolar/insolar/insolar/jet"
	"github.com/insolar/insolar/insolar/message"
	"github.com/insolar/insolar/insolar/reply"
	"github.com/insolar/insolar/instrumentation/instracer"
	"github.com/insolar/insolar/ledger/object"
)

const (
	getChildrenChunkSize = 10 * 1000
)

// Client provides concrete API to storage for processing module.
type client struct {
	JetStorage     jet.Storage                        `inject:""`
	DefaultBus     insolar.MessageBus                 `inject:""`
	PCS            insolar.PlatformCryptographyScheme `inject:""`
	PulseAccessor  pulse.Accessor                     `inject:""`
	JetCoordinator jet.Coordinator                    `inject:""`

	getChildrenChunkSize int
	senders              *messagebus.Senders
}

// State returns hash state for artifact manager.
func (m *client) State() ([]byte, error) {
	// This is a temporary stab to simulate real hash.
	return m.PCS.IntegrityHasher().Hash([]byte{1, 2, 3}), nil
}

// NewClient creates new client instance.
func NewClient() *client { // nolint
	return &client{
		getChildrenChunkSize: getChildrenChunkSize,
		senders:              messagebus.NewSenders(),
	}
}

// RegisterRequest sends message for request registration,
// returns request record Ref if request successfully created or already exists.
func (m *client) RegisterRequest(
	ctx context.Context, obj insolar.Reference, parcel insolar.Parcel,
) (*insolar.ID, error) {
	var err error
	ctx, span := instracer.StartSpan(ctx, "artifactmanager.RegisterRequest")
	instrumenter := instrument(ctx, "RegisterRequest").err(&err)
	defer func() {
		if err != nil {
			span.AddAttributes(trace.StringAttribute("error", err.Error()))
		}
		span.End()
		instrumenter.end()
	}()

	currentPN, err := m.pulse(ctx)
	if err != nil {
		return nil, err
	}

	req := record.Request{
		Parcel:      message.ParcelToBytes(parcel),
		MessageHash: m.PCS.IntegrityHasher().Hash(message.MustSerializeBytes(parcel.Message())),
		Object:      *obj.Record(),
	}

	virtRec := record.Wrap(req)
	hash := record.HashVirtual(m.PCS.ReferenceHasher(), virtRec)
	recID := insolar.NewID(currentPN, hash)
	recRef := insolar.NewReference(*parcel.DefaultTarget().Domain(), *recID)

	id, err := m.setRecord(
		ctx,
		virtRec,
		*recRef,
	)

	return id, errors.Wrap(err, "[ RegisterRequest ] ")
}

// GetCode returns code from code record by provided reference according to provided machine preference.
//
// This method is used by VM to fetch code for execution.
func (m *client) GetCode(
	ctx context.Context, code insolar.Reference,
) (CodeDescriptor, error) {
	var err error
	instrumenter := instrument(ctx, "GetCode").err(&err)
	ctx, span := instracer.StartSpan(ctx, "artifactmanager.GetCode")
	defer func() {
		if err != nil {
			span.AddAttributes(trace.StringAttribute("error", err.Error()))
		}
		span.End()
		instrumenter.end()
	}()

	sender := messagebus.BuildSender(
		m.DefaultBus.Send,
<<<<<<< HEAD
		m.senders.CachedSender(m.PCS),
=======
		messagebus.RetryIncorrectPulse(),
		m.senders.CachedSender(m.PlatformCryptographyScheme),
>>>>>>> 0aa9b372
		messagebus.FollowRedirectSender(m.DefaultBus),
		messagebus.RetryJetSender(m.JetStorage),
	)

	genericReact, err := sender(ctx, &message.GetCode{Code: code}, nil)

	if err != nil {
		return nil, err
	}

	switch rep := genericReact.(type) {
	case *reply.Code:
		desc := codeDescriptor{
			ref:         code,
			machineType: rep.MachineType,
			code:        rep.Code,
		}
		return &desc, nil
	case *reply.Error:
		return nil, rep.Error()
	default:
		return nil, fmt.Errorf("GetCode: unexpected reply: %#v", rep)
	}
}

// GetObject returns descriptor for provided state.
//
// If provided state is nil, the latest state will be returned (with deactivation check). Returned descriptor will
// provide methods for fetching all related data.
func (m *client) GetObject(
	ctx context.Context,
	head insolar.Reference,
	state *insolar.ID,
	approved bool,
) (ObjectDescriptor, error) {
	var (
		desc ObjectDescriptor
		err  error
	)
	ctx, span := instracer.StartSpan(ctx, "artifactmanager.Getobject")
	instrumenter := instrument(ctx, "GetObject").err(&err)
	defer func() {
		if err != nil {
			span.AddAttributes(trace.StringAttribute("error", err.Error()))
		}
		span.End()
		if err != nil && err == ErrObjectDeactivated {
			err = nil // megahack: threat it 2xx
		}
		instrumenter.end()
	}()

	getObjectMsg := &message.GetObject{
		Head:     head,
		State:    state,
		Approved: approved,
	}

	sender := messagebus.BuildSender(
		m.DefaultBus.Send,
		messagebus.RetryIncorrectPulse(),
		messagebus.FollowRedirectSender(m.DefaultBus),
		messagebus.RetryJetSender(m.JetStorage),
	)

	genericReact, err := sender(ctx, getObjectMsg, nil)
	if err != nil {
		return nil, err
	}

	switch r := genericReact.(type) {
	case *reply.Object:
		desc = &objectDescriptor{
			head:         r.Head,
			state:        r.State,
			prototype:    r.Prototype,
			isPrototype:  r.IsPrototype,
			childPointer: r.ChildPointer,
			memory:       r.Memory,
			parent:       r.Parent,
		}
		return desc, err
	case *reply.Error:
		return nil, r.Error()
	default:
		return nil, fmt.Errorf("GetObject: unexpected reply: %#v", genericReact)
	}
}

// GetPendingRequest returns an unclosed pending request
// It takes an id from current LME
// Then goes either to a light node or heavy node
func (m *client) GetPendingRequest(ctx context.Context, objectID insolar.ID) (insolar.Parcel, error) {
	var err error
	instrumenter := instrument(ctx, "GetRegisterRequest").err(&err)
	ctx, span := instracer.StartSpan(ctx, "artifactmanager.GetRegisterRequest")
	defer func() {
		if err != nil {
			span.AddAttributes(trace.StringAttribute("error", err.Error()))
		}
		span.End()
		instrumenter.end()
	}()

	sender := messagebus.BuildSender(
		m.DefaultBus.Send,
		messagebus.RetryIncorrectPulse(),
		messagebus.RetryJetSender(m.JetStorage),
	)

	genericReply, err := sender(ctx, &message.GetPendingRequestID{
		ObjectID: objectID,
	}, nil)
	if err != nil {
		return nil, err
	}

	var requestID insolar.ID
	switch r := genericReply.(type) {
	case *reply.ID:
		requestID = r.ID
	case *reply.Error:
		return nil, r.Error()
	default:
		return nil, fmt.Errorf("GetPendingRequest: unexpected reply: %#v", genericReply)
	}

	currentPN, err := m.pulse(ctx)
	if err != nil {
		return nil, err
	}

	node, err := m.JetCoordinator.NodeForObject(ctx, objectID, currentPN, requestID.Pulse())
	if err != nil {
		return nil, err
	}

	sender = messagebus.BuildSender(
		m.DefaultBus.Send,
		messagebus.RetryJetSender(m.JetStorage),
	)
	genericReply, err = sender(
		ctx,
		&message.GetRequest{
			Request: requestID,
		}, &insolar.MessageSendOptions{
			Receiver: node,
		},
	)
	if err != nil {
		return nil, err
	}

	switch r := genericReply.(type) {
	case *reply.Request:
		rec := record.Virtual{}
		err = rec.Unmarshal(r.Record)
		if err != nil {
			return nil, errors.Wrap(err, "GetPendingRequest: can't deserialize record")
		}
		concrete := record.Unwrap(&rec)
		castedRecord, ok := concrete.(*record.Request)
		if !ok {
			return nil, fmt.Errorf("GetPendingRequest: unexpected message: %#v", r)
		}

		return message.DeserializeParcel(bytes.NewBuffer(castedRecord.Parcel))
	case *reply.Error:
		return nil, r.Error()
	default:
		return nil, fmt.Errorf("GetPendingRequest: unexpected reply: %#v", genericReply)
	}
}

// HasPendingRequests returns true if object has unclosed requests.
func (m *client) HasPendingRequests(
	ctx context.Context,
	object insolar.Reference,
) (bool, error) {
	sender := messagebus.BuildSender(
		m.DefaultBus.Send,
		messagebus.RetryIncorrectPulse(),
		messagebus.RetryJetSender(m.JetStorage),
	)

	genericReact, err := sender(ctx, &message.GetPendingRequests{Object: object}, nil)

	if err != nil {
		return false, err
	}

	switch rep := genericReact.(type) {
	case *reply.HasPendingRequests:
		return rep.Has, nil
	case *reply.Error:
		return false, rep.Error()
	default:
		return false, fmt.Errorf("HasPendingRequests: unexpected reply: %#v", rep)
	}
}

// GetDelegate returns provided object's delegate reference for provided prototype.
//
// Object delegate should be previously created for this object. If object delegate does not exist, an error will
// be returned.
func (m *client) GetDelegate(
	ctx context.Context, head, asType insolar.Reference,
) (*insolar.Reference, error) {
	var err error
	ctx, span := instracer.StartSpan(ctx, "artifactmanager.GetDelegate")
	instrumenter := instrument(ctx, "GetDelegate").err(&err)
	defer func() {
		if err != nil {
			span.AddAttributes(trace.StringAttribute("error", err.Error()))
		}
		span.End()
		instrumenter.end()
	}()

	sender := messagebus.BuildSender(
		m.DefaultBus.Send,
		messagebus.RetryIncorrectPulse(),
		messagebus.FollowRedirectSender(m.DefaultBus),
		messagebus.RetryJetSender(m.JetStorage),
	)
	genericReact, err := sender(ctx, &message.GetDelegate{
		Head:   head,
		AsType: asType,
	}, nil)
	if err != nil {
		return nil, err
	}

	switch rep := genericReact.(type) {
	case *reply.Delegate:
		return &rep.Head, nil
	case *reply.Error:
		return nil, rep.Error()
	default:
		return nil, fmt.Errorf("GetDelegate: unexpected reply: %#v", rep)
	}
}

// GetChildren returns children iterator.
//
// During iteration children refs will be fetched from remote source (parent object).
func (m *client) GetChildren(
	ctx context.Context, parent insolar.Reference, pulse *insolar.PulseNumber,
) (RefIterator, error) {
	var err error

	ctx, span := instracer.StartSpan(ctx, "artifactmanager.GetChildren")
	instrumenter := instrument(ctx, "GetChildren").err(&err)
	defer func() {
		if err != nil {
			span.AddAttributes(trace.StringAttribute("error", err.Error()))
		}
		span.End()
		instrumenter.end()
	}()

	sender := messagebus.BuildSender(
		m.DefaultBus.Send,
		messagebus.RetryIncorrectPulse(),
		messagebus.FollowRedirectSender(m.DefaultBus),
		messagebus.RetryJetSender(m.JetStorage),
	)
	iter, err := NewChildIterator(ctx, sender, parent, pulse, m.getChildrenChunkSize)
	return iter, err
}

// DeclareType creates new type record in storage.
//
// Type is a contract interface. It contains one method signature.
func (m *client) DeclareType(
	ctx context.Context, domain, request insolar.Reference, typeDec []byte,
) (*insolar.ID, error) {
	var err error
	ctx, span := instracer.StartSpan(ctx, "artifactmanager.DeclareType")
	instrumenter := instrument(ctx, "DeclareType").err(&err)
	defer func() {
		if err != nil {
			span.AddAttributes(trace.StringAttribute("error", err.Error()))
		}
		span.End()
		instrumenter.end()
	}()

	typeRec := record.Type{
		Domain:          domain,
		Request:         request,
		TypeDeclaration: typeDec,
	}
	virtRec := record.Wrap(typeRec)

	recid, err := m.setRecord(
		ctx,
		virtRec,
		request,
	)

	return recid, err
}

// DeployCode creates new code record in storage.
//
// CodeRef records are used to activate prototype or as migration code for an object.
func (m *client) DeployCode(
	ctx context.Context,
	domain insolar.Reference,
	request insolar.Reference,
	code []byte,
	machineType insolar.MachineType,
) (*insolar.ID, error) {
	var err error
	ctx, span := instracer.StartSpan(ctx, "artifactmanager.DeployCode")
	instrumenter := instrument(ctx, "DeployCode").err(&err)
	defer func() {
		if err != nil {
			span.AddAttributes(trace.StringAttribute("error", err.Error()))
		}
		span.End()
		instrumenter.end()
	}()

	currentPN, err := m.pulse(ctx)
	if err != nil {
		return nil, err
	}

	codeRec := record.Code{
		Domain:      domain,
		Request:     request,
		Code:        *object.CalculateIDForBlob(m.PCS, currentPN, code),
		MachineType: machineType,
	}
	virtRec := record.Wrap(codeRec)
	hash := record.HashVirtual(m.PCS.ReferenceHasher(), virtRec)
	codeID := insolar.NewID(currentPN, hash)
	codeRef := insolar.NewReference(*domain.Record(), *codeID)

	_, err = m.setBlob(ctx, code, *codeRef)
	if err != nil {
		return nil, err
	}
	id, err := m.setRecord(
		ctx,
		virtRec,
		*codeRef,
	)
	if err != nil {
		return nil, err
	}

	return id, nil
}

// ActivatePrototype creates activate object record in storage. Provided prototype reference will be used as objects prototype
// memory as memory of created object. If memory is not provided, the prototype default memory will be used.
//
// Request reference will be this object's identifier and referred as "object head".
func (m *client) ActivatePrototype(
	ctx context.Context,
	domain, object, parent, code insolar.Reference,
	memory []byte,
) (ObjectDescriptor, error) {
	var err error
	ctx, span := instracer.StartSpan(ctx, "artifactmanager.ActivatePrototype")
	instrumenter := instrument(ctx, "ActivatePrototype").err(&err)
	defer func() {
		if err != nil {
			span.AddAttributes(trace.StringAttribute("error", err.Error()))
		}
		span.End()
		instrumenter.end()
	}()
	desc, err := m.activateObject(ctx, domain, object, code, true, parent, false, memory)
	return desc, err
}

// ActivateObject creates activate object record in storage. Provided prototype reference will be used as objects prototype
// memory as memory of created object. If memory is not provided, the prototype default memory will be used.
//
// Request reference will be this object's identifier and referred as "object head".
func (m *client) ActivateObject(
	ctx context.Context,
	domain, object, parent, prototype insolar.Reference,
	asDelegate bool,
	memory []byte,
) (ObjectDescriptor, error) {
	var err error
	ctx, span := instracer.StartSpan(ctx, "artifactmanager.ActivateObject")
	instrumenter := instrument(ctx, "ActivateObject").err(&err)
	defer func() {
		if err != nil {
			span.AddAttributes(trace.StringAttribute("error", err.Error()))
		}
		span.End()
		instrumenter.end()
	}()
	desc, err := m.activateObject(ctx, domain, object, prototype, false, parent, asDelegate, memory)
	return desc, err
}

// DeactivateObject creates deactivate object record in storage. Provided reference should be a reference to the head
// of the object. If object is already deactivated, an error should be returned.
//
// Deactivated object cannot be changed.
func (m *client) DeactivateObject(
	ctx context.Context, domain, request insolar.Reference, obj ObjectDescriptor,
) (*insolar.ID, error) {
	var err error
	ctx, span := instracer.StartSpan(ctx, "artifactmanager.DeactivateObject")
	instrumenter := instrument(ctx, "DeactivateObject").err(&err)
	defer func() {
		if err != nil {
			span.AddAttributes(trace.StringAttribute("error", err.Error()))
		}
		span.End()
		instrumenter.end()
	}()

	deactivate := record.Deactivate{
		Domain:    domain,
		Request:   request,
		PrevState: *obj.StateID(),
	}
	virtRec := record.Wrap(deactivate)

	desc, err := m.sendUpdateObject(
		ctx,
		virtRec,
		*obj.HeadRef(),
		nil,
	)
	if err != nil {
		return nil, errors.Wrap(err, "failed to deactivate object")
	}
	return &desc.State, nil
}

// UpdatePrototype creates amend object record in storage. Provided reference should be a reference to the head of the
// prototype. Provided memory well be the new object memory.
//
// Returned reference will be the latest object state (exact) reference.
func (m *client) UpdatePrototype(
	ctx context.Context,
	domain, request insolar.Reference,
	object ObjectDescriptor,
	memory []byte,
	code *insolar.Reference,
) (ObjectDescriptor, error) {
	var err error
	ctx, span := instracer.StartSpan(ctx, "artifactmanager.UpdatePrototype")
	instrumenter := instrument(ctx, "UpdatePrototype").err(&err)
	defer func() {
		if err != nil {
			span.AddAttributes(trace.StringAttribute("error", err.Error()))
		}
		span.End()
		instrumenter.end()
	}()

	if !object.IsPrototype() {
		err = errors.New("object is not a prototype")
		return nil, err
	}
	desc, err := m.updateObject(ctx, domain, request, object, code, memory)
	return desc, err
}

// UpdateObject creates amend object record in storage. Provided reference should be a reference to the head of the
// object. Provided memory well be the new object memory.
//
// Returned reference will be the latest object state (exact) reference.
func (m *client) UpdateObject(
	ctx context.Context,
	domain, request insolar.Reference,
	object ObjectDescriptor,
	memory []byte,
) (ObjectDescriptor, error) {
	var err error
	ctx, span := instracer.StartSpan(ctx, "artifactmanager.UpdateObject")
	instrumenter := instrument(ctx, "UpdateObject").err(&err)
	defer func() {
		if err != nil {
			span.AddAttributes(trace.StringAttribute("error", err.Error()))
		}
		span.End()
		instrumenter.end()
	}()

	if object.IsPrototype() {
		err = errors.New("object is not an instance")
		return nil, err
	}
	desc, err := m.updateObject(ctx, domain, request, object, nil, memory)
	return desc, err
}

// RegisterValidation marks provided object state as approved or disapproved.
//
// When fetching object, validity can be specified.
func (m *client) RegisterValidation(
	ctx context.Context,
	object insolar.Reference,
	state insolar.ID,
	isValid bool,
	validationMessages []insolar.Message,
) error {
	var err error
	ctx, span := instracer.StartSpan(ctx, "artifactmanager.RegisterValidation")
	instrumenter := instrument(ctx, "RegisterValidation").err(&err)
	defer func() {
		if err != nil {
			span.AddAttributes(trace.StringAttribute("error", err.Error()))
		}
		span.End()
		instrumenter.end()
	}()

	msg := message.ValidateRecord{
		Object:             object,
		State:              state,
		IsValid:            isValid,
		ValidationMessages: validationMessages,
	}

	sender := messagebus.BuildSender(
		m.DefaultBus.Send,
		messagebus.RetryJetSender(m.JetStorage),
	)
	_, err = sender(ctx, &msg, nil)

	return err
}

// RegisterResult saves VM method call result.
func (m *client) RegisterResult(
	ctx context.Context, obj, request insolar.Reference, payload []byte,
) (*insolar.ID, error) {
	var err error
	ctx, span := instracer.StartSpan(ctx, "artifactmanager.RegisterResult")
	instrumenter := instrument(ctx, "RegisterResult").err(&err)
	defer func() {
		if err != nil {
			span.AddAttributes(trace.StringAttribute("error", err.Error()))
		}
		span.End()
		instrumenter.end()
	}()

	res := record.Result{
		Object:  *obj.Record(),
		Request: request,
		Payload: payload,
	}
	virtRec := record.Wrap(res)

	recid, err := m.setRecord(
		ctx,
		virtRec,
		request,
	)
	return recid, err
}

// pulse returns current PulseNumber for artifact manager
func (m *client) pulse(ctx context.Context) (pn insolar.PulseNumber, err error) {
	pulse, err := m.PulseAccessor.Latest(ctx)
	if err != nil {
		return
	}

	pn = pulse.PulseNumber
	return
}

func (m *client) activateObject(
	ctx context.Context,
	domain insolar.Reference,
	obj insolar.Reference,
	prototype insolar.Reference,
	isPrototype bool,
	parent insolar.Reference,
	asDelegate bool,
	memory []byte,
) (ObjectDescriptor, error) {
	parentDesc, err := m.GetObject(ctx, parent, nil, false)
	if err != nil {
		return nil, err
	}
	currentPN, err := m.pulse(ctx)
	if err != nil {
		return nil, err
	}

	activate := record.Activate{
		Domain:      domain,
		Request:     obj,
		Memory:      *object.CalculateIDForBlob(m.PCS, currentPN, memory),
		Image:       prototype,
		IsPrototype: isPrototype,
		Parent:      parent,
		IsDelegate:  asDelegate,
	}
	virtRec := record.Wrap(activate)

	o, err := m.sendUpdateObject(
		ctx,
		virtRec,
		obj,
		memory,
	)
	if err != nil {
		return nil, errors.Wrap(err, "failed to activate")
	}

	var (
		asType *insolar.Reference
	)
	child := record.Child{Ref: obj}
	if parentDesc.ChildPointer() != nil {
		child.PrevChild = *parentDesc.ChildPointer()
	}
	if asDelegate {
		asType = &prototype
	}
	virtChild := record.Wrap(child)

	_, err = m.registerChild(
		ctx,
		virtChild,
		parent,
		obj,
		asType,
	)
	if err != nil {
		return nil, errors.Wrap(err, "failed to register as child while activating")
	}

	return &objectDescriptor{
		head:         o.Head,
		state:        o.State,
		prototype:    o.Prototype,
		childPointer: o.ChildPointer,
		memory:       memory,
		parent:       o.Parent,
	}, nil
}

func (m *client) updateObject(
	ctx context.Context,
	domain, request insolar.Reference,
	obj ObjectDescriptor,
	code *insolar.Reference,
	memory []byte,
) (ObjectDescriptor, error) {
	var (
		image *insolar.Reference
		err   error
	)
	if obj.IsPrototype() {
		if code != nil {
			image = code
		} else {
			image, err = obj.Code()
		}
	} else {
		image, err = obj.Prototype()
	}
	if err != nil {
		return nil, errors.Wrap(err, "failed to update object")
	}

	amend := record.Amend{
		Domain:      domain,
		Request:     request,
		Image:       *image,
		IsPrototype: obj.IsPrototype(),
		PrevState:   *obj.StateID(),
	}
	virtRec := record.Wrap(amend)

	o, err := m.sendUpdateObject(
		ctx,
		virtRec,
		*obj.HeadRef(),
		memory,
	)
	if err != nil {
		return nil, errors.Wrap(err, "failed to update object")
	}

	return &objectDescriptor{
		head:         o.Head,
		state:        o.State,
		prototype:    o.Prototype,
		childPointer: o.ChildPointer,
		memory:       memory,
		parent:       o.Parent,
	}, nil
}

func (m *client) setRecord(
	ctx context.Context,
	rec record.Virtual,
	target insolar.Reference,
) (*insolar.ID, error) {
<<<<<<< HEAD
	data, err := rec.Marshal()
	if err != nil {
		return nil, errors.Wrap(err, "setRecord: can't serialize record")
	}
	sender := messagebus.BuildSender(m.DefaultBus.Send, messagebus.RetryJetSender(m.JetStorage))
=======
	sender := messagebus.BuildSender(
		m.DefaultBus.Send,
		messagebus.RetryIncorrectPulse(),
		messagebus.RetryJetSender(m.JetStorage),
	)
>>>>>>> 0aa9b372
	genericReply, err := sender(ctx, &message.SetRecord{
		Record:    data,
		TargetRef: target,
	}, nil)

	if err != nil {
		return nil, err
	}

	switch rep := genericReply.(type) {
	case *reply.ID:
		return &rep.ID, nil
	case *reply.Error:
		return nil, rep.Error()
	default:
		return nil, fmt.Errorf("setRecord: unexpected reply: %#v", rep)
	}
}

func (m *client) setBlob(
	ctx context.Context,
	blob []byte,
	target insolar.Reference,
) (*insolar.ID, error) {

	sender := messagebus.BuildSender(m.DefaultBus.Send, messagebus.RetryJetSender(m.JetStorage))
	genericReact, err := sender(ctx, &message.SetBlob{
		Memory:    blob,
		TargetRef: target,
	}, nil)

	if err != nil {
		return nil, err
	}

	switch rep := genericReact.(type) {
	case *reply.ID:
		return &rep.ID, nil
	case *reply.Error:
		return nil, rep.Error()
	default:
		return nil, fmt.Errorf("setBlob: unexpected reply: %#v", rep)
	}
}

func (m *client) sendUpdateObject(
	ctx context.Context,
	rec record.Virtual,
	obj insolar.Reference,
	memory []byte,
) (*reply.Object, error) {
<<<<<<< HEAD
	data, err := rec.Marshal()
	if err != nil {
		return nil, errors.Wrap(err, "setRecord: can't serialize record")
	}
	sender := messagebus.BuildSender(m.DefaultBus.Send, messagebus.RetryJetSender(m.JetStorage))
=======
	sender := messagebus.BuildSender(
		m.DefaultBus.Send,
		messagebus.RetryIncorrectPulse(),
		messagebus.RetryJetSender(m.JetStorage),
	)
>>>>>>> 0aa9b372
	genericReply, err := sender(
		ctx,
		&message.UpdateObject{
			Record: data,
			Object: obj,
			Memory: memory,
		}, nil)

	if err != nil {
		return nil, errors.Wrap(err, "UpdateObject message failed")
	}

	switch rep := genericReply.(type) {
	case *reply.Object:
		return rep, nil
	case *reply.Error:
		return nil, rep.Error()
	default:
		return nil, fmt.Errorf("sendUpdateObject: unexpected reply: %#v", rep)
	}
}

func (m *client) registerChild(
	ctx context.Context,
	rec record.Virtual,
	parent insolar.Reference,
	child insolar.Reference,
	asType *insolar.Reference,
) (*insolar.ID, error) {
<<<<<<< HEAD
	data, err := rec.Marshal()
	if err != nil {
		return nil, errors.Wrap(err, "setRecord: can't serialize record")
	}
	sender := messagebus.BuildSender(m.DefaultBus.Send, messagebus.RetryJetSender(m.JetStorage))
=======
	sender := messagebus.BuildSender(
		m.DefaultBus.Send,
		messagebus.RetryIncorrectPulse(),
		messagebus.RetryJetSender(m.JetStorage),
	)
>>>>>>> 0aa9b372
	genericReact, err := sender(ctx, &message.RegisterChild{
		Record: data,
		Parent: parent,
		Child:  child,
		AsType: asType,
	}, nil)

	if err != nil {
		return nil, err
	}

	switch rep := genericReact.(type) {
	case *reply.ID:
		return &rep.ID, nil
	case *reply.Error:
		return nil, rep.Error()
	default:
		return nil, fmt.Errorf("registerChild: unexpected reply: %#v", rep)
	}
}<|MERGE_RESOLUTION|>--- conflicted
+++ resolved
@@ -126,12 +126,8 @@
 
 	sender := messagebus.BuildSender(
 		m.DefaultBus.Send,
-<<<<<<< HEAD
+		messagebus.RetryIncorrectPulse(),
 		m.senders.CachedSender(m.PCS),
-=======
-		messagebus.RetryIncorrectPulse(),
-		m.senders.CachedSender(m.PlatformCryptographyScheme),
->>>>>>> 0aa9b372
 		messagebus.FollowRedirectSender(m.DefaultBus),
 		messagebus.RetryJetSender(m.JetStorage),
 	)
@@ -841,19 +837,15 @@
 	rec record.Virtual,
 	target insolar.Reference,
 ) (*insolar.ID, error) {
-<<<<<<< HEAD
 	data, err := rec.Marshal()
 	if err != nil {
 		return nil, errors.Wrap(err, "setRecord: can't serialize record")
 	}
-	sender := messagebus.BuildSender(m.DefaultBus.Send, messagebus.RetryJetSender(m.JetStorage))
-=======
 	sender := messagebus.BuildSender(
 		m.DefaultBus.Send,
 		messagebus.RetryIncorrectPulse(),
 		messagebus.RetryJetSender(m.JetStorage),
-	)
->>>>>>> 0aa9b372
+		)
 	genericReply, err := sender(ctx, &message.SetRecord{
 		Record:    data,
 		TargetRef: target,
@@ -905,19 +897,15 @@
 	obj insolar.Reference,
 	memory []byte,
 ) (*reply.Object, error) {
-<<<<<<< HEAD
 	data, err := rec.Marshal()
 	if err != nil {
 		return nil, errors.Wrap(err, "setRecord: can't serialize record")
 	}
-	sender := messagebus.BuildSender(m.DefaultBus.Send, messagebus.RetryJetSender(m.JetStorage))
-=======
 	sender := messagebus.BuildSender(
 		m.DefaultBus.Send,
 		messagebus.RetryIncorrectPulse(),
 		messagebus.RetryJetSender(m.JetStorage),
-	)
->>>>>>> 0aa9b372
+		)
 	genericReply, err := sender(
 		ctx,
 		&message.UpdateObject{
@@ -947,19 +935,15 @@
 	child insolar.Reference,
 	asType *insolar.Reference,
 ) (*insolar.ID, error) {
-<<<<<<< HEAD
 	data, err := rec.Marshal()
 	if err != nil {
 		return nil, errors.Wrap(err, "setRecord: can't serialize record")
 	}
-	sender := messagebus.BuildSender(m.DefaultBus.Send, messagebus.RetryJetSender(m.JetStorage))
-=======
 	sender := messagebus.BuildSender(
 		m.DefaultBus.Send,
 		messagebus.RetryIncorrectPulse(),
 		messagebus.RetryJetSender(m.JetStorage),
-	)
->>>>>>> 0aa9b372
+		)
 	genericReact, err := sender(ctx, &message.RegisterChild{
 		Record: data,
 		Parent: parent,
