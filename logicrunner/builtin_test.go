--- conflicted
+++ resolved
@@ -106,11 +106,7 @@
 		Arguments: goplugintestutils.CBORMarshal(t, []interface{}{"Vany"}),
 	}
 	key, _ := ecdsa.GeneratePrivateKey()
-<<<<<<< HEAD
-	signed, _ := message.NewSignedMessage(ctx, msg, testutils.RandomRef(), key, mb.PulseNumber)
-=======
-	signed, _ := message.NewParcel(ctx, msg, testutils.RandomRef(), key, 0, nil)
->>>>>>> 18587148
+	signed, _ := message.NewParcel(ctx, msg, testutils.RandomRef(), key, mb.PulseNumber, nil)
 	// #1
 	ctx = inslogger.ContextWithTrace(ctx, "TestBareHelloworld1")
 	resp, err := lr.Execute(
@@ -130,11 +126,7 @@
 		Arguments: goplugintestutils.CBORMarshal(t, []interface{}{"Ruz"}),
 	}
 	key, _ = ecdsa.GeneratePrivateKey()
-<<<<<<< HEAD
-	signed, _ = message.NewSignedMessage(ctx, msg, testutils.RandomRef(), key, mb.PulseNumber)
-=======
-	signed, _ = message.NewParcel(ctx, msg, testutils.RandomRef(), key, 0, nil)
->>>>>>> 18587148
+	signed, _ = message.NewParcel(ctx, msg, testutils.RandomRef(), key, mb.PulseNumber, nil)
 	// #2
 	ctx = inslogger.ContextWithTrace(ctx, "TestBareHelloworld2")
 	resp, err = lr.Execute(
