//
// Copyright 2019 Insolar Technologies GmbH
//
// Licensed under the Apache License, Version 2.0 (the "License");
// you may not use this file except in compliance with the License.
// You may obtain a copy of the License at
//
//     http://www.apache.org/licenses/LICENSE-2.0
//
// Unless required by applicable law or agreed to in writing, software
// distributed under the License is distributed on an "AS IS" BASIS,
// WITHOUT WARRANTIES OR CONDITIONS OF ANY KIND, either express or implied.
// See the License for the specific language governing permissions and
// limitations under the License.
//

package logicrunner

import (
	"context"
	"fmt"
	"net"
	"net/rpc"
	"runtime/debug"
	"sync"

	"github.com/insolar/insolar/insolar/record"
	"github.com/insolar/insolar/instrumentation/instracer"
	"github.com/insolar/insolar/log"
	"github.com/insolar/insolar/logicrunner/artifacts"

	"github.com/pkg/errors"
	"github.com/satori/go.uuid"

	"github.com/insolar/insolar/insolar"
	"github.com/insolar/insolar/insolar/message"
	"github.com/insolar/insolar/insolar/reply"
	"github.com/insolar/insolar/instrumentation/inslogger"
	"github.com/insolar/insolar/logicrunner/goplugin/rpctypes"
)

// StartRPC starts RPC server for isolated executors to use
func StartRPC(ctx context.Context, lr *LogicRunner) *RPC {
	rpcService := &RPC{lr: lr}

	rpcServer := rpc.NewServer()
	err := rpcServer.Register(rpcService)
	if err != nil {
		panic("Fail to register LogicRunner RPC Service: " + err.Error())
	}

	l, e := net.Listen(lr.Cfg.RPCProtocol, lr.Cfg.RPCListen)
	if e != nil {
		inslogger.FromContext(ctx).Fatal("couldn't setup listener on '"+lr.Cfg.RPCListen+"' over "+lr.Cfg.RPCProtocol+": ", e)
	}
	lr.sock = l

	inslogger.FromContext(ctx).Infof("starting LogicRunner RPC service on %q over %s", lr.Cfg.RPCListen, lr.Cfg.RPCProtocol)
	go func() {
		rpcServer.Accept(l)
		inslogger.FromContext(ctx).Info("LogicRunner RPC service stopped")
	}()

	return rpcService
}

// RPC is a RPC interface for runner to use for various tasks, e.g. code fetching
type RPC struct {
	lr *LogicRunner
}

func recoverRPC(err *error) {
	if r := recover(); r != nil {
		// Global logger is used because there is no access to context here
		log.Errorf("Recovered panic:\n%s", string(debug.Stack()))
		if err != nil {
			if *err == nil {
				*err = errors.New(fmt.Sprint(r))
			} else {
				*err = errors.New(fmt.Sprint(*err, r))
			}
		}
	}
}

// GetCode is an RPC retrieving a code by its reference
func (gpr *RPC) GetCode(req rpctypes.UpGetCodeReq, reply *rpctypes.UpGetCodeResp) (err error) {
	defer recoverRPC(&err)
	os := gpr.lr.MustObjectState(req.Callee)
	es := os.MustModeState(req.Mode)
	ctx := es.Current.Context
	inslogger.FromContext(ctx).Debug("In RPC.GetCode ....")

	am := gpr.lr.ArtifactManager

	ctx, span := instracer.StartSpan(ctx, "RPC.GetCode")
	defer span.End()

	codeDescriptor, err := am.GetCode(ctx, req.Code)
	if err != nil {
		return err
	}
	reply.Code, err = codeDescriptor.Code()
	if err != nil {
		return err
	}
	return nil
}

// RouteCall routes call from a contract to a contract through event bus.
func (gpr *RPC) RouteCall(req rpctypes.UpRouteReq, rep *rpctypes.UpRouteResp) (err error) {
	defer recoverRPC(&err)

	os := gpr.lr.MustObjectState(req.Callee)
	es := os.MustModeState(req.Mode)
	ctx := es.Current.Context

	if es.Current.LogicContext.Immutable {
		return errors.New("Try to call route from immutable method")
	}

<<<<<<< HEAD
	es := os.MustModeState(req.Mode)
	ctx := es.Current.Context

	inslogger.FromContext(ctx).Debug("RPC.RouteCall")

	ctx, span := instracer.StartSpan(ctx, "RPC.RouteCall")
	defer span.End()

=======
>>>>>>> d9c9e177
	// TODO: delegation token

	es.nonce++

	msg := &message.CallMethod{
		Request: record.Request{
			Caller:          req.Callee,
			CallerPrototype: req.CalleePrototype,
			Nonce:           es.nonce,

			Immutable: req.Immutable,

			Object:    &req.Object,
			Prototype: &req.Prototype,
			Method:    req.Method,
			Arguments: req.Arguments,
		},
	}

	if !req.Wait {
		msg.ReturnMode = record.ReturnNoWait
	}

	res, err := gpr.lr.ContractRequester.CallMethod(ctx, msg)
	if err != nil {
		return err
	}

	if req.Wait {
		rep.Result = res.(*reply.CallMethod).Result
	}

	return nil
}

// SaveAsChild is an RPC saving data as memory of a contract as child a parent
func (gpr *RPC) SaveAsChild(req rpctypes.UpSaveAsChildReq, rep *rpctypes.UpSaveAsChildResp) (err error) {
	defer recoverRPC(&err)

	os := gpr.lr.MustObjectState(req.Callee)
	es := os.MustModeState(req.Mode)
	ctx := es.Current.Context

	inslogger.FromContext(ctx).Debug("RPC.SaveAsChild")
	ctx, span := instracer.StartSpan(ctx, "RPC.SaveAsChild")
	defer span.End()

	es.nonce++

	msg := &message.CallMethod{
		Request: record.Request{
			Caller:          req.Callee,
			CallerPrototype: req.CalleePrototype,
			Nonce:           es.nonce,

			CallType:  record.CTSaveAsChild,
			Base:      &req.Parent,
			Prototype: &req.Prototype,
			Method:    req.ConstructorName,
			Arguments: req.ArgsSerialized,
		},
	}

	ref, err := gpr.lr.ContractRequester.CallConstructor(ctx, msg)

	rep.Reference = ref

	return err
}

// SaveAsDelegate is an RPC saving data as memory of a contract as child a parent
func (gpr *RPC) SaveAsDelegate(req rpctypes.UpSaveAsDelegateReq, rep *rpctypes.UpSaveAsDelegateResp) (err error) {
	defer recoverRPC(&err)

	os := gpr.lr.MustObjectState(req.Callee)
	es := os.MustModeState(req.Mode)
	ctx := es.Current.Context

	inslogger.FromContext(ctx).Debug("RPC.SaveAsDelegate")
	ctx, span := instracer.StartSpan(ctx, "RPC.SaveAsDelegate")
	defer span.End()

	es.nonce++

	msg := &message.CallMethod{
		Request: record.Request{
			Caller:          req.Callee,
			CallerPrototype: req.CalleePrototype,
			Nonce:           es.nonce,

			CallType:  record.CTSaveAsDelegate,
			Base:      &req.Into,
			Prototype: &req.Prototype,
			Method:    req.ConstructorName,
			Arguments: req.ArgsSerialized,
		},
	}

	ref, err := gpr.lr.ContractRequester.CallConstructor(ctx, msg)

	rep.Reference = ref
	return err
}

var iteratorMap = make(map[string]artifacts.RefIterator)
var iteratorMapLock = sync.RWMutex{}
var iteratorBuffSize = 1000

// GetObjChildrenIterator is an RPC returns an iterator over object children with specified prototype
func (gpr *RPC) GetObjChildrenIterator(
	req rpctypes.UpGetObjChildrenIteratorReq,
	rep *rpctypes.UpGetObjChildrenIteratorResp,
) (
	err error,
) {
	defer recoverRPC(&err)

	os := gpr.lr.MustObjectState(req.Callee)
	es := os.MustModeState(req.Mode)
	ctx := es.Current.Context

	ctx, span := instracer.StartSpan(ctx, "RPC.GetObjChildrenIterator")
	defer span.End()

	am := gpr.lr.ArtifactManager
	iteratorID := req.IteratorID

	iteratorMapLock.RLock()
	iterator, ok := iteratorMap[iteratorID]
	iteratorMapLock.RUnlock()

	if !ok {
		newIterator, err := am.GetChildren(ctx, req.Object, nil)
		if err != nil {
			return errors.Wrap(err, "[ GetObjChildrenIterator ] Can't get children")
		}

		id, err := uuid.NewV4()
		if err != nil {
			return errors.Wrap(err, "[ GetObjChildrenIterator ] Can't generate UUID")
		}

		iteratorID = id.String()

		iteratorMapLock.Lock()
		iterator, ok = iteratorMap[iteratorID]
		if !ok {
			iteratorMap[iteratorID] = newIterator
			iterator = newIterator
		}
		iteratorMapLock.Unlock()
	}

	iter := iterator

	rep.Iterator.ID = iteratorID
	rep.Iterator.CanFetch = iter.HasNext()
	for len(rep.Iterator.Buff) < iteratorBuffSize && iter.HasNext() {
		r, err := iter.Next()
		if err != nil {
			return errors.Wrap(err, "[ GetObjChildrenIterator ] Can't get Next")
		}
		rep.Iterator.CanFetch = iter.HasNext()

		o, err := am.GetObject(ctx, *r)

		if err != nil {
			if err == insolar.ErrDeactivated {
				continue
			}
			return errors.Wrap(err, "[ GetObjChildrenIterator ] Can't call GetObject on Next")
		}
		protoRef, err := o.Prototype()
		if err != nil {
			return errors.Wrap(err, "[ GetObjChildrenIterator ] Can't get prototype reference")
		}

		if protoRef.Equal(req.Prototype) {
			rep.Iterator.Buff = append(rep.Iterator.Buff, *r)
		}
	}

	if !iter.HasNext() {
		iteratorMapLock.Lock()
		delete(iteratorMap, rep.Iterator.ID)
		iteratorMapLock.Unlock()
	}

	return nil
}

// GetDelegate is an RPC saving data as memory of a contract as child a parent
func (gpr *RPC) GetDelegate(req rpctypes.UpGetDelegateReq, rep *rpctypes.UpGetDelegateResp) (err error) {
	defer recoverRPC(&err)

	os := gpr.lr.MustObjectState(req.Callee)
	es := os.MustModeState(req.Mode)
	ctx := es.Current.Context

	inslogger.FromContext(ctx).Debug("RPC.GetDelegate")
	ctx, span := instracer.StartSpan(ctx, "RPC.GetDelegate")
	defer span.End()

	am := gpr.lr.ArtifactManager
	ref, err := am.GetDelegate(ctx, req.Object, req.OfType)
	if err != nil {
		return err
	}
	rep.Object = *ref
	return nil
}

// DeactivateObject is an RPC saving data as memory of a contract as child a parent
func (gpr *RPC) DeactivateObject(req rpctypes.UpDeactivateObjectReq, rep *rpctypes.UpDeactivateObjectResp) (err error) {
	defer recoverRPC(&err)

	os := gpr.lr.MustObjectState(req.Callee)
	es := os.MustModeState(req.Mode)
	es.deactivate = true
	return nil
}<|MERGE_RESOLUTION|>--- conflicted
+++ resolved
@@ -115,21 +115,15 @@
 	es := os.MustModeState(req.Mode)
 	ctx := es.Current.Context
 
+	inslogger.FromContext(ctx).Debug("RPC.RouteCall")
+
 	if es.Current.LogicContext.Immutable {
 		return errors.New("Try to call route from immutable method")
 	}
 
-<<<<<<< HEAD
-	es := os.MustModeState(req.Mode)
-	ctx := es.Current.Context
-
-	inslogger.FromContext(ctx).Debug("RPC.RouteCall")
-
 	ctx, span := instracer.StartSpan(ctx, "RPC.RouteCall")
 	defer span.End()
 
-=======
->>>>>>> d9c9e177
 	// TODO: delegation token
 
 	es.nonce++
