//
// Copyright 2019 Insolar Technologies GmbH
//
// Licensed under the Apache License, Version 2.0 (the "License");
// you may not use this file except in compliance with the License.
// You may obtain a copy of the License at
//
//     http://www.apache.org/licenses/LICENSE-2.0
//
// Unless required by applicable law or agreed to in writing, software
// distributed under the License is distributed on an "AS IS" BASIS,
// WITHOUT WARRANTIES OR CONDITIONS OF ANY KIND, either express or implied.
// See the License for the specific language governing permissions and
// limitations under the License.
//

package logicrunner

import (
	"context"
	"fmt"
	"net"
	"net/rpc"
	"sync"

	"github.com/insolar/insolar/instrumentation/instracer"
	"github.com/insolar/insolar/logicrunner/artifacts"

	"github.com/pkg/errors"
	uuid "github.com/satori/go.uuid"

	"github.com/insolar/insolar/insolar"
	"github.com/insolar/insolar/insolar/message"
	"github.com/insolar/insolar/insolar/reply"
	"github.com/insolar/insolar/instrumentation/inslogger"
	"github.com/insolar/insolar/logicrunner/goplugin/rpctypes"
)

// StartRPC starts RPC server for isolated executors to use
func StartRPC(ctx context.Context, lr *LogicRunner) *RPC {
	rpcService := &RPC{lr: lr}

	rpcServer := rpc.NewServer()
	err := rpcServer.Register(rpcService)
	if err != nil {
		panic("Fail to register LogicRunner RPC Service: " + err.Error())
	}

	l, e := net.Listen(lr.Cfg.RPCProtocol, lr.Cfg.RPCListen)
	if e != nil {
		inslogger.FromContext(ctx).Fatal("couldn't setup listener on '"+lr.Cfg.RPCListen+"' over "+lr.Cfg.RPCProtocol+": ", e)
	}
	lr.sock = l

	inslogger.FromContext(ctx).Infof("starting LogicRunner RPC service on %q over %s", lr.Cfg.RPCListen, lr.Cfg.RPCProtocol)
	go func() {
		rpcServer.Accept(l)
		inslogger.FromContext(ctx).Info("LogicRunner RPC service stopped")
	}()

	return rpcService
}

// RPC is a RPC interface for runner to use for various tasks, e.g. code fetching
type RPC struct {
	lr *LogicRunner
}

func recoverRPC(err *error) {
	if r := recover(); r != nil {
		if err != nil {
			if *err == nil {
				*err = errors.New(fmt.Sprint(r))
			} else {
				*err = errors.New(fmt.Sprint(*err, r))
			}
		}
	}
}

// GetCode is an RPC retrieving a code by its reference
func (gpr *RPC) GetCode(req rpctypes.UpGetCodeReq, reply *rpctypes.UpGetCodeResp) (err error) {
	defer recoverRPC(&err)
	os := gpr.lr.MustObjectState(req.Callee)
	es := os.MustModeState(req.Mode)
	ctx := es.Current.Context
	// we don't want to record GetCode messages because of cache
	ctx = insolar.ContextWithMessageBus(ctx, gpr.lr.MessageBus)
	inslogger.FromContext(ctx).Debug("In RPC.GetCode ....")

	am := gpr.lr.ArtifactManager

	ctx, span := instracer.StartSpan(ctx, "service.GetCode")
	defer span.End()

	codeDescriptor, err := am.GetCode(ctx, req.Code)
	if err != nil {
		return err
	}
	reply.Code, err = codeDescriptor.Code()
	if err != nil {
		return err
	}
	return nil
}

// MakeBaseMessage makes base of logicrunner event from base of up request
func MakeBaseMessage(req rpctypes.UpBaseReq, es *ExecutionState) message.BaseLogicMessage {
	es.nonce++
	return message.BaseLogicMessage{
		Caller:          req.Callee,
		CallerPrototype: req.Prototype,
		Request:         req.Request,
		Nonce:           es.nonce,
	}
}

// RouteCall routes call from a contract to a contract through event bus.
func (gpr *RPC) RouteCall(req rpctypes.UpRouteReq, rep *rpctypes.UpRouteResp) (err error) {
	defer recoverRPC(&err)

	os := gpr.lr.MustObjectState(req.Callee)

	if os.ExecutionState.Current.LogicContext.Immutable {
		return errors.New("Try to call route from immutable method")
	}

	es := os.MustModeState(req.Mode)
	ctx := es.Current.Context
<<<<<<< HEAD

	// TODO: delegation token

=======
>>>>>>> 628d5f32
	bm := MakeBaseMessage(req.UpBaseReq, es)
	res, err := gpr.lr.ContractRequester.CallMethod(ctx,
		&bm,
		!req.Wait,
		req.Immutable,
		&req.Object,
		req.Method,
		req.Arguments,
		&req.ProxyPrototype,
	)
	if err != nil {
		return err
	}

	if req.Wait {
		rep.Result = res.(*reply.CallMethod).Result
	}

	return nil
}

// SaveAsChild is an RPC saving data as memory of a contract as child a parent
func (gpr *RPC) SaveAsChild(req rpctypes.UpSaveAsChildReq, rep *rpctypes.UpSaveAsChildResp) (err error) {
	defer recoverRPC(&err)

	os := gpr.lr.MustObjectState(req.Callee)
	es := os.MustModeState(req.Mode)
	ctx := es.Current.Context

	bm := MakeBaseMessage(req.UpBaseReq, es)
	ref, err := gpr.lr.ContractRequester.CallConstructor(ctx, &bm, false, &req.Prototype, &req.Parent, req.ConstructorName, req.ArgsSerialized, int(message.Child))

	rep.Reference = ref

	return err
}

// SaveAsDelegate is an RPC saving data as memory of a contract as child a parent
func (gpr *RPC) SaveAsDelegate(req rpctypes.UpSaveAsDelegateReq, rep *rpctypes.UpSaveAsDelegateResp) (err error) {
	defer recoverRPC(&err)

	os := gpr.lr.MustObjectState(req.Callee)
	es := os.MustModeState(req.Mode)
	ctx := es.Current.Context

	bm := MakeBaseMessage(req.UpBaseReq, es)
	ref, err := gpr.lr.ContractRequester.CallConstructor(ctx, &bm, false, &req.Prototype, &req.Into, req.ConstructorName, req.ArgsSerialized, int(message.Delegate))

	rep.Reference = ref
	return err
}

var iteratorMap = make(map[string]artifacts.RefIterator)
var iteratorMapLock = sync.RWMutex{}
var iteratorBuffSize = 1000

// GetObjChildrenIterator is an RPC returns an iterator over object children with specified prototype
func (gpr *RPC) GetObjChildrenIterator(
	req rpctypes.UpGetObjChildrenIteratorReq,
	rep *rpctypes.UpGetObjChildrenIteratorResp,
) (
	err error,
) {
	defer recoverRPC(&err)

	os := gpr.lr.MustObjectState(req.Callee)
	es := os.MustModeState(req.Mode)
	ctx := es.Current.Context

	am := gpr.lr.ArtifactManager
	iteratorID := req.IteratorID

	iteratorMapLock.RLock()
	iterator, ok := iteratorMap[iteratorID]
	iteratorMapLock.RUnlock()

	if !ok {
		newIterator, err := am.GetChildren(ctx, req.Obj, nil)
		if err != nil {
			return errors.Wrap(err, "[ GetObjChildrenIterator ] Can't get children")
		}

		id, err := uuid.NewV4()
		if err != nil {
			return errors.Wrap(err, "[ GetObjChildrenIterator ] Can't generate UUID")
		}

		iteratorID = id.String()

		iteratorMapLock.Lock()
		iterator, ok = iteratorMap[iteratorID]
		if !ok {
			iteratorMap[iteratorID] = newIterator
			iterator = newIterator
		}
		iteratorMapLock.Unlock()
	}

	iter := iterator

	rep.Iterator.ID = iteratorID
	rep.Iterator.CanFetch = iter.HasNext()
	for len(rep.Iterator.Buff) < iteratorBuffSize && iter.HasNext() {
		r, err := iter.Next()
		if err != nil {
			return errors.Wrap(err, "[ GetObjChildrenIterator ] Can't get Next")
		}
		rep.Iterator.CanFetch = iter.HasNext()

		o, err := am.GetObject(ctx, *r, nil, false)

		if err != nil {
			if err == insolar.ErrDeactivated {
				continue
			}
			return errors.Wrap(err, "[ GetObjChildrenIterator ] Can't call GetObject on Next")
		}
		protoRef, err := o.Prototype()
		if err != nil {
			return errors.Wrap(err, "[ GetObjChildrenIterator ] Can't get prototype reference")
		}

		if protoRef.Equal(req.Prototype) {
			rep.Iterator.Buff = append(rep.Iterator.Buff, *r)
		}
	}

	if !iter.HasNext() {
		iteratorMapLock.Lock()
		delete(iteratorMap, rep.Iterator.ID)
		iteratorMapLock.Unlock()
	}

	return nil
}

// GetDelegate is an RPC saving data as memory of a contract as child a parent
func (gpr *RPC) GetDelegate(req rpctypes.UpGetDelegateReq, rep *rpctypes.UpGetDelegateResp) (err error) {
	defer recoverRPC(&err)

	os := gpr.lr.MustObjectState(req.Callee)
	es := os.MustModeState(req.Mode)
	ctx := es.Current.Context

	am := gpr.lr.ArtifactManager
	ref, err := am.GetDelegate(ctx, req.Object, req.OfType)
	if err != nil {
		return err
	}
	rep.Object = *ref
	return nil
}

// DeactivateObject is an RPC saving data as memory of a contract as child a parent
func (gpr *RPC) DeactivateObject(req rpctypes.UpDeactivateObjectReq, rep *rpctypes.UpDeactivateObjectResp) (err error) {
	defer recoverRPC(&err)

	os := gpr.lr.MustObjectState(req.Callee)
	es := os.MustModeState(req.Mode)
	es.deactivate = true
	return nil
}<|MERGE_RESOLUTION|>--- conflicted
+++ resolved
@@ -127,12 +127,9 @@
 
 	es := os.MustModeState(req.Mode)
 	ctx := es.Current.Context
-<<<<<<< HEAD
 
 	// TODO: delegation token
 
-=======
->>>>>>> 628d5f32
 	bm := MakeBaseMessage(req.UpBaseReq, es)
 	res, err := gpr.lr.ContractRequester.CallMethod(ctx,
 		&bm,
