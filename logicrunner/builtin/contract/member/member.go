--- conflicted
+++ resolved
@@ -176,13 +176,7 @@
 		return m.registerNodeCall(params)
 	case "contract.getNodeRef":
 		return m.getNodeRefCall(params)
-<<<<<<< HEAD
-	case "migration.addAddresses":
-		return m.addAddressesCall(params)
-	case "member.getBalance":
-=======
 	case "wallet.getBalance":
->>>>>>> ede26b33
 		return m.getBalanceCall(params)
 	case "member.transfer":
 		return m.transferCall(params)
@@ -218,16 +212,11 @@
 
 	return m.registerNode(publicKey, role)
 }
-<<<<<<< HEAD
-func (m *Member) addAddressesCall(params map[string]interface{}) (interface{}, error) {
-
-	migrationAddressesI, ok := params["migrationAddresses"].([]interface{})
-=======
 
 func (m *Member) migrationAdminCall(params map[string]interface{}, nameMethod string) (interface{}, error) {
 
 	switch nameMethod {
-	case "addBurnAddresses":
+	case "addAddresses":
 		return m.addMigrationAddressesCall(params)
 
 	case "activateDaemon":
@@ -260,9 +249,8 @@
 
 func (m *Member) addMigrationAddressesCall(params map[string]interface{}) (interface{}, error) {
 	migrationAddresses, ok := params["burnAddresses"].([]interface{})
->>>>>>> ede26b33
-	if !ok {
-		return nil, fmt.Errorf("incorect input: failed to get 'migrationAddresses' param")
+	if !ok {
+		return nil, fmt.Errorf("incorect input: failed to get 'burnAddresses' param")
 	}
 
 	rootDomain := rootdomain.GetObject(m.RootDomain)
@@ -272,16 +260,6 @@
 		return nil, fmt.Errorf("only migration daemon admin can call this method")
 	}
 
-<<<<<<< HEAD
-	migrationAddressesStr := make([]string, len(migrationAddressesI))
-	for i, ba := range migrationAddressesI {
-		migrationAddressesStr[i] = ba.(string)
-	}
-
-	err := rootDomain.AddMigrationAddresses(migrationAddressesStr)
-	if err != nil {
-		return nil, fmt.Errorf("failed to add migration addresses: %s", err.Error())
-=======
 	migrationAddressesStr := make([]string, len(migrationAddresses))
 
 	for i, ba := range migrationAddresses {
@@ -294,7 +272,6 @@
 	err := rootDomain.AddMigrationAddresses(migrationAddressesStr)
 	if err != nil {
 		return nil, fmt.Errorf("failed to add migration address: %s", err.Error())
->>>>>>> ede26b33
 	}
 
 	return nil, nil
