//
// Copyright 2019 Insolar Technologies GmbH
//
// Licensed under the Apache License, Version 2.0 (the "License");
// you may not use this file except in compliance with the License.
// You may obtain a copy of the License at
//
//     http://www.apache.org/licenses/LICENSE-2.0
//
// Unless required by applicable law or agreed to in writing, software
// distributed under the License is distributed on an "AS IS" BASIS,
// WITHOUT WARRANTIES OR CONDITIONS OF ANY KIND, either express or implied.
// See the License for the specific language governing permissions and
// limitations under the License.
//

package deposit

import (
	"fmt"
	"math/big"

	"github.com/insolar/insolar/insolar"
	"github.com/insolar/insolar/logicrunner/builtin/foundation/safemath"
	"github.com/insolar/insolar/logicrunner/builtin/proxy/account"
	"github.com/insolar/insolar/logicrunner/builtin/proxy/member"
	"github.com/insolar/insolar/logicrunner/builtin/proxy/migrationadmin"
	"github.com/insolar/insolar/logicrunner/builtin/proxy/wallet"

	"github.com/insolar/insolar/logicrunner/builtin/foundation"
)

type status string

const (
	// TODO: https://insolar.atlassian.net/browse/WLT-768
	// day   = 24 * 60 * 60
	day   = 10
	month = 30 * day

	vestingPeriodInDays = 360

	// TODO: https://insolar.atlassian.net/browse/WLT-768
	// offsetDepositPulse insolar.PulseNumber = 6 * month
	offsetDepositPulse insolar.PulseNumber = 10

	statusOpen    status = "Open"
	statusHolding status = "Holding"
	statusClose   status = "Close"

	XNS = "XNS"
)

// Deposit is like wallet. It holds migrated money.
type Deposit struct {
	foundation.BaseContract
	Balance                 string              `json:"balance"`
	PulseDepositCreate      insolar.PulseNumber  `json:"timestamp"`
	PulseDepositHold        insolar.PulseNumber  `json:"holdStartDate"`
	PulseDepositUnHold      insolar.PulseNumber  `json:"holdReleaseDate"`
	MigrationDaemonConfirms foundation.StableMap `json:"confirmerReferences"`
	Amount                  string               `json:"amount"`
	Bonus                   string               `json:"bonus"`
	TxHash                  string               `json:"ethTxHash"`
}

// GetTxHash gets transaction hash.
// ins:immutable
func (d Deposit) GetTxHash() (string, error) {
	return d.TxHash, nil
}

// GetAmount gets amount.
// ins:immutable
func (d Deposit) GetAmount() (string, error) {
	return d.Amount, nil
}

// Return pulse of unhold deposit.
// ins:immutable
func (d *Deposit) GetPulseUnHold() (insolar.PulseNumber, error) {
	return d.PulseDepositUnHold, nil
}

// New creates new deposit.
func New(migrationDaemonRef insolar.Reference, txHash string, amount string) (*Deposit, error) {
	currentPulse, err := foundation.GetPulseNumber()
	migrationDaemonConfirms := make(foundation.StableMap)

	if err != nil {
		return nil, fmt.Errorf("failed to get current pulse: %s", err.Error())
	}
	migrationDaemonConfirms[migrationDaemonRef.String()] = amount

	return &Deposit{
		Balance:                 "0",
		PulseDepositCreate:      currentPulse,
		MigrationDaemonConfirms: migrationDaemonConfirms,
		Amount:                  "0",
		TxHash:                  txHash,
	}, nil
}

func calculateUnHoldPulse(currentPulse insolar.PulseNumber) insolar.PulseNumber {
	return currentPulse + offsetDepositPulse
}

// Itself gets deposit information.
// ins:immutable
func (d Deposit) Itself() (interface{}, error) {
	return d, nil
}

// Confirm adds confirm for deposit by migration daemon.
func (d *Deposit) Confirm(migrationDaemonRef string, txHash string, amountStr string) error {
	if txHash != d.TxHash {
		return fmt.Errorf("transaction hash is incorrect")
	}
	if _, ok := d.MigrationDaemonConfirms[migrationDaemonRef]; ok {
		return fmt.Errorf("confirm from this migration daemon already exists: '%s' ", migrationDaemonRef)
	}
	d.MigrationDaemonConfirms[migrationDaemonRef] = amountStr

	if len(d.MigrationDaemonConfirms) > 2 {
		migrationAdminContract := migrationadmin.GetObject(foundation.GetMigrationAdmin())
		activeDaemons, err := migrationAdminContract.GetActiveDaemons()
		if err != nil {
			return fmt.Errorf("failed to get list active daemons: %s", err.Error())
		}
		err = d.checkAmount(activeDaemons)
		if err != nil {
			return fmt.Errorf("failed to check amount in confirmation from migration daemon: '%s'", err.Error())
		}
		currentPulse, err := foundation.GetPulseNumber()
		if err != nil {
			return fmt.Errorf("failed to get current pulse: %s", err.Error())
		}
		d.PulseDepositHold = currentPulse
		d.Amount = amountStr
		d.PulseDepositUnHold = calculateUnHoldPulse(currentPulse)

		ma := member.GetObject(foundation.GetMigrationAdminMember())
		accountRef, err := ma.GetAccount(XNS)
		a := account.GetObject(*accountRef)
		err = a.TransferToDeposit(amountStr, d.GetReference())
		if err != nil {
			return fmt.Errorf("failed to transfer from migration wallet to deposit: %s", err.Error())
		}
	}
	return nil
}

// Check amount field in confirmation from migration daemons.
func (d *Deposit) checkAmount(activeDaemons []string) error {
	if len(activeDaemons) > 0 {
		amount := d.MigrationDaemonConfirms[activeDaemons[0]]
		for i := 0; i < insolar.GenesisAmountActiveMigrationDaemonMembers; i++ {
			if amount != d.MigrationDaemonConfirms[activeDaemons[i]] {
				return fmt.Errorf(" several migration daemons send different amount  ")
			}
		}
		return nil
	}
	return fmt.Errorf(" list with migration daemons member is empty ")
}
<<<<<<< HEAD
func (d *Deposit) canTransfer() error {
=======

func (d *Deposit) canTransfer(transferAmount *big.Int) error {
>>>>>>> 123c01ef
	c := 0
	for _, r := range d.MigrationDaemonConfirms {
		if r != "" {
			c++
		}
	}
	if c < 3 {
		return fmt.Errorf("number of confirms is less then 3")
	}

	currentPulse, err := foundation.GetPulseNumber()
	if err != nil {
		return fmt.Errorf("failed to get pulse number: %s", err.Error())
	}
	if d.PulseDepositUnHold > currentPulse {
		return fmt.Errorf("hold period didn't end")
	}

	spentPeriodInDays := big.NewInt(int64((currentPulse - d.PulseDepositUnHold) / day))
	amount, ok := new(big.Int).SetString(d.Amount, 10)
	if !ok {
		return fmt.Errorf("can't parse derposit amount")
	}
	balance, ok := new(big.Int).SetString(d.Balance, 10)
	if !ok {
		return fmt.Errorf("can't parse derposit balance")
	}

	// How much can we transfer for this time
	availableForNow := new(big.Int).Div(
		new(big.Int).Mul(amount, spentPeriodInDays),
		big.NewInt(vestingPeriodInDays),
	)

	if new(big.Int).Sub(amount, availableForNow).Cmp(
		new(big.Int).Sub(balance, transferAmount),
	) == 1 {
		return fmt.Errorf("not enough unholded balance for transfer")
	}

	return nil
}

// Transfer transfers money from deposit to wallet. It can be called only after deposit hold period.
func (d *Deposit) Transfer(amountStr string, wallerRef insolar.Reference) (interface{}, error) {

	amount, ok := new(big.Int).SetString(amountStr, 10)
	if !ok {
		return nil, fmt.Errorf("can't parse input amount")
	}
	zero, _ := new(big.Int).SetString("0", 10)
	if amount.Cmp(zero) == -1 {
		return nil, fmt.Errorf("amount must be larger then zero")
	}

	balance, ok := new(big.Int).SetString(d.Amount, 10)
	if !ok {
		return nil, fmt.Errorf("can't parse deposit balance")
	}
	newBalance, err := safemath.Sub(balance, amount)
	if err != nil {
		return nil, fmt.Errorf("not enough balance for transfer: %s", err.Error())
	}

	err = d.canTransfer(amount)
	if err != nil {
		return nil, fmt.Errorf("can't start transfer: %s", err.Error())
	}

	d.Amount = newBalance.String()

	w := wallet.GetObject(wallerRef)

	acceptWalletErr := w.Accept(amountStr, XNS)
	if acceptWalletErr == nil {
		return nil, nil
	}

	newBalance, err = safemath.Add(balance, amount)
	if err != nil {
		return nil, fmt.Errorf("failed to add amount back to balance: %s", err.Error())
	}
	d.Amount = newBalance.String()
	return nil, fmt.Errorf("failed to transfer amount: %s", acceptWalletErr.Error())
}

// Accept accepts transfer to balance.
// ins:saga(INS_FLAG_NO_ROLLBACK_METHOD)
func (d *Deposit) Accept(amountStr string) error {

	amount := new(big.Int)
	amount, ok := amount.SetString(amountStr, 10)
	if !ok {
		return fmt.Errorf("can't parse input amount")
	}

	balance := new(big.Int)
	balance, ok = balance.SetString(d.Balance, 10)
	if !ok {
		return fmt.Errorf("can't parse deposit balance")
	}

	b, err := safemath.Add(balance, amount)
	if err != nil {
		return fmt.Errorf("failed to add amount to balance: %s", err.Error())
	}
	d.Balance = b.String()

	return nil
}<|MERGE_RESOLUTION|>--- conflicted
+++ resolved
@@ -163,12 +163,7 @@
 	}
 	return fmt.Errorf(" list with migration daemons member is empty ")
 }
-<<<<<<< HEAD
-func (d *Deposit) canTransfer() error {
-=======
-
 func (d *Deposit) canTransfer(transferAmount *big.Int) error {
->>>>>>> 123c01ef
 	c := 0
 	for _, r := range d.MigrationDaemonConfirms {
 		if r != "" {
