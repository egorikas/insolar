//
// Copyright 2019 Insolar Technologies GmbH
//
// Licensed under the Apache License, Version 2.0 (the "License");
// you may not use this file except in compliance with the License.
// You may obtain a copy of the License at
//
//     http://www.apache.org/licenses/LICENSE-2.0
//
// Unless required by applicable law or agreed to in writing, software
// distributed under the License is distributed on an "AS IS" BASIS,
// WITHOUT WARRANTIES OR CONDITIONS OF ANY KIND, either express or implied.
// See the License for the specific language governing permissions and
// limitations under the License.
//

package deposit

import (
	"fmt"
	"math/big"

	"github.com/insolar/insolar/insolar"

	"github.com/insolar/insolar/logicrunner/builtin/foundation"
)

type status string

const (
<<<<<<< HEAD
	migrationConfirms       uint                = 3
	migrationHoldNumOfPulse insolar.PulseNumber = 15768018 //hold on 6 month
)
=======
	month = 30 * 24 * 60 * 60

	confirms           uint                = 3
	offsetDepositPulse insolar.PulseNumber = 6 * month
>>>>>>> 4f6be9a5

	statusOpen    status = "Open"
	statusHolding status = "Holding"
	statusClose   status = "Close"
)

// Deposit is like wallet. It holds migrated money.
type Deposit struct {
	foundation.BaseContract
<<<<<<< HEAD
	PulseDepositCreate      insolar.PulseNumber
	PulseUnHoldDeposit      insolar.PulseNumber
	MigrationDaemonConfirms map[insolar.Reference]bool
	Confirms                uint
	Amount                  string
	Bonus                   string
	TxHash                  string
	Status                  status
=======
	PulseDepositCreate      insolar.PulseNumber `json:"timestamp"`
	PulseDepositHold        insolar.PulseNumber `json:"holdStartDate"`
	PulseDepositUnHold      insolar.PulseNumber `json:"holdReleaseDate"`
	MigrationDaemonConfirms [3]string           `json:"confirmerReferences"`
	Amount                  string              `json:"amount"`
	Bonus                   string              `json:"bonus"`
	TxHash                  string              `json:"ethTxHash"`
>>>>>>> 4f6be9a5
}

// GetTxHash gets transaction hash.
func (d *Deposit) GetTxHash() (string, error) {
	return d.TxHash, nil
}

// GetAmount gets amount.
func (d *Deposit) GetAmount() (string, error) {
	return d.Amount, nil
}

// New creates new deposit.
<<<<<<< HEAD
func New(migrationDaemonConfirms map[insolar.Reference]bool, txHash string, amount string, currentPulse insolar.PulseNumber) (*Deposit, error) {
	return &Deposit{
		PulseDepositCreate:      currentPulse,
		PulseUnHoldDeposit:      calculateUnHoldPulse(currentPulse),
		MigrationDaemonConfirms: migrationDaemonConfirms,
		Confirms:                0,
		Amount:                  amount,
		TxHash:                  txHash,
		Status:                  statusOpen,
=======
func New(migrationDaemonConfirms [3]string, txHash string, amount string) (*Deposit, error) {
	currentPulse, err := foundation.GetPulseNumber()
	if err != nil {
		return nil, fmt.Errorf("failed to get current pulse: %s", err.Error())
	}
	return &Deposit{
		PulseDepositCreate:      currentPulse,
		MigrationDaemonConfirms: migrationDaemonConfirms,
		Amount:                  amount,
		TxHash:                  txHash,
>>>>>>> 4f6be9a5
	}, nil
}

func calculateUnHoldPulse(currentPulse insolar.PulseNumber) insolar.PulseNumber {
<<<<<<< HEAD
	return currentPulse + migrationHoldNumOfPulse
}

// MapMarshal gets deposit information.
func (d *Deposit) MapMarshal() (map[string]string, error) {
	return map[string]string{
		"pulseDepositCreate": d.PulseDepositCreate.String(),
		"pulseUnHoldDeposit": d.PulseUnHoldDeposit.String(),
		"amount":             d.Amount,
		"bonus":              d.Bonus,
		"txId":               d.TxHash,
	}, nil
}

// Confirm adds confirm for deposit by migration daemon.
func (d *Deposit) Confirm(migrationDaemon insolar.Reference, txHash string, amountStr string) error {
=======
	return currentPulse + offsetDepositPulse
}

// Itself gets deposit information.
func (d *Deposit) Itself() (interface{}, error) {
	return *d, nil
}

// Confirm adds confirm for deposit by migration daemon.
func (d *Deposit) Confirm(migrationDaemonIndex int, migrationDaemonRef string, txHash string, amountStr string) error {
>>>>>>> 4f6be9a5
	if txHash != d.TxHash {
		return fmt.Errorf("transaction hash is incorrect")
	}

	inputAmount := new(big.Int)
	inputAmount, ok := inputAmount.SetString(amountStr, 10)
	if !ok {
		return fmt.Errorf("failed to parse input amount")
	}
	depositAmount := new(big.Int)
	depositAmount, ok = depositAmount.SetString(d.Amount, 10)
	if !ok {
		return fmt.Errorf("failed to parse deposit amount")
	}

	if (inputAmount).Cmp(depositAmount) != 0 {
<<<<<<< HEAD
		return fmt.Errorf("amount is incorrect")
	}
	if confirm, ok := d.MigrationDaemonConfirms[migrationDaemon]; ok {
		if confirm {
			return fmt.Errorf("confirm from the migration daemon '%s' already exists", migrationDaemon.String())
		} else {
			d.MigrationDaemonConfirms[migrationDaemon] = true
			d.Confirms++
			if d.Confirms == migrationConfirms {
				d.Status = statusHolding
			}
			return nil
		}
	} else {
		return fmt.Errorf("migration daemon name is incorrect")
=======
		return fmt.Errorf("deposit with this transaction hash has different amount")
	}

	if d.MigrationDaemonConfirms[migrationDaemonIndex] != "" {
		return fmt.Errorf("confirm from the '%v' migration daemon already exists; member '%s' already confirmed it", migrationDaemonIndex, migrationDaemonRef)
	} else {
		d.MigrationDaemonConfirms[migrationDaemonIndex] = migrationDaemonRef

		n := 0
		for _, c := range d.MigrationDaemonConfirms {
			if c != "" {
				n++
			}
		}
		if uint(n) >= confirms {
			currentPulse, err := foundation.GetPulseNumber()
			if err != nil {
				return fmt.Errorf("failed to get current pulse: %s", err.Error())
			}
			d.PulseDepositHold = currentPulse
			d.PulseDepositUnHold = calculateUnHoldPulse(currentPulse)
		}
		return nil
>>>>>>> 4f6be9a5
	}
}<|MERGE_RESOLUTION|>--- conflicted
+++ resolved
@@ -28,16 +28,10 @@
 type status string
 
 const (
-<<<<<<< HEAD
-	migrationConfirms       uint                = 3
-	migrationHoldNumOfPulse insolar.PulseNumber = 15768018 //hold on 6 month
-)
-=======
 	month = 30 * 24 * 60 * 60
 
 	confirms           uint                = 3
 	offsetDepositPulse insolar.PulseNumber = 6 * month
->>>>>>> 4f6be9a5
 
 	statusOpen    status = "Open"
 	statusHolding status = "Holding"
@@ -47,16 +41,6 @@
 // Deposit is like wallet. It holds migrated money.
 type Deposit struct {
 	foundation.BaseContract
-<<<<<<< HEAD
-	PulseDepositCreate      insolar.PulseNumber
-	PulseUnHoldDeposit      insolar.PulseNumber
-	MigrationDaemonConfirms map[insolar.Reference]bool
-	Confirms                uint
-	Amount                  string
-	Bonus                   string
-	TxHash                  string
-	Status                  status
-=======
 	PulseDepositCreate      insolar.PulseNumber `json:"timestamp"`
 	PulseDepositHold        insolar.PulseNumber `json:"holdStartDate"`
 	PulseDepositUnHold      insolar.PulseNumber `json:"holdReleaseDate"`
@@ -64,7 +48,6 @@
 	Amount                  string              `json:"amount"`
 	Bonus                   string              `json:"bonus"`
 	TxHash                  string              `json:"ethTxHash"`
->>>>>>> 4f6be9a5
 }
 
 // GetTxHash gets transaction hash.
@@ -78,17 +61,6 @@
 }
 
 // New creates new deposit.
-<<<<<<< HEAD
-func New(migrationDaemonConfirms map[insolar.Reference]bool, txHash string, amount string, currentPulse insolar.PulseNumber) (*Deposit, error) {
-	return &Deposit{
-		PulseDepositCreate:      currentPulse,
-		PulseUnHoldDeposit:      calculateUnHoldPulse(currentPulse),
-		MigrationDaemonConfirms: migrationDaemonConfirms,
-		Confirms:                0,
-		Amount:                  amount,
-		TxHash:                  txHash,
-		Status:                  statusOpen,
-=======
 func New(migrationDaemonConfirms [3]string, txHash string, amount string) (*Deposit, error) {
 	currentPulse, err := foundation.GetPulseNumber()
 	if err != nil {
@@ -99,29 +71,10 @@
 		MigrationDaemonConfirms: migrationDaemonConfirms,
 		Amount:                  amount,
 		TxHash:                  txHash,
->>>>>>> 4f6be9a5
 	}, nil
 }
 
 func calculateUnHoldPulse(currentPulse insolar.PulseNumber) insolar.PulseNumber {
-<<<<<<< HEAD
-	return currentPulse + migrationHoldNumOfPulse
-}
-
-// MapMarshal gets deposit information.
-func (d *Deposit) MapMarshal() (map[string]string, error) {
-	return map[string]string{
-		"pulseDepositCreate": d.PulseDepositCreate.String(),
-		"pulseUnHoldDeposit": d.PulseUnHoldDeposit.String(),
-		"amount":             d.Amount,
-		"bonus":              d.Bonus,
-		"txId":               d.TxHash,
-	}, nil
-}
-
-// Confirm adds confirm for deposit by migration daemon.
-func (d *Deposit) Confirm(migrationDaemon insolar.Reference, txHash string, amountStr string) error {
-=======
 	return currentPulse + offsetDepositPulse
 }
 
@@ -132,7 +85,6 @@
 
 // Confirm adds confirm for deposit by migration daemon.
 func (d *Deposit) Confirm(migrationDaemonIndex int, migrationDaemonRef string, txHash string, amountStr string) error {
->>>>>>> 4f6be9a5
 	if txHash != d.TxHash {
 		return fmt.Errorf("transaction hash is incorrect")
 	}
@@ -149,23 +101,6 @@
 	}
 
 	if (inputAmount).Cmp(depositAmount) != 0 {
-<<<<<<< HEAD
-		return fmt.Errorf("amount is incorrect")
-	}
-	if confirm, ok := d.MigrationDaemonConfirms[migrationDaemon]; ok {
-		if confirm {
-			return fmt.Errorf("confirm from the migration daemon '%s' already exists", migrationDaemon.String())
-		} else {
-			d.MigrationDaemonConfirms[migrationDaemon] = true
-			d.Confirms++
-			if d.Confirms == migrationConfirms {
-				d.Status = statusHolding
-			}
-			return nil
-		}
-	} else {
-		return fmt.Errorf("migration daemon name is incorrect")
-=======
 		return fmt.Errorf("deposit with this transaction hash has different amount")
 	}
 
@@ -189,6 +124,5 @@
 			d.PulseDepositUnHold = calculateUnHoldPulse(currentPulse)
 		}
 		return nil
->>>>>>> 4f6be9a5
 	}
 }