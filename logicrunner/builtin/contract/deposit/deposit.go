//
// Copyright 2019 Insolar Technologies GmbH
//
// Licensed under the Apache License, Version 2.0 (the "License");
// you may not use this file except in compliance with the License.
// You may obtain a copy of the License at
//
//     http://www.apache.org/licenses/LICENSE-2.0
//
// Unless required by applicable law or agreed to in writing, software
// distributed under the License is distributed on an "AS IS" BASIS,
// WITHOUT WARRANTIES OR CONDITIONS OF ANY KIND, either express or implied.
// See the License for the specific language governing permissions and
// limitations under the License.
//

package deposit

import (
	"fmt"
	"math/big"

	"github.com/insolar/insolar/insolar"
	"github.com/insolar/insolar/logicrunner/builtin/foundation/safemath"
<<<<<<< HEAD
	"github.com/insolar/insolar/logicrunner/builtin/proxy/migrationadmin"
=======
	"github.com/insolar/insolar/logicrunner/builtin/proxy/account"
	"github.com/insolar/insolar/logicrunner/builtin/proxy/member"
>>>>>>> 28270981
	"github.com/insolar/insolar/logicrunner/builtin/proxy/wallet"

	"github.com/insolar/insolar/logicrunner/builtin/foundation"
)

type status string

const (
	month = 30 * 24 * 60 * 60

	// TODO: https://insolar.atlassian.net/browse/WLT-768
	// offsetDepositPulse insolar.PulseNumber = 6 * month
	offsetDepositPulse insolar.PulseNumber = 10
<<<<<<< HEAD
=======

	statusOpen    status = "Open"
	statusHolding status = "Holding"
	statusClose   status = "Close"

	XNS = "XNS"
>>>>>>> 28270981
)

// Deposit is like wallet. It holds migrated money.
type Deposit struct {
	foundation.BaseContract
<<<<<<< HEAD
	PulseDepositCreate      insolar.PulseNumber  `json:"timestamp"`
	PulseDepositHold        insolar.PulseNumber  `json:"holdStartDate"`
	PulseDepositUnHold      insolar.PulseNumber  `json:"holdReleaseDate"`
	MigrationDaemonConfirms foundation.StableMap `json:"confirmerReferences"`
	Amount                  string               `json:"amount"`
	Bonus                   string               `json:"bonus"`
	TxHash                  string               `json:"ethTxHash"`
=======
	Balance                 string              `json:"balance"`
	PulseDepositCreate      insolar.PulseNumber `json:"timestamp"`
	PulseDepositHold        insolar.PulseNumber `json:"holdStartDate"`
	PulseDepositUnHold      insolar.PulseNumber `json:"holdReleaseDate"`
	MigrationDaemonConfirms [3]string           `json:"confirmerReferences"`
	Amount                  string              `json:"amount"`
	Bonus                   string              `json:"bonus"`
	TxHash                  string              `json:"ethTxHash"`
>>>>>>> 28270981
}

// GetTxHash gets transaction hash.
// ins:immutable
func (d Deposit) GetTxHash() (string, error) {
	return d.TxHash, nil
}

// GetAmount gets amount.
// ins:immutable
func (d Deposit) GetAmount() (string, error) {
	return d.Amount, nil
}

// Return pulse of unhold deposit.
// ins:immutable
func (d *Deposit) GetPulseUnHold() (insolar.PulseNumber, error) {
	return d.PulseDepositUnHold, nil
}

// New creates new deposit.
func New(migrationDaemonRef insolar.Reference, txHash string, amount string) (*Deposit, error) {
	currentPulse, err := foundation.GetPulseNumber()
	migrationDaemonConfirms := make(foundation.StableMap)

	if err != nil {
		return nil, fmt.Errorf("failed to get current pulse: %s", err.Error())
	}
	migrationDaemonConfirms[migrationDaemonRef.String()] = amount

	return &Deposit{
		Balance:                 "0",
		PulseDepositCreate:      currentPulse,
		MigrationDaemonConfirms: migrationDaemonConfirms,
		Amount:                  "0",
		TxHash:                  txHash,
	}, nil
}

func calculateUnHoldPulse(currentPulse insolar.PulseNumber) insolar.PulseNumber {
	return currentPulse + offsetDepositPulse
}

// Itself gets deposit information.
// ins:immutable
func (d Deposit) Itself() (interface{}, error) {
	return d, nil
}

// Confirm adds confirm for deposit by migration daemon.
func (d *Deposit) Confirm(migrationDaemonRef string, txHash string, amountStr string) error {
	if txHash != d.TxHash {
		return fmt.Errorf("transaction hash is incorrect")
	}
	if _, ok := d.MigrationDaemonConfirms[migrationDaemonRef]; ok {
		return fmt.Errorf("confirm from this migration daemon already exists: '%s' ", migrationDaemonRef)
	}
	d.MigrationDaemonConfirms[migrationDaemonRef] = amountStr

	if len(d.MigrationDaemonConfirms) > 2 {
		migrationAdminContract := migrationadmin.GetObject(foundation.GetMigrationAdmin())
		activeDaemons, err := migrationAdminContract.GetActiveDaemons()
		if err != nil {
			return fmt.Errorf("failed to get list active daemons: %s", err.Error())
		}
		err = d.checkAmount(activeDaemons)
		if err != nil {
			return fmt.Errorf("failed to check amount in confirmation from migration daemon: '%s'", err.Error())
		}
		currentPulse, err := foundation.GetPulseNumber()
		if err != nil {
			return fmt.Errorf("failed to get current pulse: %s", err.Error())
		}
		d.PulseDepositHold = currentPulse
		d.Amount = amountStr
		d.PulseDepositUnHold = calculateUnHoldPulse(currentPulse)
	}
	return nil
}

// Check amount field in confirmation from migration daemons.
func (d *Deposit) checkAmount(activeDaemons []string) error {
	if len(activeDaemons) > 0 {
		amount := d.MigrationDaemonConfirms[activeDaemons[0]]
		for i := 0; i < insolar.GenesisAmountActiveMigrationDaemonMembers; i++ {
			if amount != d.MigrationDaemonConfirms[activeDaemons[i]] {
				return fmt.Errorf(" several migration daemons send different amount  ")
			}
<<<<<<< HEAD
=======
			d.PulseDepositHold = currentPulse
			d.PulseDepositUnHold = calculateUnHoldPulse(currentPulse)

			ma := member.GetObject(foundation.GetMigrationAdminMember())
			accountRef, err := ma.GetAccount(XNS)
			a := account.GetObject(*accountRef)
			err = a.TransferToDeposit(amountStr, d.GetReference())
			if err != nil {
				return fmt.Errorf("failed to transfer from migration wallet to deposit: %s", err.Error())
			}
>>>>>>> 28270981
		}
		return nil
	}
	return fmt.Errorf(" list with migration daemons member is empty ")
}

func (d *Deposit) canTransfer() error {
	c := 0
	for _, r := range d.MigrationDaemonConfirms {
		if r != "" {
			c++
		}
	}
	if c < 3 {
		return fmt.Errorf("number of confirms is less then 3")
	}

	p, err := foundation.GetPulseNumber()
	if err != nil {
		return fmt.Errorf("failed to get pulse number: %s", err.Error())
	}
	if d.PulseDepositUnHold > p {
		return fmt.Errorf("hold period didn't end")
	}

	return nil
}

// Transfer transfers money from deposit to wallet. It can be called only after deposit hold period.
func (d *Deposit) Transfer(amountStr string, wallerRef insolar.Reference) (interface{}, error) {

	amount, ok := new(big.Int).SetString(amountStr, 10)
	if !ok {
		return nil, fmt.Errorf("can't parse input amount")
	}
	zero, _ := new(big.Int).SetString("0", 10)
	if amount.Cmp(zero) == -1 {
		return nil, fmt.Errorf("amount must be larger then zero")
	}

	balance, ok := new(big.Int).SetString(d.Amount, 10)
	if !ok {
		return nil, fmt.Errorf("can't parse deposit balance")
	}
	newBalance, err := safemath.Sub(balance, amount)
	if err != nil {
		return nil, fmt.Errorf("not enough balance for transfer: %s", err.Error())
	}

	err = d.canTransfer()
	if err != nil {
		return nil, fmt.Errorf("can't start transfer: %s", err.Error())
	}

	d.Amount = newBalance.String()

	w := wallet.GetObject(wallerRef)

	acceptWalletErr := w.Accept(amountStr, XNS)
	if acceptWalletErr == nil {
		return nil, nil
	}

	newBalance, err = safemath.Add(balance, amount)
	if err != nil {
		return nil, fmt.Errorf("failed to add amount back to balance: %s", err.Error())
	}
	d.Amount = newBalance.String()
	return nil, fmt.Errorf("failed to transfer amount: %s", acceptWalletErr.Error())
}

// Accept accepts transfer to balance.
// ins:saga(INS_FLAG_NO_ROLLBACK_METHOD)
func (d *Deposit) Accept(amountStr string) error {

	amount := new(big.Int)
	amount, ok := amount.SetString(amountStr, 10)
	if !ok {
		return fmt.Errorf("can't parse input amount")
	}

	balance := new(big.Int)
	balance, ok = balance.SetString(d.Balance, 10)
	if !ok {
		return fmt.Errorf("can't parse deposit balance")
	}

	b, err := safemath.Add(balance, amount)
	if err != nil {
		return fmt.Errorf("failed to add amount to balance: %s", err.Error())
	}
	d.Balance = b.String()

	return nil
}<|MERGE_RESOLUTION|>--- conflicted
+++ resolved
@@ -22,12 +22,9 @@
 
 	"github.com/insolar/insolar/insolar"
 	"github.com/insolar/insolar/logicrunner/builtin/foundation/safemath"
-<<<<<<< HEAD
-	"github.com/insolar/insolar/logicrunner/builtin/proxy/migrationadmin"
-=======
 	"github.com/insolar/insolar/logicrunner/builtin/proxy/account"
 	"github.com/insolar/insolar/logicrunner/builtin/proxy/member"
->>>>>>> 28270981
+	"github.com/insolar/insolar/logicrunner/builtin/proxy/migrationadmin"
 	"github.com/insolar/insolar/logicrunner/builtin/proxy/wallet"
 
 	"github.com/insolar/insolar/logicrunner/builtin/foundation"
@@ -41,21 +38,18 @@
 	// TODO: https://insolar.atlassian.net/browse/WLT-768
 	// offsetDepositPulse insolar.PulseNumber = 6 * month
 	offsetDepositPulse insolar.PulseNumber = 10
-<<<<<<< HEAD
-=======
 
 	statusOpen    status = "Open"
 	statusHolding status = "Holding"
 	statusClose   status = "Close"
 
 	XNS = "XNS"
->>>>>>> 28270981
 )
 
 // Deposit is like wallet. It holds migrated money.
 type Deposit struct {
 	foundation.BaseContract
-<<<<<<< HEAD
+	Balance                 string              `json:"balance"`
 	PulseDepositCreate      insolar.PulseNumber  `json:"timestamp"`
 	PulseDepositHold        insolar.PulseNumber  `json:"holdStartDate"`
 	PulseDepositUnHold      insolar.PulseNumber  `json:"holdReleaseDate"`
@@ -63,16 +57,6 @@
 	Amount                  string               `json:"amount"`
 	Bonus                   string               `json:"bonus"`
 	TxHash                  string               `json:"ethTxHash"`
-=======
-	Balance                 string              `json:"balance"`
-	PulseDepositCreate      insolar.PulseNumber `json:"timestamp"`
-	PulseDepositHold        insolar.PulseNumber `json:"holdStartDate"`
-	PulseDepositUnHold      insolar.PulseNumber `json:"holdReleaseDate"`
-	MigrationDaemonConfirms [3]string           `json:"confirmerReferences"`
-	Amount                  string              `json:"amount"`
-	Bonus                   string              `json:"bonus"`
-	TxHash                  string              `json:"ethTxHash"`
->>>>>>> 28270981
 }
 
 // GetTxHash gets transaction hash.
@@ -149,6 +133,14 @@
 		d.PulseDepositHold = currentPulse
 		d.Amount = amountStr
 		d.PulseDepositUnHold = calculateUnHoldPulse(currentPulse)
+
+		ma := member.GetObject(foundation.GetMigrationAdminMember())
+		accountRef, err := ma.GetAccount(XNS)
+		a := account.GetObject(*accountRef)
+		err = a.TransferToDeposit(amountStr, d.GetReference())
+		if err != nil {
+			return fmt.Errorf("failed to transfer from migration wallet to deposit: %s", err.Error())
+		}
 	}
 	return nil
 }
@@ -161,25 +153,11 @@
 			if amount != d.MigrationDaemonConfirms[activeDaemons[i]] {
 				return fmt.Errorf(" several migration daemons send different amount  ")
 			}
-<<<<<<< HEAD
-=======
-			d.PulseDepositHold = currentPulse
-			d.PulseDepositUnHold = calculateUnHoldPulse(currentPulse)
-
-			ma := member.GetObject(foundation.GetMigrationAdminMember())
-			accountRef, err := ma.GetAccount(XNS)
-			a := account.GetObject(*accountRef)
-			err = a.TransferToDeposit(amountStr, d.GetReference())
-			if err != nil {
-				return fmt.Errorf("failed to transfer from migration wallet to deposit: %s", err.Error())
-			}
->>>>>>> 28270981
 		}
 		return nil
 	}
 	return fmt.Errorf(" list with migration daemons member is empty ")
 }
-
 func (d *Deposit) canTransfer() error {
 	c := 0
 	for _, r := range d.MigrationDaemonConfirms {
