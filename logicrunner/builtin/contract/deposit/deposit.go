--- conflicted
+++ resolved
@@ -35,7 +35,7 @@
 const (
 	// TODO: https://insolar.atlassian.net/browse/WLT-768
 	// day   = 24 * 60 * 60
-	day = 10
+	day   = 10
 
 	vestingPeriodInDays = 360
 
@@ -49,22 +49,11 @@
 // Deposit is like wallet. It holds migrated money.
 type Deposit struct {
 	foundation.BaseContract
-<<<<<<< HEAD
-	Balance                 string              `json:"balance"`
-	PulseDepositCreate      insolar.PulseNumber `json:"timestamp"`
-	PulseDepositHold        insolar.PulseNumber `json:"holdStartDate"`
-	PulseDepositUnHold      insolar.PulseNumber `json:"holdReleaseDate"`
-	MigrationDaemonConfirms [3]string           `json:"confirmerReferences"`
-	Amount                  string              `json:"amount"`
-	TxHash                  string              `json:"ethTxHash"`
-=======
 	Balance                 string               `json:"balance"`
 	PulseDepositUnHold      insolar.PulseNumber  `json:"holdReleaseDate"`
 	MigrationDaemonConfirms foundation.StableMap `json:"confirmerReferences"`
 	Amount                  string               `json:"amount"`
-	Bonus                   string               `json:"bonus"`
 	TxHash                  string               `json:"ethTxHash"`
->>>>>>> ede26b33
 }
 
 // GetTxHash gets transaction hash.
