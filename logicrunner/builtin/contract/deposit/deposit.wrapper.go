--- conflicted
+++ resolved
@@ -18,7 +18,6 @@
 
 import (
 	XXX_insolar "github.com/insolar/insolar/insolar"
-	"github.com/insolar/insolar/logicrunner/builtin/foundation"
 	"github.com/insolar/insolar/logicrunner/common"
 )
 
@@ -271,13 +270,8 @@
 func INSCONSTRUCTOR_New(data []byte) ([]byte, error) {
 	ph := common.CurrentProxyCtx
 	ph.SetSystemError(nil)
-<<<<<<< HEAD
-	args := [4]interface{}{}
-	var args0 foundation.StableMap
-=======
 	args := [3]interface{}{}
 	var args0 [3]string
->>>>>>> de091b32
 	args[0] = &args0
 	var args1 string
 	args[1] = &args1
