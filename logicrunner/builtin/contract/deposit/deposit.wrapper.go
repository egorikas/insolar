//
// Copyright 2019 Insolar Technologies GmbH
//
// Licensed under the Apache License, Version 2.0 (the "License");
// you may not use this file except in compliance with the License.
// You may obtain a copy of the License at
//
//     http://www.apache.org/licenses/LICENSE-2.0
//
// Unless required by applicable law or agreed to in writing, software
// distributed under the License is distributed on an "AS IS" BASIS,
// WITHOUT WARRANTIES OR CONDITIONS OF ANY KIND, either express or implied.
// See the License for the specific language governing permissions and
// limitations under the License.
//

package deposit

import (
	"github.com/insolar/insolar/insolar"
	XXX_insolar "github.com/insolar/insolar/insolar"
	"github.com/insolar/insolar/logicrunner/builtin/foundation"
	"github.com/insolar/insolar/logicrunner/common"
)

func INS_META_INFO() []map[string]string {
	result := make([]map[string]string, 0)

	{
		info := make(map[string]string, 3)
		info["Type"] = "SagaInfo"
		info["MethodName"] = "Accept"
		info["RollbackMethodName"] = "INS_FLAG_NO_ROLLBACK_METHOD"
		result = append(result, info)
	}

	return result
}

func INSMETHOD_GetCode(object []byte, data []byte) ([]byte, []byte, error) {
	ph := common.CurrentProxyCtx
	self := new(Deposit)

	if len(object) == 0 {
		return nil, nil, &foundation.Error{S: "[ Fake GetCode ] ( Generated Method ) Object is nil"}
	}

	err := ph.Deserialize(object, self)
	if err != nil {
		e := &foundation.Error{S: "[ Fake GetCode ] ( Generated Method ) Can't deserialize args.Data: " + err.Error()}
		return nil, nil, e
	}

	state := []byte{}
	err = ph.Serialize(self, &state)
	if err != nil {
		return nil, nil, err
	}

	ret := []byte{}
	err = ph.Serialize([]interface{}{self.GetCode().Bytes()}, &ret)

	return state, ret, err
}

func INSMETHOD_GetPrototype(object []byte, data []byte) ([]byte, []byte, error) {
	ph := common.CurrentProxyCtx
	self := new(Deposit)

	if len(object) == 0 {
		return nil, nil, &foundation.Error{S: "[ Fake GetPrototype ] ( Generated Method ) Object is nil"}
	}

	err := ph.Deserialize(object, self)
	if err != nil {
		e := &foundation.Error{S: "[ Fake GetPrototype ] ( Generated Method ) Can't deserialize args.Data: " + err.Error()}
		return nil, nil, e
	}

	state := []byte{}
	err = ph.Serialize(self, &state)
	if err != nil {
		return nil, nil, err
	}

	ret := []byte{}
	err = ph.Serialize([]interface{}{self.GetPrototype().Bytes()}, &ret)

	return state, ret, err
}

func INSMETHOD_GetTxHash(object []byte, data []byte) ([]byte, []byte, error) {
	ph := common.CurrentProxyCtx
	ph.SetSystemError(nil)
	self := new(Deposit)

	if len(object) == 0 {
		return nil, nil, &foundation.Error{S: "[ FakeGetTxHash ] ( INSMETHOD_* ) ( Generated Method ) Object is nil"}
	}

	err := ph.Deserialize(object, self)
	if err != nil {
		e := &foundation.Error{S: "[ FakeGetTxHash ] ( INSMETHOD_* ) ( Generated Method ) Can't deserialize args.Data: " + err.Error()}
		return nil, nil, e
	}

	args := []interface{}{}

	err = ph.Deserialize(data, &args)
	if err != nil {
		e := &foundation.Error{S: "[ FakeGetTxHash ] ( INSMETHOD_* ) ( Generated Method ) Can't deserialize args.Arguments: " + err.Error()}
		return nil, nil, e
	}

	ret0, ret1 := self.GetTxHash()

	if ph.GetSystemError() != nil {
		return nil, nil, ph.GetSystemError()
	}

	state := []byte{}
	err = ph.Serialize(self, &state)
	if err != nil {
		return nil, nil, err
	}

	ret1 = ph.MakeErrorSerializable(ret1)

	ret := []byte{}
	err = ph.Serialize(
		foundation.Result{Returns: []interface{}{ret0, ret1}},
		&ret,
	)
	if err != nil {
		return nil, nil, err
	}

	return state, ret, err
}

func INSMETHOD_GetAmount(object []byte, data []byte) ([]byte, []byte, error) {
	ph := common.CurrentProxyCtx
	ph.SetSystemError(nil)
	self := new(Deposit)

	if len(object) == 0 {
		return nil, nil, &foundation.Error{S: "[ FakeGetAmount ] ( INSMETHOD_* ) ( Generated Method ) Object is nil"}
	}

	err := ph.Deserialize(object, self)
	if err != nil {
		e := &foundation.Error{S: "[ FakeGetAmount ] ( INSMETHOD_* ) ( Generated Method ) Can't deserialize args.Data: " + err.Error()}
		return nil, nil, e
	}

	args := []interface{}{}

	err = ph.Deserialize(data, &args)
	if err != nil {
		e := &foundation.Error{S: "[ FakeGetAmount ] ( INSMETHOD_* ) ( Generated Method ) Can't deserialize args.Arguments: " + err.Error()}
		return nil, nil, e
	}

	ret0, ret1 := self.GetAmount()

	if ph.GetSystemError() != nil {
		return nil, nil, ph.GetSystemError()
	}

	state := []byte{}
	err = ph.Serialize(self, &state)
	if err != nil {
		return nil, nil, err
	}

	ret1 = ph.MakeErrorSerializable(ret1)

	ret := []byte{}
	err = ph.Serialize(
		foundation.Result{Returns: []interface{}{ret0, ret1}},
		&ret,
	)
	if err != nil {
		return nil, nil, err
	}

	return state, ret, err
}

func INSMETHOD_GetPulseUnHold(object []byte, data []byte) ([]byte, []byte, error) {
	ph := common.CurrentProxyCtx
	ph.SetSystemError(nil)
	self := new(Deposit)

	if len(object) == 0 {
		return nil, nil, &foundation.Error{S: "[ FakeGetPulseUnHold ] ( INSMETHOD_* ) ( Generated Method ) Object is nil"}
	}

	err := ph.Deserialize(object, self)
	if err != nil {
		e := &foundation.Error{S: "[ FakeGetPulseUnHold ] ( INSMETHOD_* ) ( Generated Method ) Can't deserialize args.Data: " + err.Error()}
		return nil, nil, e
	}

	args := []interface{}{}

	err = ph.Deserialize(data, &args)
	if err != nil {
		e := &foundation.Error{S: "[ FakeGetPulseUnHold ] ( INSMETHOD_* ) ( Generated Method ) Can't deserialize args.Arguments: " + err.Error()}
		return nil, nil, e
	}

	ret0, ret1 := self.GetPulseUnHold()

	if ph.GetSystemError() != nil {
		return nil, nil, ph.GetSystemError()
	}

	state := []byte{}
	err = ph.Serialize(self, &state)
	if err != nil {
		return nil, nil, err
	}

	ret1 = ph.MakeErrorSerializable(ret1)

	ret := []byte{}
	err = ph.Serialize(
		foundation.Result{Returns: []interface{}{ret0, ret1}},
		&ret,
	)
	if err != nil {
		return nil, nil, err
	}

	return state, ret, err
}

func INSMETHOD_Itself(object []byte, data []byte) ([]byte, []byte, error) {
	ph := common.CurrentProxyCtx
	ph.SetSystemError(nil)
	self := new(Deposit)

	if len(object) == 0 {
		return nil, nil, &foundation.Error{S: "[ FakeItself ] ( INSMETHOD_* ) ( Generated Method ) Object is nil"}
	}

	err := ph.Deserialize(object, self)
	if err != nil {
		e := &foundation.Error{S: "[ FakeItself ] ( INSMETHOD_* ) ( Generated Method ) Can't deserialize args.Data: " + err.Error()}
		return nil, nil, e
	}

	args := []interface{}{}

	err = ph.Deserialize(data, &args)
	if err != nil {
		e := &foundation.Error{S: "[ FakeItself ] ( INSMETHOD_* ) ( Generated Method ) Can't deserialize args.Arguments: " + err.Error()}
		return nil, nil, e
	}

	ret0, ret1 := self.Itself()

	if ph.GetSystemError() != nil {
		return nil, nil, ph.GetSystemError()
	}

	state := []byte{}
	err = ph.Serialize(self, &state)
	if err != nil {
		return nil, nil, err
	}

	ret1 = ph.MakeErrorSerializable(ret1)

	ret := []byte{}
	err = ph.Serialize(
		foundation.Result{Returns: []interface{}{ret0, ret1}},
		&ret,
	)
	if err != nil {
		return nil, nil, err
	}

	return state, ret, err
}

func INSMETHOD_Confirm(object []byte, data []byte) ([]byte, []byte, error) {
	ph := common.CurrentProxyCtx
	ph.SetSystemError(nil)
	self := new(Deposit)

	if len(object) == 0 {
		return nil, nil, &foundation.Error{S: "[ FakeConfirm ] ( INSMETHOD_* ) ( Generated Method ) Object is nil"}
	}

	err := ph.Deserialize(object, self)
	if err != nil {
		e := &foundation.Error{S: "[ FakeConfirm ] ( INSMETHOD_* ) ( Generated Method ) Can't deserialize args.Data: " + err.Error()}
		return nil, nil, e
	}

	args := make([]interface{}, 3)
	var args0 string
	args[0] = &args0
	var args1 string
	args[1] = &args1
	var args2 string
	args[2] = &args2

	err = ph.Deserialize(data, &args)
	if err != nil {
		e := &foundation.Error{S: "[ FakeConfirm ] ( INSMETHOD_* ) ( Generated Method ) Can't deserialize args.Arguments: " + err.Error()}
		return nil, nil, e
	}

	ret0 := self.Confirm(args0, args1, args2)

	if ph.GetSystemError() != nil {
		return nil, nil, ph.GetSystemError()
	}

	state := []byte{}
	err = ph.Serialize(self, &state)
	if err != nil {
		return nil, nil, err
	}

	ret0 = ph.MakeErrorSerializable(ret0)

	ret := []byte{}
	err = ph.Serialize(
		foundation.Result{Returns: []interface{}{ret0}},
		&ret,
	)
	if err != nil {
		return nil, nil, err
	}

	return state, ret, err
}

func INSMETHOD_Transfer(object []byte, data []byte) ([]byte, []byte, error) {
	ph := common.CurrentProxyCtx
	ph.SetSystemError(nil)
	self := new(Deposit)

	if len(object) == 0 {
		return nil, nil, &foundation.Error{S: "[ FakeTransfer ] ( INSMETHOD_* ) ( Generated Method ) Object is nil"}
	}

	err := ph.Deserialize(object, self)
	if err != nil {
		e := &foundation.Error{S: "[ FakeTransfer ] ( INSMETHOD_* ) ( Generated Method ) Can't deserialize args.Data: " + err.Error()}
		return nil, nil, e
	}

	args := make([]interface{}, 2)
	var args0 string
	args[0] = &args0
	var args1 insolar.Reference
	args[1] = &args1

	err = ph.Deserialize(data, &args)
	if err != nil {
		e := &foundation.Error{S: "[ FakeTransfer ] ( INSMETHOD_* ) ( Generated Method ) Can't deserialize args.Arguments: " + err.Error()}
		return nil, nil, e
	}

	ret0, ret1 := self.Transfer(args0, args1)

	if ph.GetSystemError() != nil {
		return nil, nil, ph.GetSystemError()
	}

	state := []byte{}
	err = ph.Serialize(self, &state)
	if err != nil {
		return nil, nil, err
	}

	ret1 = ph.MakeErrorSerializable(ret1)

	ret := []byte{}
	err = ph.Serialize(
		foundation.Result{Returns: []interface{}{ret0, ret1}},
		&ret,
	)
	if err != nil {
		return nil, nil, err
	}

	return state, ret, err
}

func INSMETHOD_Accept(object []byte, data []byte) ([]byte, []byte, error) {
	ph := common.CurrentProxyCtx
	ph.SetSystemError(nil)
	self := new(Deposit)

	if len(object) == 0 {
		return nil, nil, &foundation.Error{S: "[ FakeAccept ] ( INSMETHOD_* ) ( Generated Method ) Object is nil"}
	}

	err := ph.Deserialize(object, self)
	if err != nil {
		e := &foundation.Error{S: "[ FakeAccept ] ( INSMETHOD_* ) ( Generated Method ) Can't deserialize args.Data: " + err.Error()}
		return nil, nil, e
	}

	args := make([]interface{}, 1)
	var args0 string
	args[0] = &args0

	err = ph.Deserialize(data, &args)
	if err != nil {
		e := &foundation.Error{S: "[ FakeAccept ] ( INSMETHOD_* ) ( Generated Method ) Can't deserialize args.Arguments: " + err.Error()}
		return nil, nil, e
	}

	ret0 := self.Accept(args0)

	if ph.GetSystemError() != nil {
		return nil, nil, ph.GetSystemError()
	}

	state := []byte{}
	err = ph.Serialize(self, &state)
	if err != nil {
		return nil, nil, err
	}

	ret0 = ph.MakeErrorSerializable(ret0)

	ret := []byte{}
	err = ph.Serialize(
		foundation.Result{Returns: []interface{}{ret0}},
		&ret,
	)
	if err != nil {
		return nil, nil, err
	}

	return state, ret, err
}

func INSCONSTRUCTOR_New(data []byte) ([]byte, []byte, error) {
	ph := common.CurrentProxyCtx
	ph.SetSystemError(nil)
	args := make([]interface{}, 3)
	var args0 insolar.Reference
	args[0] = &args0
	var args1 string
	args[1] = &args1
	var args2 string
	args[2] = &args2

	err := ph.Deserialize(data, &args)
	if err != nil {
		e := &foundation.Error{S: "[ FakeNew ] ( INSCONSTRUCTOR_* ) ( Generated Method ) Can't deserialize args.Arguments: " + err.Error()}
		return nil, nil, e
	}

	ret0, ret1 := New(args0, args1, args2)
	ret1 = ph.MakeErrorSerializable(ret1)
	if ret0 == nil && ret1 == nil {
		ret1 = &foundation.Error{S: "constructor returned nil"}
	}

	if ph.GetSystemError() != nil {
		return nil, nil, ph.GetSystemError()
	}

	result := []byte{}
	err = ph.Serialize(
		foundation.Result{Returns: []interface{}{ret1}},
		&result,
	)
	if err != nil {
		return nil, nil, err
	}

	if ret1 != nil {
		// logical error, the result should be registered with type RequestSideEffectNone
		return nil, result, nil
	}

	state := []byte{}
	err = ph.Serialize(ret0, &state)
	if err != nil {
		return nil, nil, err
	}

	return state, result, nil
}

func Initialize() XXX_insolar.ContractWrapper {
	return XXX_insolar.ContractWrapper{
		GetCode:      INSMETHOD_GetCode,
		GetPrototype: INSMETHOD_GetPrototype,
		Methods: XXX_insolar.ContractMethods{
<<<<<<< HEAD
			"GetTxHash":      INSMETHOD_GetTxHash,
			"GetAmount":      INSMETHOD_GetAmount,
			"GetPulseUnHold": INSMETHOD_GetPulseUnHold,
			"Itself":         INSMETHOD_Itself,
			"Confirm":        INSMETHOD_Confirm,
			"Transfer":       INSMETHOD_Transfer,
=======
			"GetTxHash": INSMETHOD_GetTxHash,
			"GetAmount": INSMETHOD_GetAmount,
			"Itself":    INSMETHOD_Itself,
			"Confirm":   INSMETHOD_Confirm,
			"Transfer":  INSMETHOD_Transfer,
			"Accept":    INSMETHOD_Accept,
>>>>>>> 28270981
		},
		Constructors: XXX_insolar.ContractConstructors{
			"New": INSCONSTRUCTOR_New,
		},
	}
}<|MERGE_RESOLUTION|>--- conflicted
+++ resolved
@@ -187,18 +187,18 @@
 	return state, ret, err
 }
 
-func INSMETHOD_GetPulseUnHold(object []byte, data []byte) ([]byte, []byte, error) {
-	ph := common.CurrentProxyCtx
-	ph.SetSystemError(nil)
-	self := new(Deposit)
-
-	if len(object) == 0 {
-		return nil, nil, &foundation.Error{S: "[ FakeGetPulseUnHold ] ( INSMETHOD_* ) ( Generated Method ) Object is nil"}
-	}
-
-	err := ph.Deserialize(object, self)
-	if err != nil {
-		e := &foundation.Error{S: "[ FakeGetPulseUnHold ] ( INSMETHOD_* ) ( Generated Method ) Can't deserialize args.Data: " + err.Error()}
+func INSMETHOD_Itself(object []byte, data []byte) ([]byte, []byte, error) {
+	ph := common.CurrentProxyCtx
+	ph.SetSystemError(nil)
+	self := new(Deposit)
+
+	if len(object) == 0 {
+		return nil, nil, &foundation.Error{S: "[ FakeItself ] ( INSMETHOD_* ) ( Generated Method ) Object is nil"}
+	}
+
+	err := ph.Deserialize(object, self)
+	if err != nil {
+		e := &foundation.Error{S: "[ FakeItself ] ( INSMETHOD_* ) ( Generated Method ) Can't deserialize args.Data: " + err.Error()}
 		return nil, nil, e
 	}
 
@@ -206,11 +206,11 @@
 
 	err = ph.Deserialize(data, &args)
 	if err != nil {
-		e := &foundation.Error{S: "[ FakeGetPulseUnHold ] ( INSMETHOD_* ) ( Generated Method ) Can't deserialize args.Arguments: " + err.Error()}
-		return nil, nil, e
-	}
-
-	ret0, ret1 := self.GetPulseUnHold()
+		e := &foundation.Error{S: "[ FakeItself ] ( INSMETHOD_* ) ( Generated Method ) Can't deserialize args.Arguments: " + err.Error()}
+		return nil, nil, e
+	}
+
+	ret0, ret1 := self.Itself()
 
 	if ph.GetSystemError() != nil {
 		return nil, nil, ph.GetSystemError()
@@ -236,55 +236,6 @@
 	return state, ret, err
 }
 
-func INSMETHOD_Itself(object []byte, data []byte) ([]byte, []byte, error) {
-	ph := common.CurrentProxyCtx
-	ph.SetSystemError(nil)
-	self := new(Deposit)
-
-	if len(object) == 0 {
-		return nil, nil, &foundation.Error{S: "[ FakeItself ] ( INSMETHOD_* ) ( Generated Method ) Object is nil"}
-	}
-
-	err := ph.Deserialize(object, self)
-	if err != nil {
-		e := &foundation.Error{S: "[ FakeItself ] ( INSMETHOD_* ) ( Generated Method ) Can't deserialize args.Data: " + err.Error()}
-		return nil, nil, e
-	}
-
-	args := []interface{}{}
-
-	err = ph.Deserialize(data, &args)
-	if err != nil {
-		e := &foundation.Error{S: "[ FakeItself ] ( INSMETHOD_* ) ( Generated Method ) Can't deserialize args.Arguments: " + err.Error()}
-		return nil, nil, e
-	}
-
-	ret0, ret1 := self.Itself()
-
-	if ph.GetSystemError() != nil {
-		return nil, nil, ph.GetSystemError()
-	}
-
-	state := []byte{}
-	err = ph.Serialize(self, &state)
-	if err != nil {
-		return nil, nil, err
-	}
-
-	ret1 = ph.MakeErrorSerializable(ret1)
-
-	ret := []byte{}
-	err = ph.Serialize(
-		foundation.Result{Returns: []interface{}{ret0, ret1}},
-		&ret,
-	)
-	if err != nil {
-		return nil, nil, err
-	}
-
-	return state, ret, err
-}
-
 func INSMETHOD_Confirm(object []byte, data []byte) ([]byte, []byte, error) {
 	ph := common.CurrentProxyCtx
 	ph.SetSystemError(nil)
@@ -300,13 +251,15 @@
 		return nil, nil, e
 	}
 
-	args := make([]interface{}, 3)
-	var args0 string
+	args := make([]interface{}, 4)
+	var args0 int
 	args[0] = &args0
 	var args1 string
 	args[1] = &args1
 	var args2 string
 	args[2] = &args2
+	var args3 string
+	args[3] = &args3
 
 	err = ph.Deserialize(data, &args)
 	if err != nil {
@@ -314,7 +267,7 @@
 		return nil, nil, e
 	}
 
-	ret0 := self.Confirm(args0, args1, args2)
+	ret0 := self.Confirm(args0, args1, args2, args3)
 
 	if ph.GetSystemError() != nil {
 		return nil, nil, ph.GetSystemError()
@@ -448,7 +401,7 @@
 	ph := common.CurrentProxyCtx
 	ph.SetSystemError(nil)
 	args := make([]interface{}, 3)
-	var args0 insolar.Reference
+	var args0 [3]string
 	args[0] = &args0
 	var args1 string
 	args[1] = &args1
@@ -499,21 +452,12 @@
 		GetCode:      INSMETHOD_GetCode,
 		GetPrototype: INSMETHOD_GetPrototype,
 		Methods: XXX_insolar.ContractMethods{
-<<<<<<< HEAD
-			"GetTxHash":      INSMETHOD_GetTxHash,
-			"GetAmount":      INSMETHOD_GetAmount,
-			"GetPulseUnHold": INSMETHOD_GetPulseUnHold,
-			"Itself":         INSMETHOD_Itself,
-			"Confirm":        INSMETHOD_Confirm,
-			"Transfer":       INSMETHOD_Transfer,
-=======
 			"GetTxHash": INSMETHOD_GetTxHash,
 			"GetAmount": INSMETHOD_GetAmount,
 			"Itself":    INSMETHOD_Itself,
 			"Confirm":   INSMETHOD_Confirm,
 			"Transfer":  INSMETHOD_Transfer,
 			"Accept":    INSMETHOD_Accept,
->>>>>>> 28270981
 		},
 		Constructors: XXX_insolar.ContractConstructors{
 			"New": INSCONSTRUCTOR_New,
