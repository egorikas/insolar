package logicrunner

import (
	"context"
	"fmt"

	"github.com/pkg/errors"

	"github.com/insolar/go-actors/actor"

	"github.com/insolar/insolar/insolar"
	"github.com/insolar/insolar/insolar/message"
	"github.com/insolar/insolar/insolar/record"
	"github.com/insolar/insolar/insolar/reply"
	"github.com/insolar/insolar/instrumentation/inslogger"
	"github.com/insolar/insolar/logicrunner/artifacts"
)

var OutgoingRequestSenderDefaultQueueLimit = 1000

//go:generate minimock -i github.com/insolar/insolar/logicrunner.OutgoingRequestSender -o ./ -s _mock.go -g

// OutgoingRequestSender is a type-safe wrapper for an actor implementation.
type OutgoingRequestSender interface {
	SendOutgoingRequest(ctx context.Context, reqRef insolar.Reference, req *record.OutgoingRequest) (*insolar.Reference, insolar.Arguments, *record.IncomingRequest, error)
	SendAbandonedOutgoingRequest(ctx context.Context, reqRef insolar.Reference, req *record.OutgoingRequest)
}

type outgoingRequestSender struct {
	as        actor.System
	senderPid actor.Pid
}

// Currently actor has only one state.
type outgoingSenderActorState struct {
	cr insolar.ContractRequester
	am artifacts.Client
}

type sendOutgoingResult struct {
	object   *insolar.Reference // only for CTSaveAsChild
	result   insolar.Arguments
	incoming *record.IncomingRequest // incoming request is used in a transcript
	err      error
}

type sendOutgoingRequestMessage struct {
	ctx              context.Context
	requestReference insolar.Reference       // registered request id
	outgoingRequest  *record.OutgoingRequest // outgoing request body
	resultChan       chan sendOutgoingResult // result that will be returned to the contract proxy
}

type sendAbandonedOutgoingRequestMessage struct {
	ctx              context.Context
	requestReference insolar.Reference       // registered request id
	outgoingRequest  *record.OutgoingRequest // outgoing request body
}

func NewOutgoingRequestSender(as actor.System, cr insolar.ContractRequester, am artifacts.Client) OutgoingRequestSender {
	pid := as.Spawn(func(system actor.System, pid actor.Pid) (actor.Actor, int) {
		state := newOutgoingSenderActorState(cr, am)
		queueLimit := OutgoingRequestSenderDefaultQueueLimit
		return state, queueLimit
	})

	return &outgoingRequestSender{
		as:        as,
		senderPid: pid,
	}
}

func (rs *outgoingRequestSender) SendOutgoingRequest(ctx context.Context, reqRef insolar.Reference, req *record.OutgoingRequest) (*insolar.Reference, insolar.Arguments, *record.IncomingRequest, error) {
	resultChan := make(chan sendOutgoingResult, 1)
	msg := sendOutgoingRequestMessage{
		ctx:              ctx,
		requestReference: reqRef,
		outgoingRequest:  req,
		resultChan:       resultChan,
	}
	err := rs.as.Send(rs.senderPid, msg)
	if err != nil {
		inslogger.FromContext(ctx).Errorf("SendOutgoingRequest failed: %v", err)
		return nil, insolar.Arguments{}, nil, err
	}

	res := <-resultChan
	return res.object, res.result, res.incoming, res.err
}

func (rs *outgoingRequestSender) SendAbandonedOutgoingRequest(ctx context.Context, reqRef insolar.Reference, req *record.OutgoingRequest) {
	msg := sendAbandonedOutgoingRequestMessage{
		ctx:              ctx,
		requestReference: reqRef,
		outgoingRequest:  req,
	}
	err := rs.as.Send(rs.senderPid, msg)
	if err != nil {
		// Actor's mailbox is most likely full. This is OK to lost an abandoned OutgoingRequest
		// in this case, LME will  re-send a corresponding notification anyway.
		inslogger.FromContext(ctx).Errorf("EnqueueAbandonedOutgoingRequest failed: %v", err)
	}
}

func newOutgoingSenderActorState(cr insolar.ContractRequester, am artifacts.Client) actor.Actor {
	return &outgoingSenderActorState{cr: cr, am: am}
}

func (a *outgoingSenderActorState) Receive(message actor.Message) (actor.Actor, error) {
	switch v := message.(type) {
	case sendOutgoingRequestMessage:
		// Currently it's possible to create an infinite number of goroutines here.
		// This number can be somehow limited in the future. The reason why a goroutine is
		// needed here is that an outgoing request can result in creating a new outgoing request
		// that can be directed to the same VE which would be waiting for a reply for a first
		// request, i.e. a deadlock situation.
		go func() {
			var res sendOutgoingResult
			res.object, res.result, res.incoming, res.err = a.sendOutgoingRequest(v.ctx, v.requestReference, v.outgoingRequest)
			v.resultChan <- res
		}()
		return a, nil
	case sendAbandonedOutgoingRequestMessage:
		_, _, _, err := a.sendOutgoingRequest(v.ctx, v.requestReference, v.outgoingRequest)
		// It's OK to just log an error,  LME will re-send a corresponding notification anyway.
		if err != nil {
			inslogger.FromContext(context.Background()).Errorf("abandonedOutgoingRequestActor: sendOutgoingRequest failed %v", err)
		}
		return a, nil
	default:
		inslogger.FromContext(context.Background()).Errorf("abandonedOutgoingRequestActor: unexpected message %v", v)
		return a, nil
	}
}

func (a *outgoingSenderActorState) sendOutgoingRequest(ctx context.Context, outgoingReqRef insolar.Reference, outgoing *record.OutgoingRequest) (*insolar.Reference, insolar.Arguments, *record.IncomingRequest, error) {
	var object *insolar.Reference

	incoming := buildIncomingRequestFromOutgoing(outgoing)

	// Actually make a call.
	callMsg := &message.CallMethod{IncomingRequest: *incoming}
<<<<<<< HEAD
	res, _, err := a.cr.Call(ctx, callMsg)
	if err == nil {
		switch v := res.(type) {
		case *reply.CallMethod: // regular call
			object = v.Object // only for CTSaveAsChild
			result = v.Result
		case *reply.RegisterRequest: // no-wait call
			result = v.Request.Bytes()
		default:
			err = fmt.Errorf("sendOutgoingRequest: cr.Call returned unexpected type %T", v)
			return nil, result, nil, err
		}
=======
	res, err := a.cr.Call(ctx, callMsg)
	if err != nil {
		return nil, nil, nil, err
>>>>>>> 4101357c
	}

	var result []byte

	switch v := res.(type) {
	case *reply.CallMethod: // regular call
		object = v.Object // only for CTSaveAsChild
		result = v.Result
	case *reply.RegisterRequest: // no-wait call
		result = v.Request.Bytes()
	default:
		err = fmt.Errorf("sendOutgoingRequest: cr.Call returned unexpected type %T", v)
		return nil, nil, nil, err
	}

	//  Register result of the outgoing method
	reqResult := newRequestResult(result, outgoing.Caller)
	err = a.am.RegisterResult(ctx, outgoingReqRef, reqResult)
	if err != nil {
		return nil, nil, nil, errors.Wrap(err, "can't register result")
	}

	return object, result, incoming, nil
}<|MERGE_RESOLUTION|>--- conflicted
+++ resolved
@@ -140,24 +140,9 @@
 
 	// Actually make a call.
 	callMsg := &message.CallMethod{IncomingRequest: *incoming}
-<<<<<<< HEAD
 	res, _, err := a.cr.Call(ctx, callMsg)
-	if err == nil {
-		switch v := res.(type) {
-		case *reply.CallMethod: // regular call
-			object = v.Object // only for CTSaveAsChild
-			result = v.Result
-		case *reply.RegisterRequest: // no-wait call
-			result = v.Request.Bytes()
-		default:
-			err = fmt.Errorf("sendOutgoingRequest: cr.Call returned unexpected type %T", v)
-			return nil, result, nil, err
-		}
-=======
-	res, err := a.cr.Call(ctx, callMsg)
 	if err != nil {
 		return nil, nil, nil, err
->>>>>>> 4101357c
 	}
 
 	var result []byte
