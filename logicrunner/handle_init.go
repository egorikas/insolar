//
// Copyright 2019 Insolar Technologies GmbH
//
// Licensed under the Apache License, Version 2.0 (the "License");
// you may not use this file except in compliance with the License.
// You may obtain a copy of the License at
//
//     http://www.apache.org/licenses/LICENSE-2.0
//
// Unless required by applicable law or agreed to in writing, software
// distributed under the License is distributed on an "AS IS" BASIS,
// WITHOUT WARRANTIES OR CONDITIONS OF ANY KIND, either express or implied.
// See the License for the specific language governing permissions and
// limitations under the License.
//

package logicrunner

import (
	"bytes"
	"context"
	"fmt"

	"github.com/pkg/errors"

	"github.com/ThreeDotsLabs/watermill/message"
	"github.com/insolar/insolar/insolar/payload"
	"github.com/insolar/insolar/instrumentation/inslogger"
	"github.com/pkg/errors"

	"github.com/insolar/insolar/insolar"
	"github.com/insolar/insolar/insolar/bus"
	"github.com/insolar/insolar/insolar/flow"
<<<<<<< HEAD
	"github.com/insolar/insolar/insolar/flow/bus"
	"github.com/insolar/insolar/insolar/payload"
	"github.com/insolar/insolar/instrumentation/inslogger"
=======
	insolarMsg "github.com/insolar/insolar/insolar/message"
>>>>>>> 24828cfc
)

const InnerMsgTopic = "InnerMsg"

const (
	getLedgerPendingRequestMsg = "GetLedgerPendingRequest"
)

type Dependencies struct {
	Publisher message.Publisher
	lr        *LogicRunner
	Sender    bus.Sender
}

type Init struct {
	dep *Dependencies

	Message *message.Message
}

func (s *Init) Future(ctx context.Context, f flow.Flow) error {
	return f.Migrate(ctx, s.Present)
}

func (s *Init) Present(ctx context.Context, f flow.Flow) error {
<<<<<<< HEAD
	if s.Message.WatermillMsg != nil {
		// Handle new-style Protobuf message
		var err error

		meta := payload.Meta{}
		err = meta.Unmarshal(s.Message.WatermillMsg.Payload)
		if err != nil {
			return errors.Wrap(err, "failed to unmarshal meta")
		}
		payloadType, err := payload.UnmarshalType(meta.Payload)
		if err != nil {
			return errors.Wrap(err, "failed to unmarshal payload type")
		}

		ctx, _ = inslogger.WithField(ctx, "msg_type", payloadType.String())

		switch payloadType {
		case payload.TypeSagaCallAcceptNotification:
			h := &HandleSagaCallAcceptNotification{
				dep:     s.dep,
				Message: s.Message,
			}
			return f.Handle(ctx, h.Present)
		default:
			return fmt.Errorf("no handler for message type %s", payloadType.String())
		}
	}

	// Handle message the old way

	switch s.Message.Parcel.Message().Type() {
	case insolar.TypeCallMethod:
=======
	var err error

	meta := payload.Meta{}
	err = meta.Unmarshal(s.Message.Payload)
	if err != nil {
		return errors.Wrap(err, "failed to unmarshal meta")
	}

	parcel, err := insolarMsg.DeserializeParcel(bytes.NewBuffer(meta.Payload))
	if err != nil {
		return errors.Wrap(err, "can't deserialize payload")
	}

	msgType := s.Message.Metadata.Get(bus.MetaType)

	switch msgType {
	case insolar.TypeCallMethod.String():
>>>>>>> 24828cfc
		h := &HandleCall{
			dep:     s.dep,
			Message: meta,
			Parcel:  parcel,
		}
		return f.Handle(ctx, h.Present)
	case insolar.TypeAdditionalCallFromPreviousExecutor.String():
		h := &HandleAdditionalCallFromPreviousExecutor{
			dep:     s.dep,
			Message: meta,
			Parcel:  parcel,
		}
		return f.Handle(ctx, h.Present)
	case insolar.TypePendingFinished.String():
		h := &HandlePendingFinished{
			dep:     s.dep,
			Message: meta,
			Parcel:  parcel,
		}
		return f.Handle(ctx, h.Present)
	case insolar.TypeStillExecuting.String():
		h := &HandleStillExecuting{
			dep:     s.dep,
			Message: meta,
			Parcel:  parcel,
		}
		return f.Handle(ctx, h.Present)
	case insolar.TypeAbandonedRequestsNotification.String():
		h := &HandleAbandonedRequestsNotification{
			dep:     s.dep,
			Message: meta,
			Parcel:  parcel,
		}
		return f.Handle(ctx, h.Present)
	case insolar.TypeExecutorResults.String():
		h := &HandleExecutorResults{
			dep:     s.dep,
			Message: meta,
			Parcel:  parcel,
		}
		return f.Handle(ctx, h.Present)
	default:
		return fmt.Errorf("[ Init.Present ] no handler for message type %s", msgType)
	}
}

func (s *Init) Past(ctx context.Context, f flow.Flow) error {
	msgType := s.Message.Metadata.Get(bus.MetaType)

	if msgType == insolar.TypeCallMethod.String() {
		meta := payload.Meta{}
		err := meta.Unmarshal(s.Message.Payload)
		if err != nil {
			return errors.Wrap(err, "failed to unmarshal meta")
		}

		errMsg, err := payload.NewMessage(&payload.Error{Text: "flow cancelled: Incorrect message pulse, get message from past on virtual node", Code: uint32(payload.CodeFlowCanceled)})
		if err != nil {
			inslogger.FromContext(ctx).Error(errors.Wrap(err, "failed to reply error"))
		}

		go s.dep.Sender.Reply(ctx, meta, errMsg)

		return nil
	}

	return s.Present(ctx, f)
}

type InnerInit struct {
	dep *Dependencies

	Message *message.Message
}

func (s *InnerInit) Present(ctx context.Context, f flow.Flow) error {
	switch s.Message.Metadata.Get(bus.MetaType) {
	case getLedgerPendingRequestMsg:
		h := GetLedgerPendingRequest{
			dep:     s.dep,
			Message: s.Message,
		}
		return f.Handle(ctx, h.Present)
	default:
		return fmt.Errorf("[ InnerInit.Present ] no handler for message type %s", s.Message.Metadata.Get("Type"))
	}
}<|MERGE_RESOLUTION|>--- conflicted
+++ resolved
@@ -21,8 +21,6 @@
 	"context"
 	"fmt"
 
-	"github.com/pkg/errors"
-
 	"github.com/ThreeDotsLabs/watermill/message"
 	"github.com/insolar/insolar/insolar/payload"
 	"github.com/insolar/insolar/instrumentation/inslogger"
@@ -31,13 +29,7 @@
 	"github.com/insolar/insolar/insolar"
 	"github.com/insolar/insolar/insolar/bus"
 	"github.com/insolar/insolar/insolar/flow"
-<<<<<<< HEAD
-	"github.com/insolar/insolar/insolar/flow/bus"
-	"github.com/insolar/insolar/insolar/payload"
-	"github.com/insolar/insolar/instrumentation/inslogger"
-=======
 	insolarMsg "github.com/insolar/insolar/insolar/message"
->>>>>>> 24828cfc
 )
 
 const InnerMsgTopic = "InnerMsg"
@@ -63,40 +55,38 @@
 }
 
 func (s *Init) Present(ctx context.Context, f flow.Flow) error {
-<<<<<<< HEAD
-	if s.Message.WatermillMsg != nil {
-		// Handle new-style Protobuf message
-		var err error
-
-		meta := payload.Meta{}
-		err = meta.Unmarshal(s.Message.WatermillMsg.Payload)
-		if err != nil {
-			return errors.Wrap(err, "failed to unmarshal meta")
-		}
-		payloadType, err := payload.UnmarshalType(meta.Payload)
-		if err != nil {
-			return errors.Wrap(err, "failed to unmarshal payload type")
-		}
-
-		ctx, _ = inslogger.WithField(ctx, "msg_type", payloadType.String())
-
-		switch payloadType {
-		case payload.TypeSagaCallAcceptNotification:
-			h := &HandleSagaCallAcceptNotification{
-				dep:     s.dep,
-				Message: s.Message,
-			}
-			return f.Handle(ctx, h.Present)
-		default:
-			return fmt.Errorf("no handler for message type %s", payloadType.String())
-		}
+	msgType := s.Message.Metadata.Get(bus.MetaType)
+	if msgType != "" {
+		return s.handleParcel(ctx, f)
 	}
 
-	// Handle message the old way
+	var err error
 
-	switch s.Message.Parcel.Message().Type() {
-	case insolar.TypeCallMethod:
-=======
+	meta := payload.Meta{}
+	err = meta.Unmarshal(s.Message.Payload)
+	if err != nil {
+		return errors.Wrap(err, "failed to unmarshal meta")
+	}
+	payloadType, err := payload.UnmarshalType(meta.Payload)
+	if err != nil {
+		return errors.Wrap(err, "failed to unmarshal payload type")
+	}
+
+	ctx, _ = inslogger.WithField(ctx, "msg_type", payloadType.String())
+
+	switch payloadType {
+	case payload.TypeSagaCallAcceptNotification:
+		h := &HandleSagaCallAcceptNotification{
+			dep:  s.dep,
+			meta: meta,
+		}
+		return f.Handle(ctx, h.Present)
+	default:
+		return fmt.Errorf("[ Init.Present ] no handler for message type %s", msgType)
+	}
+}
+
+func (s *Init) handleParcel(ctx context.Context, f flow.Flow) error {
 	var err error
 
 	meta := payload.Meta{}
@@ -114,7 +104,6 @@
 
 	switch msgType {
 	case insolar.TypeCallMethod.String():
->>>>>>> 24828cfc
 		h := &HandleCall{
 			dep:     s.dep,
 			Message: meta,
@@ -157,7 +146,7 @@
 		}
 		return f.Handle(ctx, h.Present)
 	default:
-		return fmt.Errorf("[ Init.Present ] no handler for message type %s", msgType)
+		return fmt.Errorf("[ Init.handleParcel ] no handler for message type %s", msgType)
 	}
 }
 
