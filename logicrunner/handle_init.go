//
// Copyright 2019 Insolar Technologies GmbH
//
// Licensed under the Apache License, Version 2.0 (the "License");
// you may not use this file except in compliance with the License.
// You may obtain a copy of the License at
//
//     http://www.apache.org/licenses/LICENSE-2.0
//
// Unless required by applicable law or agreed to in writing, software
// distributed under the License is distributed on an "AS IS" BASIS,
// WITHOUT WARRANTIES OR CONDITIONS OF ANY KIND, either express or implied.
// See the License for the specific language governing permissions and
// limitations under the License.
//

package logicrunner

import (
	"bytes"
	"context"
	"fmt"

	"github.com/ThreeDotsLabs/watermill/message"
	"github.com/insolar/insolar/insolar/payload"
	"github.com/pkg/errors"

	"github.com/insolar/insolar/insolar"
	"github.com/insolar/insolar/insolar/bus"
	"github.com/insolar/insolar/insolar/flow"
	insolarMsg "github.com/insolar/insolar/insolar/message"
)

const InnerMsgTopic = "InnerMsg"

const (
	processExecutionQueueMsg   = "ProcessExecutionQueue"
	getLedgerPendingRequestMsg = "GetLedgerPendingRequest"
)

type Dependencies struct {
	Publisher message.Publisher
	lr        *LogicRunner
	Sender    bus.Sender
}

type Init struct {
	dep *Dependencies

	Message *message.Message
}

func (s *Init) Future(ctx context.Context, f flow.Flow) error {
	return f.Migrate(ctx, s.Present)
}

func (s *Init) Present(ctx context.Context, f flow.Flow) error {
	meta := payload.Meta{}
	err := meta.Unmarshal(s.Message.Payload)
	if err != nil {
		return errors.Wrap(err, "can't deserialize meta payload")
	}
	parcel, err := insolarMsg.DeserializeParcel(bytes.NewBuffer(meta.Payload))
	if err != nil {
		return errors.Wrap(err, "can't deserialize payload")
	}

	msgType := s.Message.Metadata.Get(bus.MetaType)

	switch msgType {
	case insolar.TypeCallMethod.String():
		h := &HandleCall{
			dep:     s.dep,
			Message: s.Message,
			Parcel:  parcel,
		}
		return f.Handle(ctx, h.Present)
<<<<<<< HEAD
	case insolar.TypePendingFinished.String():
=======
	case insolar.TypeAdditionalCallFromPreviousExecutor:
		h := &HandleAdditionalCallFromPreviousExecutor{
			dep:     s.dep,
			Message: s.Message,
		}
		return f.Handle(ctx, h.Present)
	case insolar.TypePendingFinished:
>>>>>>> 22f14d2d
		h := &HandlePendingFinished{
			dep:     s.dep,
			Message: s.Message,
			Parcel:  parcel,
		}
		return f.Handle(ctx, h.Present)
	case insolar.TypeStillExecuting.String():
		h := &HandleStillExecuting{
			dep:     s.dep,
			Message: s.Message,
			Parcel:  parcel,
		}
		return f.Handle(ctx, h.Present)
	case insolar.TypeAbandonedRequestsNotification.String():
		h := &HandleAbandonedRequestsNotification{
			dep:     s.dep,
			Message: s.Message,
			Parcel:  parcel,
		}
		return f.Handle(ctx, h.Present)
	case insolar.TypeExecutorResults.String():
		h := &HandleExecutorResults{
			dep:     s.dep,
			Message: s.Message,
			Parcel:  parcel,
		}
		return f.Handle(ctx, h.Present)
	default:
		return fmt.Errorf("[ Init.Present ] no handler for message type %s", msgType)
	}
}

type InnerInit struct {
	dep *Dependencies

	Message *message.Message
}

func (s *InnerInit) Present(ctx context.Context, f flow.Flow) error {
	switch s.Message.Metadata.Get(bus.MetaType) {
	case processExecutionQueueMsg:
		h := ProcessExecutionQueue{
			dep:     s.dep,
			Message: s.Message,
		}
		return f.Handle(ctx, h.Present)
	case getLedgerPendingRequestMsg:
		h := GetLedgerPendingRequest{
			dep:     s.dep,
			Message: s.Message,
		}
		return f.Handle(ctx, h.Present)
	default:
		return fmt.Errorf("[ InnerInit.Present ] no handler for message type %s", s.Message.Metadata.Get("Type"))
	}
}<|MERGE_RESOLUTION|>--- conflicted
+++ resolved
@@ -75,17 +75,14 @@
 			Parcel:  parcel,
 		}
 		return f.Handle(ctx, h.Present)
-<<<<<<< HEAD
-	case insolar.TypePendingFinished.String():
-=======
-	case insolar.TypeAdditionalCallFromPreviousExecutor:
+	case insolar.TypeAdditionalCallFromPreviousExecutor.String():
 		h := &HandleAdditionalCallFromPreviousExecutor{
 			dep:     s.dep,
 			Message: s.Message,
+			Parcel:  parcel,
 		}
 		return f.Handle(ctx, h.Present)
-	case insolar.TypePendingFinished:
->>>>>>> 22f14d2d
+	case insolar.TypePendingFinished.String():
 		h := &HandlePendingFinished{
 			dep:     s.dep,
 			Message: s.Message,
