--- conflicted
+++ resolved
@@ -575,14 +575,8 @@
 }
 
 func (lr *LogicRunner) executeMethodCall(ctx context.Context, es *ExecutionState, m *message.CallMethod) (insolar.Reply, error) {
-<<<<<<< HEAD
 	ctx, span := instracer.StartSpan(ctx, "LogicRunner.executeMethodCall")
 	defer span.End()
-
-	if es.objectbody == nil {
-		objDesc, protoDesc, codeDesc, err := lr.getDescriptorsByObjectRef(ctx, *m.Object)
-=======
->>>>>>> c02a1de0
 
 	objDesc, err := lr.ArtifactManager.GetObject(ctx, *m.Object)
 	if err != nil {
