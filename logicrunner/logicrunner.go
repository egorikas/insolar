/*
 *    Copyright 2018 Insolar
 *
 *    Licensed under the Apache License, Version 2.0 (the "License");
 *    you may not use this file except in compliance with the License.
 *    You may obtain a copy of the License at
 *
 *        http://www.apache.org/licenses/LICENSE-2.0
 *
 *    Unless required by applicable law or agreed to in writing, software
 *    distributed under the License is distributed on an "AS IS" BASIS,
 *    WITHOUT WARRANTIES OR CONDITIONS OF ANY KIND, either express or implied.
 *    See the License for the specific language governing permissions and
 *    limitations under the License.
 */

// Package logicrunner - infrastructure for executing smartcontracts
package logicrunner

import (
	"net"
	"sync"
	"time"

	"github.com/pkg/errors"

	"bytes"

	"github.com/insolar/insolar/configuration"
	"github.com/insolar/insolar/core"
	"github.com/insolar/insolar/core/message"
	"github.com/insolar/insolar/core/reply"
	"github.com/insolar/insolar/inscontext"
	"github.com/insolar/insolar/log"
	"github.com/insolar/insolar/logicrunner/builtin"
	"github.com/insolar/insolar/logicrunner/goplugin"
)

type Ref = core.RecordRef

// Context of one contract execution
type ExecutionState struct {
	mutex sync.Mutex
}

// LogicRunner is a general interface of contract executor
type LogicRunner struct {
	Executors       [core.MachineTypesLastID]core.MachineLogicExecutor
	ArtifactManager core.ArtifactManager
	MessageBus      core.MessageBus
	machinePrefs    []core.MachineType
	Cfg             *configuration.LogicRunner
	execution       map[Ref]*ExecutionState // if object exists, we are validating or executing it right now
	executionMutex  sync.Mutex

	JetCoordinator core.JetCoordinator
	NodeID         core.RecordRef

	// TODO refactor caseBind and caseBindReplays to one clear structure
	caseBind             core.CaseBind
	caseBindMutex        sync.Mutex
	caseBindReplays      map[Ref]core.CaseBindReplay
	caseBindReplaysMutex sync.Mutex
	sock                 net.Listener
}

// NewLogicRunner is constructor for LogicRunner
func NewLogicRunner(cfg *configuration.LogicRunner) (*LogicRunner, error) {
	if cfg == nil {
		return nil, errors.New("LogicRunner have nil configuration")
	}
	res := LogicRunner{
		ArtifactManager: nil,
		Cfg:             cfg,
		execution:       make(map[Ref]*ExecutionState),
		caseBind:        core.CaseBind{Pulse: core.Pulse{}, Records: make(map[Ref][]core.CaseRecord)},
		caseBindReplays: make(map[Ref]core.CaseBindReplay),
	}
	return &res, nil
}

// Start starts logic runner component
func (lr *LogicRunner) Start(c core.Components) error {
	lr.ArtifactManager = c.Ledger.GetArtifactManager()
	lr.MessageBus = c.MessageBus

	if lr.Cfg.BuiltIn != nil {
		bi := builtin.NewBuiltIn(lr.MessageBus, lr.ArtifactManager)
		if err := lr.RegisterExecutor(core.MachineTypeBuiltin, bi); err != nil {
			return err
		}
		lr.machinePrefs = append(lr.machinePrefs, core.MachineTypeBuiltin)
	}

	if lr.Cfg.GoPlugin != nil {
		if lr.Cfg.RPCListen != "" {
			StartRPC(lr)
		}

		gp, err := goplugin.NewGoPlugin(lr.Cfg, lr.MessageBus, lr.ArtifactManager)
		if err != nil {
			return err
		}
		if err := lr.RegisterExecutor(core.MachineTypeGoPlugin, gp); err != nil {
			return err
		}
		lr.machinePrefs = append(lr.machinePrefs, core.MachineTypeGoPlugin)
	}

	// TODO: use separate handlers
	if err := lr.MessageBus.Register(core.TypeCallMethod, lr.Execute); err != nil {
		return err
	}
	if err := lr.MessageBus.Register(core.TypeCallConstructor, lr.Execute); err != nil {
		return err
	}

	if err := lr.MessageBus.Register(core.TypeExecutorResults, lr.ExecutorResults); err != nil {
		return err
	}
	if err := lr.MessageBus.Register(core.TypeValidateCaseBind, lr.ValidateCaseBind); err != nil {
		return err
	}
	if err := lr.MessageBus.Register(core.TypeValidationResults, lr.ProcessValidationResults); err != nil {
		return err
	}

	// TODO - network reworks this
	lr.JetCoordinator = c.Ledger.GetJetCoordinator()
	lr.NodeID = c.Network.GetNodeID()

	return nil
}

// Stop stops logic runner component and its executors
func (lr *LogicRunner) Stop() error {
	reterr := error(nil)
	for _, e := range lr.Executors {
		if e == nil {
			continue
		}
		err := e.Stop()
		if err != nil {
			reterr = errors.Wrap(reterr, err.Error())
		}
	}

	if lr.sock != nil {
		if err := lr.sock.Close(); err != nil {
			return err
		}
	}

	return reterr
}

// RegisterExecutor registers an executor for particular `MachineType`
func (lr *LogicRunner) RegisterExecutor(t core.MachineType, e core.MachineLogicExecutor) error {
	lr.Executors[int(t)] = e
	return nil
}

// GetExecutor returns an executor for the `MachineType` if it was registered (`RegisterExecutor`),
// returns error otherwise
func (lr *LogicRunner) GetExecutor(t core.MachineType) (core.MachineLogicExecutor, error) {
	if res := lr.Executors[int(t)]; res != nil {
		return res, nil
	}

	return nil, errors.Errorf("No executor registered for machine %d", int(t))
}

func (lr *LogicRunner) UpsertExecution(ref Ref) *ExecutionState {
	lr.executionMutex.Lock()
	defer lr.executionMutex.Unlock()
	if _, ok := lr.execution[ref]; !ok {
		lr.execution[ref] = &ExecutionState{}
	}
	return lr.execution[ref]
}

// Execute runs a method on an object, ATM just thin proxy to `GoPlugin.Exec`
func (lr *LogicRunner) Execute(inmsg core.Message) (core.Reply, error) {
	msg, ok := inmsg.(message.IBaseLogicMessage)
	if !ok {
		return nil, errors.New("Execute( ! message.IBaseLogicMessage )")
	}

	ref := msg.GetReference()
	lr.caseBindReplaysMutex.Lock()
	cb, validate := lr.caseBindReplays[ref]
	lr.caseBindReplaysMutex.Unlock()

	var vb ValidationBehaviour
	if validate {
		vb = ValidationChecker{lr: lr, cb: cb}
	} else {
		vb = ValidationSaver{lr: lr}
	}
<<<<<<< HEAD
	reqref, err := lr.ArtifactManager.RegisterRequest(msg)
=======

	vb.Begin(ref, core.CaseRecord{
		Type: core.CaseRecordTypeStart,
		Resp: msg,
	})

	reqref, err := vb.RegisterRequest(msg)
>>>>>>> d973e6c4
	if err != nil {
		return nil, errors.Wrap(err, "Can't create request")
	}

<<<<<<< HEAD
	// TODO reqref needed if we don't execute?
	// TODO do map for objects for pulse?
	isAuthorized, err := lr.JetCoordinator.IsAuthorized(vb.GetRole(), ref, lr.caseBind.Pulse.PulseNumber, lr.NodeID)
	if err != nil {
		return nil, errors.New("Authorization failed with error: " + err.Error())
	}

	if !isAuthorized {
		return nil, errors.New("Can't execute this object")
	}

=======
>>>>>>> d973e6c4
	ctx := core.LogicCallContext{
		Caller:  msg.GetCaller(),
		Request: reqref,
		Time:    time.Now(), // TODO: probably we should take it from e
		Pulse:   lr.caseBind.Pulse,
	}

	switch m := msg.(type) {
	case *message.CallMethod:
		re, err := lr.executeMethodCall(ctx, m, vb)
		return re, err

	case *message.CallConstructor:
		re, err := lr.executeConstructorCall(ctx, m, vb)
		return re, err

	default:
		panic("Unknown e type")
	}
}

func (lr *LogicRunner) ValidateCaseBind(inmsg core.Message) (core.Reply, error) {
	msg, ok := inmsg.(*message.ValidateCaseBind)
	if !ok {
		return nil, errors.New("Execute( ! message.ValidateCaseBindInterface )")
	}

	passedStepsCount, validationError := lr.Validate(msg.GetReference(), msg.GetPulse(), msg.GetCaseRecords())
	_, err := lr.MessageBus.Send(&message.ValidationResults{
		RecordRef:        msg.GetReference(),
		PassedStepsCount: passedStepsCount,
		Error:            validationError,
	})

	return nil, err
}

func (lr *LogicRunner) ProcessValidationResults(inmsg core.Message) (core.Reply, error) {
	// Handle all validators Request
	// Do some staff if request don't come for a long time
	// Compare results of different validators and previous Executor
	return nil, nil
}

func (lr *LogicRunner) ExecutorResults(inmsg core.Message) (core.Reply, error) {
	// Coordinate this with ProcessValidationResults
	return nil, nil
}

type objectBody struct {
	Body        []byte
	Code        Ref
	Class       Ref
	MachineType core.MachineType
}

func (lr *LogicRunner) getObjectMessage(objref Ref) (*objectBody, error) {
	ctx := inscontext.TODO()
	cr, step := lr.getNextValidationStep(objref)
	if step >= 0 { // validate
		if core.CaseRecordTypeGetObject != cr.Type {
			return nil, errors.New("Wrong validation type on RouteCall")
		}
		sig := HashInterface(objref)
		if !bytes.Equal(cr.ReqSig, sig) {
			return nil, errors.New("Wrong validation sig on RouteCall")
		}
		return cr.Resp.(*objectBody), nil
	}

	objDesc, err := lr.ArtifactManager.GetObject(ctx, objref, nil)
	if err != nil {
		return nil, errors.Wrap(err, "couldn't get object")
	}

	classDesc, err := objDesc.ClassDescriptor(nil)
	if err != nil {
		return nil, errors.Wrap(err, "couldn't get object's class")
	}

	codeDesc := classDesc.CodeDescriptor()
	ob := &objectBody{
		Body:        objDesc.Memory(),
		Code:        *codeDesc.Ref(),
		Class:       *classDesc.HeadRef(),
		MachineType: codeDesc.MachineType(),
	}
	lr.addObjectCaseRecord(objref, core.CaseRecord{
		Type:   core.CaseRecordTypeGetObject,
		ReqSig: HashInterface(objref),
		Resp:   ob,
	})
	return ob, nil
}

func (lr *LogicRunner) executeMethodCall(ctx core.LogicCallContext, m *message.CallMethod, vb ValidationBehaviour) (core.Reply, error) {
	insctx := inscontext.TODO()
	executionState := lr.UpsertExecution(m.ObjectRef)
	executionState.mutex.Lock()
	defer executionState.mutex.Unlock()

	objbody, err := lr.getObjectMessage(m.ObjectRef)
	if err != nil {
		return nil, errors.Wrap(err, "couldn't get object message")
	}

	ctx.Callee = &m.ObjectRef
	ctx.Class = &objbody.Class
	vb.ModifyContext(&ctx)

	executor, err := lr.GetExecutor(objbody.MachineType)
	if err != nil {
		return nil, errors.Wrap(err, "no executor registered")
	}

	executer := func() (*reply.CallMethod, error) {
		newData, result, err := executor.CallMethod(
			&ctx, objbody.Code, objbody.Body, m.Method, m.Arguments,
		)
		if err != nil {
			return nil, errors.Wrap(err, "executor error")
		}

		// TODO: deactivation should be handled way better here
		if vb.NeedSave() && lr.lastObjectCaseRecord(m.ObjectRef).Type != core.CaseRecordTypeDeactivateObject {
			_, err = lr.ArtifactManager.UpdateObject(
				insctx, Ref{}, *ctx.Request, m.ObjectRef, newData,
			)
			if err != nil {
				return nil, errors.Wrap(err, "couldn't update object")
			}
		}

		re := &reply.CallMethod{Data: newData, Result: result}

		vb.End(m.ObjectRef, core.CaseRecord{
			Type: core.CaseRecordTypeResult,
			Resp: re,
		})
		return re, nil
	}

	switch m.ReturnMode {
	case message.ReturnResult:
		return executer()
	case message.ReturnNoWait:
		go func() {
			_, err := executer()
			if err != nil {
				log.Error(err)
			}
		}()
		return &reply.CallMethod{}, nil
	}
	return nil, errors.Errorf("Invalid ReturnMode #%d", m.ReturnMode)
}

func (lr *LogicRunner) executeConstructorCall(ctx core.LogicCallContext, m *message.CallConstructor, vb ValidationBehaviour) (core.Reply, error) {
	insctx := inscontext.TODO()
	classDesc, err := lr.ArtifactManager.GetClass(insctx, m.ClassRef, nil)
	if err != nil {
		return nil, errors.Wrap(err, "couldn't get class")
	}
	ctx.Class = classDesc.HeadRef()

	codeDesc := classDesc.CodeDescriptor()
	executor, err := lr.GetExecutor(codeDesc.MachineType())
	if err != nil {
		return nil, errors.Wrap(err, "no executer registered")
	}

	newData, err := executor.CallConstructor(&ctx, *codeDesc.Ref(), m.Name, m.Arguments)
	if err != nil {
		return nil, errors.Wrap(err, "executer error")
	}

	switch m.SaveAs {
	case message.Child:
		log.Warn()
		log.Warnf("M = %+v", m)
		if vb.NeedSave() {
			_, err = lr.ArtifactManager.ActivateObject(
				insctx,
				Ref{}, *ctx.Request, m.ClassRef, m.ParentRef, newData,
			)
		}
		vb.End(m.ClassRef, core.CaseRecord{
			Type: core.CaseRecordTypeResult,
			Resp: &reply.CallConstructor{Object: ctx.Request},
		})

		return &reply.CallConstructor{Object: ctx.Request}, err
	case message.Delegate:
		if vb.NeedSave() {
			_, err = lr.ArtifactManager.ActivateObjectDelegate(
				insctx,
				Ref{}, *ctx.Request, m.ClassRef, m.ParentRef, newData,
			)
		}
		vb.End(m.ClassRef, core.CaseRecord{
			Type: core.CaseRecordTypeResult,
			Resp: &reply.CallConstructor{Object: ctx.Request},
		})

		return &reply.CallConstructor{Object: ctx.Request}, err
	default:
		return nil, errors.New("unsupported type of save object")
	}
}

func (lr *LogicRunner) OnPulse(pulse core.Pulse) error {
	// start of new Pulse, lock CaseBind data, copy it, clean original, unlock original
	objectsRecords := lr.refreshCaseBind(pulse)

	// TODO INS-666
	// TODO make refresh lr.Execution - Unlock mutexes n-1 time for each object, send some info for callers, do empty object

	if len(objectsRecords) == 0 {
		return nil
	}

	// send copy for validation
	for ref, records := range objectsRecords {
		_, err := lr.MessageBus.Send(&message.ValidateCaseBind{RecordRef: ref, CaseRecords: records, Pulse: pulse})
		if err != nil {
			panic("Error while sending caseBind data to validators: " + err.Error())
		}

		temp := message.ExecutorResults{RecordRef: ref, CaseRecords: records}
		_, err = lr.MessageBus.Send(&temp)
		if err != nil {
			return errors.New("error while sending caseBind data to new executor")
		}
	}

	return nil
}

// refreshCaseBind lock CaseBind data, copy it, clean original, unlock original, return copy
func (lr *LogicRunner) refreshCaseBind(pulse core.Pulse) map[Ref][]core.CaseRecord {
	lr.caseBindMutex.Lock()
	defer lr.caseBindMutex.Unlock()

	oldObjectsRecords := lr.caseBind.Records

	lr.caseBind = core.CaseBind{
		Pulse:   pulse,
		Records: make(map[Ref][]core.CaseRecord),
	}

	return oldObjectsRecords
}<|MERGE_RESOLUTION|>--- conflicted
+++ resolved
@@ -197,22 +197,7 @@
 	} else {
 		vb = ValidationSaver{lr: lr}
 	}
-<<<<<<< HEAD
-	reqref, err := lr.ArtifactManager.RegisterRequest(msg)
-=======
-
-	vb.Begin(ref, core.CaseRecord{
-		Type: core.CaseRecordTypeStart,
-		Resp: msg,
-	})
-
-	reqref, err := vb.RegisterRequest(msg)
->>>>>>> d973e6c4
-	if err != nil {
-		return nil, errors.Wrap(err, "Can't create request")
-	}
-
-<<<<<<< HEAD
+
 	// TODO reqref needed if we don't execute?
 	// TODO do map for objects for pulse?
 	isAuthorized, err := lr.JetCoordinator.IsAuthorized(vb.GetRole(), ref, lr.caseBind.Pulse.PulseNumber, lr.NodeID)
@@ -224,8 +209,11 @@
 		return nil, errors.New("Can't execute this object")
 	}
 
-=======
->>>>>>> d973e6c4
+	reqref, err := lr.ArtifactManager.RegisterRequest(msg)
+	if err != nil {
+		return nil, errors.Wrap(err, "Can't create request")
+	}
+
 	ctx := core.LogicCallContext{
 		Caller:  msg.GetCaller(),
 		Request: reqref,
