--- conflicted
+++ resolved
@@ -68,11 +68,8 @@
 	SenderWithRetry            *bus.WaitOKSender
 	StateStorage               StateStorage
 	ResultsMatcher             ResultMatcher
-<<<<<<< HEAD
 	OutgoingSender             OutgoingRequestSender
-=======
 	WriteController            *writecontroller.WriteController
->>>>>>> 639a6acc
 
 	Cfg *configuration.LogicRunner
 
