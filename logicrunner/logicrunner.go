//
// Copyright 2019 Insolar Technologies GmbH
//
// Licensed under the Apache License, Version 2.0 (the "License");
// you may not use this file except in compliance with the License.
// You may obtain a copy of the License at
//
//     http://www.apache.org/licenses/LICENSE-2.0
//
// Unless required by applicable law or agreed to in writing, software
// distributed under the License is distributed on an "AS IS" BASIS,
// WITHOUT WARRANTIES OR CONDITIONS OF ANY KIND, either express or implied.
// See the License for the specific language governing permissions and
// limitations under the License.
//

// Package logicrunner - infrastructure for executing smartcontracts
package logicrunner

import (
	"context"
	"strconv"
	"sync"

	"github.com/pkg/errors"
	"go.opencensus.io/trace"

	"github.com/ThreeDotsLabs/watermill"
	watermillMsg "github.com/ThreeDotsLabs/watermill/message"
	"github.com/ThreeDotsLabs/watermill/message/infrastructure/gochannel"

	wmBus "github.com/insolar/insolar/insolar/bus"
	"github.com/insolar/insolar/insolar/flow"
	"github.com/insolar/insolar/insolar/flow/bus"
	"github.com/insolar/insolar/insolar/flow/dispatcher"
	"github.com/insolar/insolar/insolar/record"
	"github.com/insolar/insolar/log"

	"github.com/insolar/insolar/configuration"
	"github.com/insolar/insolar/insolar"
	"github.com/insolar/insolar/insolar/jet"
	"github.com/insolar/insolar/insolar/message"
	"github.com/insolar/insolar/insolar/pulse"
	"github.com/insolar/insolar/instrumentation/inslogger"
	"github.com/insolar/insolar/instrumentation/instracer"
	"github.com/insolar/insolar/logicrunner/artifacts"
	"github.com/insolar/insolar/logicrunner/builtin"
	lrCommon "github.com/insolar/insolar/logicrunner/common"
	"github.com/insolar/insolar/logicrunner/goplugin"
)

const maxQueueLength = 10

type Ref = insolar.Reference

// Context of one contract execution
type ObjectState struct {
	sync.Mutex

	ExecutionBroker *ExecutionBroker
	ExecutionState  *ExecutionState
	Validation      *ExecutionState
}

func makeWMMessage(ctx context.Context, payLoad watermillMsg.Payload, msgType string) *watermillMsg.Message {
	wmMsg := watermillMsg.NewMessage(watermill.NewUUID(), payLoad)
	wmMsg.Metadata.Set(wmBus.MetaTraceID, inslogger.TraceID(ctx))

	sp, err := instracer.Serialize(ctx)
	if err == nil {
		wmMsg.Metadata.Set(wmBus.MetaSpanData, string(sp))
	} else {
		inslogger.FromContext(ctx).Error(err)
	}

	wmMsg.Metadata.Set(MessageTypeField, msgType)

	return wmMsg
}

// LogicRunner is a general interface of contract executor
type LogicRunner struct {
	MessageBus                 insolar.MessageBus                 `inject:""`
	ContractRequester          insolar.ContractRequester          `inject:""`
	NodeNetwork                insolar.NodeNetwork                `inject:""`
	PlatformCryptographyScheme insolar.PlatformCryptographyScheme `inject:""`
	ParcelFactory              message.ParcelFactory              `inject:""`
	PulseAccessor              pulse.Accessor                     `inject:""`
	ArtifactManager            artifacts.Client                   `inject:""`
	DescriptorsCache           artifacts.DescriptorsCache         `inject:""`
	JetCoordinator             jet.Coordinator                    `inject:""`
	RequestsExecutor           RequestsExecutor                   `inject:""`
	MachinesManager            MachinesManager                    `inject:""`
	StateStorage               StateStorage

	Cfg *configuration.LogicRunner

	rpc *lrCommon.RPC

	stopLock   sync.Mutex
	isStopping bool
	stopChan   chan struct{}

	// Inner dispatcher will be merged with FlowDispatcher after
	// complete migration to watermill.
	FlowDispatcher      *dispatcher.Dispatcher
	innerFlowDispatcher *dispatcher.Dispatcher
	publisher           watermillMsg.Publisher
	router              *watermillMsg.Router
}

// NewLogicRunner is constructor for LogicRunner
func NewLogicRunner(cfg *configuration.LogicRunner) (*LogicRunner, error) {
	if cfg == nil {
		return nil, errors.New("LogicRunner have nil configuration")
	}
	res := LogicRunner{
		Cfg: cfg,
	}

	err := initHandlers(&res)
	if err != nil {
		return nil, errors.Wrap(err, "Error while init handlers for logic runner:")
	}

	return &res, nil
}

func (lr *LogicRunner) LRI() {}

func initHandlers(lr *LogicRunner) error {
	wmLogger := log.NewWatermillLogAdapter(inslogger.FromContext(context.Background()))
	pubSub := gochannel.NewGoChannel(gochannel.Config{}, wmLogger)

	dep := &Dependencies{
		Publisher: pubSub,
		lr:        lr,
	}

	initHandle := func(msg bus.Message) *Init {
		return &Init{
			dep:     dep,
			Message: msg,
		}
	}
	lr.FlowDispatcher = dispatcher.NewDispatcher(func(msg bus.Message) flow.Handle {
		return initHandle(msg).Present
	}, func(msg bus.Message) flow.Handle {
		return initHandle(msg).Future
	})

	innerInitHandle := func(msg bus.Message) *InnerInit {
		innerMsg := msg.WatermillMsg
		return &InnerInit{
			dep:     dep,
			Message: innerMsg,
		}
	}

	lr.innerFlowDispatcher = dispatcher.NewDispatcher(func(msg bus.Message) flow.Handle {
		return innerInitHandle(msg).Present
	}, func(msg bus.Message) flow.Handle {
		return innerInitHandle(msg).Present
	})

	router, err := watermillMsg.NewRouter(watermillMsg.RouterConfig{}, wmLogger)
	if err != nil {
		return errors.Wrap(err, "Error while creating new watermill router")
	}

	router.AddNoPublisherHandler(
		"InnerMsgHandler",
		InnerMsgTopic,
		pubSub,
		lr.innerFlowDispatcher.InnerSubscriber,
	)
	go func() {
		if err := router.Run(); err != nil {
			ctx := context.Background()
			inslogger.FromContext(ctx).Error("Error while running router", err)
		}
	}()
	<-router.Running()

	lr.router = router
	lr.publisher = pubSub

	return nil
}

func (lr *LogicRunner) initializeBuiltin(_ context.Context) error {
	bi := builtin.NewBuiltIn(
		lr.ArtifactManager,
		NewRPCMethods(lr.ArtifactManager, lr.DescriptorsCache, lr.ContractRequester, lr.StateStorage),
	)
	if err := lr.MachinesManager.RegisterExecutor(insolar.MachineTypeBuiltin, bi); err != nil {
		return err
	}

	return nil
}

func (lr *LogicRunner) initializeGoPlugin(ctx context.Context) error {
	logger := inslogger.FromContext(ctx)
	if lr.Cfg.RPCListen == "" {
		logger.Error("Starting goplugin VM with RPC turned off")
	}

	gp, err := goplugin.NewGoPlugin(lr.Cfg, lr.MessageBus, lr.ArtifactManager)
	if err != nil {
		return err
	}

	if err := lr.MachinesManager.RegisterExecutor(insolar.MachineTypeGoPlugin, gp); err != nil {
		return err
	}

	return nil
}

func (lr *LogicRunner) Init(ctx context.Context) error {
	lr.StateStorage = NewStateStorage(lr.publisher, lr.RequestsExecutor, lr.MessageBus, lr.JetCoordinator, lr.PulseAccessor)
	lr.rpc = lrCommon.NewRPC(
		NewRPCMethods(lr.ArtifactManager, lr.DescriptorsCache, lr.ContractRequester, lr.StateStorage),
		lr.Cfg,
	)

	return nil
}

// Start starts logic runner component
func (lr *LogicRunner) Start(ctx context.Context) error {
	if lr.Cfg.BuiltIn != nil {
		if err := lr.initializeBuiltin(ctx); err != nil {
			return errors.Wrap(err, "Failed to initialize builtin VM")
		}
	}

	if lr.Cfg.GoPlugin != nil {
		if err := lr.initializeGoPlugin(ctx); err != nil {
			return errors.Wrap(err, "Failed to initialize goplugin VM")
		}
	}

	if lr.Cfg.RPCListen != "" {
		lr.rpc.Start(ctx)
	}

	lr.ArtifactManager.InjectFinish()
	lr.RegisterHandlers()

	return nil
}

func (lr *LogicRunner) RegisterHandlers() {
	lr.MessageBus.MustRegister(insolar.TypeCallMethod, lr.FlowDispatcher.WrapBusHandle)
	lr.MessageBus.MustRegister(insolar.TypeExecutorResults, lr.FlowDispatcher.WrapBusHandle)
	lr.MessageBus.MustRegister(insolar.TypePendingFinished, lr.FlowDispatcher.WrapBusHandle)
	lr.MessageBus.MustRegister(insolar.TypeAdditionalCallFromPreviousExecutor, lr.FlowDispatcher.WrapBusHandle)
	lr.MessageBus.MustRegister(insolar.TypeStillExecuting, lr.FlowDispatcher.WrapBusHandle)
	lr.MessageBus.MustRegister(insolar.TypeAbandonedRequestsNotification, lr.FlowDispatcher.WrapBusHandle)
	lr.MessageBus.MustRegister(insolar.TypeSagaCallAcceptNotification, lr.FlowDispatcher.WrapBusHandle)
}

// Stop stops logic runner component and its executors
func (lr *LogicRunner) Stop(ctx context.Context) error {
	reterr := error(nil)
	if err := lr.rpc.Stop(ctx); err != nil {
		return err
	}
	if err := lr.router.Close(); err != nil {
		return err
	}

	return reterr
}

func (lr *LogicRunner) GracefulStop(ctx context.Context) error {
	inslogger.FromContext(ctx).Debug("LogicRunner.GracefulStop starts ...")

	lr.stopLock.Lock()
	if !lr.isStopping {
		lr.isStopping = true
		lr.stopChan = make(chan struct{}, 1)
	}
	lr.stopLock.Unlock()

	inslogger.FromContext(ctx).Debug("LogicRunner.GracefulStop wait ...")
	<-lr.stopChan
	inslogger.FromContext(ctx).Debug("LogicRunner.GracefulStop ends ...")
	return nil
}

func (lr *LogicRunner) CheckOurRole(ctx context.Context, msg insolar.Message, role insolar.DynamicRole) error {
	// TODO do map of supported objects for pulse, go to jetCoordinator only if map is empty for ref
	target := msg.DefaultTarget()
	isAuthorized, err := lr.JetCoordinator.IsAuthorized(
		ctx, role, *target.Record(), lr.pulse(ctx).PulseNumber, lr.JetCoordinator.Me(),
	)
	if err != nil {
		return errors.Wrap(err, "authorization failed with error")
	}
	if !isAuthorized {
		return errors.New("can't executeAndReply this object")
	}
	return nil
}

func loggerWithTargetID(ctx context.Context, msg insolar.Parcel) context.Context {
	ctx, _ = inslogger.WithField(ctx, "targetid", msg.DefaultTarget().String())
	return ctx
}

// values here (boolean flags) are inverted here, since it's common "predicate" checking function
func noLoopCheckerPredicate(current *Transcript, args interface{}) bool {
	apiReqID := args.(string)
	if current.Request.ReturnMode == record.ReturnNoWait ||
		current.Request.APIRequestID != apiReqID {
		return true
	}
	return false
}

func (lr *LogicRunner) CheckExecutionLoop(
	ctx context.Context, request record.IncomingRequest,
) bool {

	if request.ReturnMode == record.ReturnNoWait {
		return false
	}
	if request.CallType != record.CTMethod {
		return false
	}
	if request.Object == nil {
		// should be catched by other code
		return false
	}

	es, broker := lr.StateStorage.GetExecutionState(*request.Object)
	if broker == nil {
		return false
	}

	es.Lock()
	defer es.Unlock()

	if broker.currentList.Empty() {
		return false
	}
	if broker.currentList.Check(noLoopCheckerPredicate, request.APIRequestID) {
		return false
	}

	inslogger.FromContext(ctx).Error("loop detected")
	return true
}

func (lr *LogicRunner) OnPulse(ctx context.Context, pulse insolar.Pulse) error {
	lr.StateStorage.Lock()

	lr.FlowDispatcher.ChangePulse(ctx, pulse)
	lr.innerFlowDispatcher.ChangePulse(ctx, pulse)

	ctx, span := instracer.StartSpan(ctx, "pulse.logicrunner")
	defer span.End()

	messages := make([]insolar.Message, 0)

	objects := lr.StateStorage.StateMap()
	inslogger.FromContext(ctx).Debug("Processing ", len(*objects), " on pulse change")
	for ref, state := range *objects {
		meNext, _ := lr.JetCoordinator.IsAuthorized(
			ctx, insolar.DynamicRoleVirtualExecutor, *ref.Record(), pulse.PulseNumber, lr.JetCoordinator.Me(),
		)
		state.Lock()

		if es := state.ExecutionState; es != nil {
			es.Lock()

			toSend := state.ExecutionBroker.OnPulse(ctx, meNext)
			messages = append(messages, toSend...)

			if !meNext && state.ExecutionBroker.currentList.Empty() {
				// we're not executing and we have nothing to process
				state.ExecutionState = nil
				state.ExecutionBroker = nil
			} else if meNext && es.pending == message.NotPending {
				// we're executing, micro optimization, check pending
				// status, reset ledger check status and start execution
				state.ExecutionBroker.ResetLedgerCheck()
				state.ExecutionBroker.StartProcessorIfNeeded(ctx)
			}

			es.Unlock()
		}

		if state.Validation == nil && state.ExecutionState == nil {
			lr.StateStorage.DeleteObjectState(ref)
		}

		state.Unlock()
	}

	lr.StateStorage.Unlock()

	if len(messages) > 0 {
		go lr.sendOnPulseMessagesAsync(ctx, messages)
	}

	lr.stopIfNeeded(ctx)

	return nil
}

func (lr *LogicRunner) stopIfNeeded(ctx context.Context) {
	// lock is required to access LogicRunner.state
	lr.StateStorage.Lock()
	defer lr.StateStorage.Unlock()

	if len(*lr.StateStorage.StateMap()) == 0 {
		lr.stopLock.Lock()
		if lr.isStopping {
			inslogger.FromContext(ctx).Debug("LogicRunner ready to stop")
			lr.stopChan <- struct{}{}
		}
		lr.stopLock.Unlock()
	}
}

<<<<<<< HEAD
func (lr *LogicRunner) HandleAbandonedRequestsNotificationMessage(
	ctx context.Context, parcel insolar.Parcel,
) (
	insolar.Reply, error,
) {
	return lr.FlowDispatcher.WrapBusHandle(ctx, parcel)
}

/** func (lr *LogicRunner) HandleSagaCallAcceptNotification(
	ctx context.Context, parcel insolar.Parcel,
) (
	insolar.Reply, error,
) {
	// return lr.FlowDispatcher.WrapBusHandle(ctx, parcel)
	return &reply.OK{}, nil // AALEKSEEV TODO implement
} **/

=======
>>>>>>> bd4dee2d
func (lr *LogicRunner) sendOnPulseMessagesAsync(ctx context.Context, messages []insolar.Message) {
	ctx, spanMessages := instracer.StartSpan(ctx, "pulse.logicrunner sending messages")
	spanMessages.AddAttributes(trace.StringAttribute("numMessages", strconv.Itoa(len(messages))))

	var sendWg sync.WaitGroup
	sendWg.Add(len(messages))

	for _, msg := range messages {
		go lr.sendOnPulseMessage(ctx, msg, &sendWg)
	}

	sendWg.Wait()
	spanMessages.End()
}

func (lr *LogicRunner) sendOnPulseMessage(ctx context.Context, msg insolar.Message, sendWg *sync.WaitGroup) {
	defer sendWg.Done()
	_, err := lr.MessageBus.Send(ctx, msg, nil)
	if err != nil {
		inslogger.FromContext(ctx).Error(errors.Wrap(err, "error while sending validation data on pulse"))
	}
}

func convertQueueToMessageQueue(ctx context.Context, queue []*Transcript) []message.ExecutionQueueElement {
	mq := make([]message.ExecutionQueueElement, 0)
	var traces string
	for _, elem := range queue {
		mq = append(mq, message.ExecutionQueueElement{
			RequestRef: elem.RequestRef,
			Request:    *elem.Request,
		})

		traces += inslogger.TraceID(elem.Context) + ", "
	}

	inslogger.FromContext(ctx).Debug("convertQueueToMessageQueue: ", traces)

	return mq
}

func (lr *LogicRunner) pulse(ctx context.Context) *insolar.Pulse {
	p, err := lr.PulseAccessor.Latest(ctx)
	if err != nil {
		panic(err)
	}
	return &p
}<|MERGE_RESOLUTION|>--- conflicted
+++ resolved
@@ -427,26 +427,6 @@
 	}
 }
 
-<<<<<<< HEAD
-func (lr *LogicRunner) HandleAbandonedRequestsNotificationMessage(
-	ctx context.Context, parcel insolar.Parcel,
-) (
-	insolar.Reply, error,
-) {
-	return lr.FlowDispatcher.WrapBusHandle(ctx, parcel)
-}
-
-/** func (lr *LogicRunner) HandleSagaCallAcceptNotification(
-	ctx context.Context, parcel insolar.Parcel,
-) (
-	insolar.Reply, error,
-) {
-	// return lr.FlowDispatcher.WrapBusHandle(ctx, parcel)
-	return &reply.OK{}, nil // AALEKSEEV TODO implement
-} **/
-
-=======
->>>>>>> bd4dee2d
 func (lr *LogicRunner) sendOnPulseMessagesAsync(ctx context.Context, messages []insolar.Message) {
 	ctx, spanMessages := instracer.StartSpan(ctx, "pulse.logicrunner sending messages")
 	spanMessages.AddAttributes(trace.StringAttribute("numMessages", strconv.Itoa(len(messages))))
