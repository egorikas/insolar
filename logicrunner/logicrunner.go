/*
 *    Copyright 2018 Insolar
 *
 *    Licensed under the Apache License, Version 2.0 (the "License");
 *    you may not use this file except in compliance with the License.
 *    You may obtain a copy of the License at
 *
 *        http://www.apache.org/licenses/LICENSE-2.0
 *
 *    Unless required by applicable law or agreed to in writing, software
 *    distributed under the License is distributed on an "AS IS" BASIS,
 *    WITHOUT WARRANTIES OR CONDITIONS OF ANY KIND, either express or implied.
 *    See the License for the specific language governing permissions and
 *    limitations under the License.
 */

// Package logicrunner - infrastructure for executing smartcontracts
package logicrunner

import (
	"bytes"
	"context"
	"encoding/gob"
	"net"
	"sync"
	"time"

	"github.com/pkg/errors"

	"github.com/insolar/insolar/configuration"
	"github.com/insolar/insolar/core"
	"github.com/insolar/insolar/core/message"
	"github.com/insolar/insolar/core/reply"
	"github.com/insolar/insolar/instrumentation/inslogger"
	"github.com/insolar/insolar/logicrunner/builtin"
	"github.com/insolar/insolar/logicrunner/goplugin"
)

type Ref = core.RecordRef

// Context of one contract execution
type ExecutionState struct {
	sync.Mutex
	Ref    *Ref
	Method string

	validate    bool
	insContext  context.Context
	callContext *core.LogicCallContext
	deactivate  bool
	request     *Ref
	traceID     string
	queueLength int

	caseBind      core.CaseBind
	caseBindMutex sync.Mutex

	objectbody *ObjectBody
}

type Error struct {
	Err      error
	Request  *Ref
	Contract *Ref
	Method   string
}

func (lre Error) Error() string {
	var buffer bytes.Buffer

	buffer.WriteString(lre.Err.Error())
	if lre.Contract != nil {
		buffer.WriteString(" Contract=" + lre.Contract.String())
	}
	if lre.Method != "" {
		buffer.WriteString(" Method=" + lre.Method)
	}
	if lre.Request != nil {
		buffer.WriteString(" Request=" + lre.Request.String())
	}

	return buffer.String()
}

func (es *ExecutionState) ErrorWrap(err error, message string) error {
	if err == nil {
		err = errors.New(message)
	} else {
		err = errors.Wrap(err, message)
	}
	return Error{
		Err:      err,
		Request:  es.request,
		Contract: es.Ref,
		Method:   es.Method,
	}
}

func (es *ExecutionState) Lock() {
	es.queueLength++
	es.Mutex.Lock()
}

func (es *ExecutionState) Unlock() {
	es.queueLength--
	es.Mutex.Unlock()
	es.traceID = "Done"
}

func (es *ExecutionState) ReleaseQueue() {
	for es.queueLength > 1 {
		es.Unlock()
	}
}

func (es *ExecutionState) AddCaseRequest(record core.CaseRecord) {
	es.caseBindMutex.Lock()
	defer es.caseBindMutex.Unlock()

	es.caseBind.Requests = append(es.caseBind.Requests, core.CaseRequest{
		Request: record,
		Records: make([]core.CaseRecord, 0),
	})
}

func (es *ExecutionState) AddCaseRecord(record core.CaseRecord) {
	es.caseBindMutex.Lock()
	defer es.caseBindMutex.Unlock()

	requests := es.caseBind.Requests
	if len(requests) == 0 {
		panic("attempt to add record into case bind before any requests were added")
	}

	lastRequest := requests[len(requests)-1]
	lastRequest.Records = append(lastRequest.Records, record)
	requests[len(requests)-1] = lastRequest
	es.caseBind.Requests = requests
}

// LogicRunner is a general interface of contract executor
type LogicRunner struct {
	// FIXME: Ledger component is deprecated. Inject required sub-components.
	MessageBus                 core.MessageBus                 `inject:""`
	Ledger                     core.Ledger                     `inject:""`
	NodeNetwork                core.NodeNetwork                `inject:""`
	PlatformCryptographyScheme core.PlatformCryptographyScheme `inject:""`
	ParcelFactory              message.ParcelFactory           `inject:""`
	PulseManager               core.PulseManager               `inject:""`
	ArtifactManager            core.ArtifactManager            `inject:""`
	JetCoordinator             core.JetCoordinator             `inject:""`

	Executors      [core.MachineTypesLastID]core.MachineLogicExecutor
	machinePrefs   []core.MachineType
	Cfg            *configuration.LogicRunner
	execution      map[Ref]*ExecutionState // if object exists, we are validating or executing it right now
	executionMutex sync.Mutex

	caseBindReplays      map[Ref]core.CaseBindReplay
	caseBindReplaysMutex sync.Mutex
	consensus            map[Ref]*Consensus
	consensusMutex       sync.Mutex
	sock                 net.Listener
}

// NewLogicRunner is constructor for LogicRunner
func NewLogicRunner(cfg *configuration.LogicRunner) (*LogicRunner, error) {
	if cfg == nil {
		return nil, errors.New("LogicRunner have nil configuration")
	}
	res := LogicRunner{
		Cfg:             cfg,
		execution:       make(map[Ref]*ExecutionState),
		caseBindReplays: make(map[Ref]core.CaseBindReplay),
	}
	return &res, nil
}

// Start starts logic runner component
func (lr *LogicRunner) Start(ctx context.Context) error {
	if lr.Cfg.BuiltIn != nil {
		bi := builtin.NewBuiltIn(lr.MessageBus, lr.ArtifactManager)
		if err := lr.RegisterExecutor(core.MachineTypeBuiltin, bi); err != nil {
			return err
		}
		lr.machinePrefs = append(lr.machinePrefs, core.MachineTypeBuiltin)
	}

	if lr.Cfg.GoPlugin != nil {
		if lr.Cfg.RPCListen != "" {
			StartRPC(ctx, lr, lr.PulseManager)
		}

		gp, err := goplugin.NewGoPlugin(lr.Cfg, lr.MessageBus, lr.ArtifactManager)
		if err != nil {
			return err
		}
		if err := lr.RegisterExecutor(core.MachineTypeGoPlugin, gp); err != nil {
			return err
		}
		lr.machinePrefs = append(lr.machinePrefs, core.MachineTypeGoPlugin)
	}

	lr.RegisterHandlers()

	return nil
}

func (lr *LogicRunner) RegisterHandlers() {
	lr.MessageBus.MustRegister(core.TypeCallMethod, lr.Execute)
	lr.MessageBus.MustRegister(core.TypeCallConstructor, lr.Execute)
	lr.MessageBus.MustRegister(core.TypeExecutorResults, lr.ExecutorResults)
	lr.MessageBus.MustRegister(core.TypeValidateCaseBind, lr.ValidateCaseBind)
	lr.MessageBus.MustRegister(core.TypeValidationResults, lr.ProcessValidationResults)
}

// Stop stops logic runner component and its executors
func (lr *LogicRunner) Stop(ctx context.Context) error {
	reterr := error(nil)
	for _, e := range lr.Executors {
		if e == nil {
			continue
		}
		err := e.Stop()
		if err != nil {
			reterr = errors.Wrap(reterr, err.Error())
		}
	}

	if lr.sock != nil {
		if err := lr.sock.Close(); err != nil {
			return err
		}
	}

	return reterr
}

func (lr *LogicRunner) CheckOurRole(ctx context.Context, msg core.Message, role core.DynamicRole) error {
	// TODO do map of supported objects for pulse, go to jetCoordinator only if map is empty for ref
	target := msg.DefaultTarget()
	isAuthorized, err := lr.JetCoordinator.IsAuthorized(
<<<<<<< HEAD
		ctx, role, target, lr.pulse(ctx).PulseNumber, lr.NodeNetwork.GetOrigin().ID(),
=======
		ctx, role, target.Record(), lr.pulse(ctx).PulseNumber, lr.Network.GetNodeID(),
>>>>>>> 3104d269
	)
	if err != nil {
		return errors.Wrap(err, "authorization failed with error")
	}
	if !isAuthorized {
		return errors.New("can't execute this object")
	}
	return nil
}

// Execute runs a method on an object, ATM just thin proxy to `GoPlugin.Exec`
func (lr *LogicRunner) Execute(ctx context.Context, parcel core.Parcel) (core.Reply, error) {
	msg, ok := parcel.Message().(message.IBaseLogicMessage)
	if !ok {
		return nil, errors.New("Execute( ! message.IBaseLogicMessage )")
	}
	ref := msg.GetReference()

	es := lr.UpsertExecution(ref)

	err := lr.CheckOurRole(ctx, msg, core.DynamicRoleVirtualExecutor)
	if err != nil {
		return nil, es.ErrorWrap(err, "can't play role")
	}

	if es.traceID == inslogger.TraceID(ctx) {
		return nil, es.ErrorWrap(nil, "loop detected")
	}
	entryPulse := lr.pulse(ctx).PulseNumber

	es.Lock()

	// unlock comes from OnPulse()
	// pulse changed while we was locked and we don't process anything
	if entryPulse != lr.pulse(ctx).PulseNumber {
		return nil, es.ErrorWrap(nil, "abort execution: new Pulse coming")
	}

	return lr.executeOrValidate(ctx, es, ValidationSaver{lr: lr}, parcel)
}

func (lr *LogicRunner) executeOrValidate(
	ctx context.Context, es *ExecutionState, vb ValidationBehaviour, parcel core.Parcel,
) (
	core.Reply, error,
) {
	inslogger.FromContext(ctx).Debug("LogicRunner.executeOrValidate starts")
	fuse := true
	defer func() {
		if fuse {
			es.Unlock()
		}
	}()

	msg := parcel.Message().(message.IBaseLogicMessage)

	ref := *es.Ref

	es.traceID = inslogger.TraceID(ctx)
	es.insContext = ctx

	es.AddCaseRequest(core.CaseRecord{
		Type: core.CaseRecordTypeStart,
		Resp: msg,
	})

	vb.Begin(ref, core.CaseRecord{
		Type: core.CaseRecordTypeTraceID,
		Resp: inslogger.TraceID(ctx),
	})

	var err error
	es.request, err = vb.RegisterRequest(parcel)
	if err != nil {
		return nil, es.ErrorWrap(err, "can't create request")
	}

	es.callContext = &core.LogicCallContext{
		Caller:          msg.GetCaller(),
		Callee:          &ref,
		Request:         es.request,
		Time:            time.Now(), // TODO: probably we should take it from e
		Pulse:           *lr.pulse(ctx),
		TraceID:         inslogger.TraceID(ctx),
		CallerPrototype: msg.GetCallerPrototype(),
	}

	switch m := msg.(type) {
	case *message.CallMethod:
		es.Method = m.Method
		fuse = false
		re, err := lr.executeMethodCall(es, m, vb)
		return re, err

	case *message.CallConstructor:
		es.Method = m.Name
		fuse = false
		re, err := lr.executeConstructorCall(es, m, vb)
		return re, err

	default:
		panic("Unknown e type")
	}
}

// ObjectBody is an inner representation of object and all it accessory
// make it private again when we start it serialize before sending
type ObjectBody struct {
	objDescriptor   core.ObjectDescriptor
	Object          []byte
	ClassHeadRef    *Ref
	CodeMachineType core.MachineType
	CodeRef         *Ref
	Parent          *Ref
}

func init() {
	gob.Register(&ObjectBody{})
}

func (lr *LogicRunner) getObjectMessage(es *ExecutionState, objref Ref) error {
	ctx := es.insContext
	inslogger.FromContext(ctx).Debug("LogicRunner.getObjectMessage starts ...")
	cr, step := lr.nextValidationStep(objref)
	// TODO: move this to vb, when vb become a part of es
	if es.objectbody != nil { // already have something
		if step > 0 { // check signature
			if core.CaseRecordTypeSignObject != cr.Type {
				return errors.Errorf("Wrong validation type on CaseRecordTypeSignObject %d, ", cr.Type)
			}
			if !bytes.Equal(cr.ReqSig, HashInterface(lr.PlatformCryptographyScheme, objref)) {
				return errors.New("Wrong validation sig on CaseRecordTypeSignObject")
			}
			if !bytes.Equal(cr.Resp.([]byte), HashInterface(lr.PlatformCryptographyScheme, es.objectbody)) {
				return errors.New("Wrong validation comparision on CaseRecordTypeSignObject")
			}

		} else {
			lr.addObjectCaseRecord(objref, core.CaseRecord{
				Type:   core.CaseRecordTypeSignObject,
				ReqSig: HashInterface(lr.PlatformCryptographyScheme, objref),
				Resp:   HashInterface(lr.PlatformCryptographyScheme, es.objectbody),
			})
		}
		return nil
	}

	if step >= 0 { // validate
		if core.CaseRecordTypeGetObject != cr.Type {
			return errors.Errorf("Wrong validation type on CaseRecordTypeGetObject %d", cr.Type)
		}
		sig := HashInterface(lr.PlatformCryptographyScheme, objref)
		if !bytes.Equal(cr.ReqSig, sig) {
			return errors.New("Wrong validation sig on CaseRecordTypeGetObject")
		}
		es.objectbody = cr.Resp.(*ObjectBody)
		return nil
	}

	objDesc, err := lr.ArtifactManager.GetObject(ctx, objref, nil, false)
	if err != nil {
		return errors.Wrap(err, "couldn't get object")
	}
	protoRef, err := objDesc.Prototype()
	if err != nil {
		return errors.Wrap(err, "couldn't get prototype reference")
	}
	protoDesc, err := lr.ArtifactManager.GetObject(ctx, *protoRef, nil, false)
	if err != nil {
		return errors.Wrap(err, "couldn't get object's class")
	}
	codeRef, err := protoDesc.Code()
	if err != nil {
		return errors.Wrap(err, "couldn't get code reference")
	}
	codeDesc, err := lr.ArtifactManager.GetCode(ctx, *codeRef)
	if err != nil {
		return errors.Wrap(err, "couldn't get code")
	}
	es.objectbody = &ObjectBody{
		objDescriptor:   objDesc,
		Object:          objDesc.Memory(),
		ClassHeadRef:    protoDesc.HeadRef(),
		CodeMachineType: codeDesc.MachineType(),
		CodeRef:         codeDesc.Ref(),
		Parent:          objDesc.Parent(),
	}
	bcopy := *es.objectbody
	copy(bcopy.Object, es.objectbody.Object)
	lr.addObjectCaseRecord(objref, core.CaseRecord{
		Type:   core.CaseRecordTypeGetObject,
		ReqSig: HashInterface(lr.PlatformCryptographyScheme, objref),
		Resp:   &bcopy,
	})
	return nil
}

func (lr *LogicRunner) executeMethodCall(es *ExecutionState, m *message.CallMethod, vb ValidationBehaviour) (core.Reply, error) {
	ctx := es.insContext
	inslogger.FromContext(ctx).Info("LogicRunner.executeMethodCall starts")

	delayedUnlock := false
	defer func() {
		if !delayedUnlock {
			es.Unlock()
		}
	}()

	err := lr.getObjectMessage(es, m.ObjectRef)
	if err != nil {
		return nil, errors.Wrap(err, "couldn't get object message")
	}

	es.callContext.Prototype = es.objectbody.ClassHeadRef
	es.callContext.Code = es.objectbody.CodeRef
	es.callContext.Parent = es.objectbody.Parent

	vb.ModifyContext(es.callContext)

	executor, err := lr.GetExecutor(es.objectbody.CodeMachineType)
	if err != nil {
		return nil, es.ErrorWrap(err, "no executor registered")
	}

	executeFunction := func() (*reply.CallMethod, error) {
		newData, result, err := executor.CallMethod(
			ctx, es.callContext, *es.objectbody.CodeRef, es.objectbody.Object, m.Method, m.Arguments,
		)
		if err != nil {
			return nil, es.ErrorWrap(err, "executor error")
		}

		if vb.NeedSave() {
			am := lr.ArtifactManager
			if es.deactivate {
				_, err = am.DeactivateObject(
					ctx, Ref{}, *es.request, es.objectbody.objDescriptor,
				)
			} else {
				od, e := am.UpdateObject(ctx, Ref{}, *es.request, es.objectbody.objDescriptor, newData)
				err = e
				if od != nil && e == nil {
					es.objectbody.objDescriptor = od
				}
			}
			if err != nil {
				return nil, es.ErrorWrap(err, "couldn't update object")
			}
			_, err = am.RegisterResult(ctx, *es.request, result)
			if err != nil {
				return nil, es.ErrorWrap(err, "couldn't save results")
			}
		}

		es.objectbody.Object = newData
		re := &reply.CallMethod{Data: newData, Result: result}

		vb.End(m.ObjectRef, core.CaseRecord{
			Type: core.CaseRecordTypeResult,
			Resp: re,
		})
		return re, nil
	}

	switch m.ReturnMode {
	case message.ReturnResult:
		return executeFunction()
	case message.ReturnNoWait:
		delayedUnlock = true
		go func() {
			defer es.Unlock()
			_, err := executeFunction()
			if err != nil {
				inslogger.FromContext(ctx).Error(err)
			}
		}()
		return &reply.CallMethod{}, nil
	}
	return nil, errors.Errorf("Invalid ReturnMode #%d", m.ReturnMode)
}

func (lr *LogicRunner) executeConstructorCall(es *ExecutionState, m *message.CallConstructor, vb ValidationBehaviour) (core.Reply, error) {
	ctx := es.insContext
	defer es.Unlock()

	if es.callContext.Caller.IsEmpty() {
		return nil, es.ErrorWrap(nil, "Call constructor from nowhere")
	}

	protoDesc, err := lr.ArtifactManager.GetObject(ctx, m.PrototypeRef, nil, false)
	if err != nil {
		return nil, errors.Wrap(err, "couldn't get prototype")
	}
	es.callContext.Prototype = protoDesc.HeadRef()

	codeRef, err := protoDesc.Code()
	if err != nil {
		return nil, es.ErrorWrap(err, "couldn't code reference")
	}
	codeDesc, err := lr.ArtifactManager.GetCode(ctx, *codeRef)
	if err != nil {
		return nil, es.ErrorWrap(err, "couldn't code")
	}
	es.callContext.Code = codeDesc.Ref()

	executor, err := lr.GetExecutor(codeDesc.MachineType())
	if err != nil {
		return nil, es.ErrorWrap(err, "no executer registered")
	}

	newData, err := executor.CallConstructor(ctx, es.callContext, *codeDesc.Ref(), m.Name, m.Arguments)
	if err != nil {
		return nil, es.ErrorWrap(err, "executer error")
	}

	switch m.SaveAs {
	case message.Child, message.Delegate:
		if vb.NeedSave() {
			_, err = lr.ArtifactManager.ActivateObject(
				ctx,
				Ref{}, *es.request, m.ParentRef, m.PrototypeRef, m.SaveAs == message.Delegate, newData,
			)
		}
		vb.End(m.GetReference(), core.CaseRecord{
			Type: core.CaseRecordTypeResult,
			Resp: &reply.CallConstructor{Object: es.request},
		})
		return &reply.CallConstructor{Object: es.request}, err
	default:
		return nil, es.ErrorWrap(nil, "unsupported type of save object")
	}
}

func (lr *LogicRunner) OnPulse(ctx context.Context, pulse core.Pulse) error {
	lr.RefreshConsensus()

	// start of new Pulse, lock CaseBind data, copy it, clean original, unlock original

	lr.executionMutex.Lock()
	defer lr.executionMutex.Unlock()

	messages := make([]core.Message, 0)

	// send copy for validation
	for ref, state := range lr.execution {
		messages = append(
			messages,
			&message.ValidateCaseBind{RecordRef: ref, CaseBind: state.caseBind, Pulse: pulse},
			&message.ExecutorResults{RecordRef: ref, CaseBind: state.caseBind},
		)

		// release unprocessed request
		state.ReleaseQueue()
	}

	// TODO: this not exactly correct
	lr.execution = make(map[Ref]*ExecutionState)

	for _, msg := range messages {
		_, err := lr.MessageBus.Send(ctx, msg, pulse, nil)
		if err != nil {
			return errors.New("error while sending caseBind data to new executor")
		}
	}

	return nil
}<|MERGE_RESOLUTION|>--- conflicted
+++ resolved
@@ -240,11 +240,7 @@
 	// TODO do map of supported objects for pulse, go to jetCoordinator only if map is empty for ref
 	target := msg.DefaultTarget()
 	isAuthorized, err := lr.JetCoordinator.IsAuthorized(
-<<<<<<< HEAD
-		ctx, role, target, lr.pulse(ctx).PulseNumber, lr.NodeNetwork.GetOrigin().ID(),
-=======
-		ctx, role, target.Record(), lr.pulse(ctx).PulseNumber, lr.Network.GetNodeID(),
->>>>>>> 3104d269
+		ctx, role, target.Record(), lr.pulse(ctx).PulseNumber, lr.NodeNetwork.GetOrigin().ID(),
 	)
 	if err != nil {
 		return errors.Wrap(err, "authorization failed with error")
